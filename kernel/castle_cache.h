#ifndef __CASTLE_CACHE_H__
#define __CASTLE_CACHE_H__

struct castle_cache_page;
typedef struct castle_cache_block {
    c_ext_pos_t                cep;
    atomic_t                   remaining;
    int                        nr_pages;

    struct castle_cache_page **c2ps; 

    void                      *buffer; /* Linear mapping of the pages */
    struct hlist_node          hlist;
    union {
        struct list_head       dirty;
        struct list_head       clean;
        struct list_head       free;
    };
                             
    unsigned long              state;
    atomic_t                   lock_cnt;
	atomic_t                   count;
    void                     (*end_io)(struct castle_cache_block *c2b);
    void                      *private; /* Can only be used if c2b is locked */
#ifdef CASTLE_DEBUG            
    char                      *file;
    int                        line;
#endif
} c2_block_t;

/**********************************************************************************************
 * Locking. 
 */
void __lock_c2b      (c2_block_t *c2b, int write_mode);
int  __trylock_c2b   (c2_block_t *c2b, int write_mode);
void write_unlock_c2b(c2_block_t *c2b);
void read_unlock_c2b (c2_block_t *c2b);
int  c2b_read_locked (c2_block_t *c2b);
int  c2b_write_locked(c2_block_t *c2b);

#ifdef CASTLE_DEBUG
#define write_lock_c2b(_c2b)          \
{                                     \
	might_sleep();                    \
     __lock_c2b(_c2b, 1);             \
    (_c2b)->file = __FILE__;          \
    (_c2b)->line = __LINE__;          \
}
#define read_lock_c2b(_c2b)           \
{                                     \
	might_sleep();                    \
     __lock_c2b(_c2b, 0);             \
    (_c2b)->file = __FILE__;          \
    (_c2b)->line = __LINE__;          \
}
#else /* CASTLE_DEBUG */
#define write_lock_c2b(_c2b)          \
     __lock_c2b(c2b, 1);

#define read_lock_c2b(_c2b)           \
     __lock_c2b(c2b, 0);
#endif /* CASTLE_DEBUG */

static inline int write_trylock_c2b(c2_block_t *c2b)
{
     return __trylock_c2b(c2b, 1);
}
static inline int read_trylock_c2b(c2_block_t *c2b)
{
     return __trylock_c2b(c2b, 0);
}

/**********************************************************************************************
 * Dirting & up-to-date. 
 */
int  c2b_dirty   (c2_block_t *c2b);
void dirty_c2b   (c2_block_t *c2b);
int  c2b_uptodate(c2_block_t *c2b);
void update_c2b  (c2_block_t *c2b);

/**********************************************************************************************
 * Refcounts. 
 */
static inline void get_c2b(c2_block_t *c2b)
{
    atomic_inc(&c2b->count);
}

static inline void put_c2b(c2_block_t *c2b)
{
    BUG_ON(atomic_read(&c2b->count) == 0);
    atomic_dec(&c2b->count);
}

/**********************************************************************************************
 * Advising the cache. 
 */
typedef uint32_t c2b_advise_t; 
#define C2B_PREFETCH_FRWD    ((c2b_advise_t)0x00000001) 
#define C2B_PREFETCH_BACK    ((c2b_advise_t)0x00000002) 
int castle_cache_block_advise (c2_block_t *c2b, c2b_advise_t advise); 


/**********************************************************************************************
 * Misc. 
 */
#define c2b_buffer(_c2b)    ((_c2b)->buffer)

/**********************************************************************************************
 * The 'interesting' cache interface functions 
 */
int         submit_c2b                (int rw, c2_block_t *c2b);
int         submit_c2b_sync           (int rw, c2_block_t *c2b);
#define     castle_cache_page_block_get(_cep) \
            castle_cache_block_get    (_cep, 1)
c2_block_t* castle_cache_block_get    (c_ext_pos_t  cep, int nr_pages);
void        castle_cache_flush_wakeup (void);

/**********************************************************************************************
 * MStore related functions 
 */ 
int                        castle_mstore_iterator_has_next (struct castle_mstore_iter *iter);
void                       castle_mstore_iterator_next     (struct castle_mstore_iter *iter,
                                                            void *entry,
                                                            c_mstore_key_t *key);
void                       castle_mstore_iterator_destroy  (struct castle_mstore_iter *iter);
struct castle_mstore_iter* castle_mstore_iterate           (struct castle_mstore *store);
void                       castle_mstore_entry_update      (struct castle_mstore *store,
                                                            c_mstore_key_t key,
                                                            void *entry);
void                       castle_mstore_entry_delete      (struct castle_mstore *store,
                                                            c_mstore_key_t key);
c_mstore_key_t             castle_mstore_entry_insert      (struct castle_mstore *store,
                                                            void *entry);
struct castle_mstore*      castle_mstore_open              (c_mstore_id_t store_id,
                                                            size_t entry_size);
struct castle_mstore*      castle_mstore_init              (c_mstore_id_t store_id,
                                                            size_t entry_size);
void                       castle_mstore_fini              (struct castle_mstore *store);

int                        castle_mstores_create           (void);

int                        castle_mstores_read             (void);

<<<<<<< HEAD
void                       castle_cache_stats_print        (void);
=======
int                        castle_mstores_fini             (void);

void                       castle_cache_print_stats        (void);
>>>>>>> 1bcb1115

/**********************************************************************************************
 * Cache init/fini. 
 */ 
int  castle_cache_init(void);
void castle_cache_fini(void);

#ifdef CASTLE_DEBUG
void castle_cache_debug(void);
#endif

#endif /* __CASTLE_CACHE_H__ */<|MERGE_RESOLUTION|>--- conflicted
+++ resolved
@@ -142,13 +142,9 @@
 
 int                        castle_mstores_read             (void);
 
-<<<<<<< HEAD
-void                       castle_cache_stats_print        (void);
-=======
 int                        castle_mstores_fini             (void);
 
-void                       castle_cache_print_stats        (void);
->>>>>>> 1bcb1115
+void                       castle_cache_stats_print        (void);
 
 /**********************************************************************************************
  * Cache init/fini. 

--- conflicted
+++ resolved
@@ -1,19 +1,7 @@
 #ifndef __CASTLE_CACHE_H__
 #define __CASTLE_CACHE_H__
 
-<<<<<<< HEAD
 struct castle_cache_page;
-=======
-enum c2b_state_bits {
-    C2B_uptodate,
-    C2B_dirty,
-    C2B_flushing,
-    C2B_zombie,  /* Pages of deleted extents. */
-};
-
-#define INIT_C2B_BITS (0)
-
->>>>>>> 10634190
 typedef struct castle_cache_block {
     c_ext_pos_t                cep;
     atomic_t                   remaining;
@@ -40,7 +28,6 @@
 #endif
 } c2_block_t;
 
-<<<<<<< HEAD
 /**********************************************************************************************
  * Locking. 
  */
@@ -50,46 +37,6 @@
 void read_unlock_c2b (c2_block_t *c2b);
 int  c2b_read_locked (c2_block_t *c2b);
 int  c2b_write_locked(c2_block_t *c2b);
-=======
-#define CACHE_FNS(bit, name)					                    \
-static inline void set_c2b_##name(c2_block_t *c2b)		            \
-{									                                \
-	set_bit(C2B_##bit, &(c2b)->state);				                \
-}									                                \
-static inline void clear_c2b_##name(c2_block_t *c2b)		        \
-{									                                \
-	clear_bit(C2B_##bit, &(c2b)->state);				            \
-}									                                \
-static inline int c2b_##name(c2_block_t *c2b)		                \
-{									                                \
-	return test_bit(C2B_##bit, &(c2b)->state);			            \
-}
-
-#define TAS_CACHE_FNS(bit, name)					                \
-static inline int test_set_c2b_##name(c2_block_t *c2b)	            \
-{									                                \
-	return test_and_set_bit(C2B_##bit, &(c2b)->state);		        \
-}									                                \
-static inline int test_clear_c2b_##name(c2_block_t *c2b)	        \
-{									                                \
-	return test_and_clear_bit(C2B_##bit, &(c2b)->state);		    \
-}
-
-CACHE_FNS(uptodate, uptodate)
-CACHE_FNS(dirty, dirty)
-TAS_CACHE_FNS(dirty, dirty)
-CACHE_FNS(flushing, flushing)
-TAS_CACHE_FNS(flushing, flushing)
-CACHE_FNS(zombie, zombie)
-TAS_CACHE_FNS(zombie, zombie)
-
-void __lock_c2b(c2_block_t *c2b, int write_mode);
-int __trylock_c2b(c2_block_t *c2b, int write_mode);
-void unlock_c2b(c2_block_t *c2b);
-void unlock_c2b_read(c2_block_t *c2b);
-int c2b_locked(c2_block_t *c2b);
-void dirty_c2b(c2_block_t *c2b);
->>>>>>> 10634190
 
 #ifdef CASTLE_DEBUG
 #define write_lock_c2b(_c2b)          \
@@ -191,15 +138,11 @@
                                                             size_t entry_size);
 void                       castle_mstore_fini              (struct castle_mstore *store);
 
-<<<<<<< HEAD
-void                       castle_cache_stats_print        (void);
-=======
 int                        castle_mstores_create           (void);
 
 int                        castle_mstores_read             (void);
 
-void                       castle_cache_print_stats        (void);
->>>>>>> 10634190
+void                       castle_cache_stats_print        (void);
 
 /**********************************************************************************************
  * Cache init/fini. 

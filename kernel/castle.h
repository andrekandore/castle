--- conflicted
+++ resolved
@@ -166,21 +166,6 @@
 #define c_bvec_bnode(_c_bvec)       c2p_bnode((_c_bvec)->btree_node) //pfn_to_kaddr(page_to_pfn((_c_bvec)->btree_node->page))
 #define c_bvec_bpnode(_c_bvec)      pfn_to_kaddr(page_to_pfn((_c_bvec)->btree_parent_node->page))
 
-<<<<<<< HEAD
-#define BLOCKS_HASH_SIZE        (100)
-struct castle_slave_blocks_cnt
-{
-    version_t version;
-    block_t cnt;
-    struct list_head list;
-};
-
-struct castle_slave_blocks_hash 
-{
-    struct list_head hash[BLOCKS_HASH_SIZE];
-    struct castle_slave_blocks_cnt metadata_cnt; 
-};
-=======
 /* Used for iterating through the tree */
 
 typedef struct castle_path_item {
@@ -208,7 +193,20 @@
     unsigned long       state;
 #endif
 } c_iter_t;
->>>>>>> 408499c5
+
+#define BLOCKS_HASH_SIZE        (100)
+struct castle_slave_blocks_cnt
+{
+    version_t version;
+    block_t cnt;
+    struct list_head list;
+};
+
+struct castle_slave_blocks_hash 
+{
+    struct list_head hash[BLOCKS_HASH_SIZE];
+    struct castle_slave_blocks_cnt metadata_cnt; 
+};
 
 /* First class structures */
 struct castle {

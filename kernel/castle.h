--- conflicted
+++ resolved
@@ -968,9 +968,6 @@
                                   int last);
     
 };
-<<<<<<< HEAD
-=======
-
 typedef struct castle_object_iterator {
     /* Filled in by the client */
     da_id_t             da_id;
@@ -990,5 +987,4 @@
     c_val_tup_t         cached_cvt;
 } castle_object_iterator_t;
 
->>>>>>> 50d87dc4
 #endif /* __CASTLE_H__ */
--- conflicted
+++ resolved
@@ -811,12 +811,9 @@
             c_val_tup_t              cvt;
         } cached_entry;
     } *iterators;
-<<<<<<< HEAD
-    castle_iterator_end_io_t   end_io;
-    void                      *private;
-=======
     castle_merged_iterator_each_skip each_skip;
->>>>>>> 2cbf1f43
+    castle_iterator_end_io_t         end_io;
+    void                            *private;
 } c_merged_iter_t;
 
 typedef struct castle_da_rq_iterator {
@@ -1015,8 +1012,6 @@
                                   int last);
     
 };
-<<<<<<< HEAD
-
 /*
  * This is the callback to notify when the iterator has the
  * next key available. The callback should return non-zero if
@@ -1031,8 +1026,6 @@
          int err,
          void *data);
 
-=======
->>>>>>> 2cbf1f43
 typedef struct castle_object_iterator {
     /* Filled in by the client */
     da_id_t             da_id;

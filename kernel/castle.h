#ifndef __CASTLE_H__
#define __CASTLE_H__

#include <asm/byteorder.h>
#include <linux/module.h>
#include <linux/version.h>
#include <linux/workqueue.h>
#include <linux/completion.h>
#include <linux/fs.h>
#include <linux/net.h>
#include <linux/socket.h>
#include <net/sock.h>
#include <linux/rcupdate.h>
#if LINUX_VERSION_CODE <= KERNEL_VERSION(2,6,24)
#include <asm/semaphore.h>
#else
#include <linux/semaphore.h>
#endif
#include <linux/reboot.h>
<<<<<<< HEAD

=======
>>>>>>> 58ef73b1

#include "castle_public.h"

/* BUG and BUG_ON redefined to cause reliable crash-dumpable crashes. */
#undef BUG
#undef BUG_ON

/* Enable additional sanity checking to debug merge serialisation/deserialisation */
#define DEBUG_MERGE_SERDES
extern int castle_merges_checkpoint; /* 0 or 1, default=enabled */

static inline ATTRIB_NORET void bug_fn(char *file, unsigned long line)
{
    void castle_dmesg(void);

    castle_dmesg();
    panic("Castle BUG, from: %s:%ld\n", file, line);
#if 0
    /* Write the line number into R15, but push it onto the stack first. */
    __asm__ __volatile__ ("pushq %%r15\n\t"
                          "movq %0, %%r15;\n\t"
                          "movq $0x0,0xca511e\n\t"
                            : : "i" (line) : "%r15" );
    /* Will never get here. */
    while(1){};
#endif
}
#define BUG()            do { bug_fn(__FILE__, __LINE__); } while(0)
#define BUG_ON(_cond)    do { if(_cond) BUG(); } while(0)

/* Printk implementation used in the entire filesystem. */
#define PRINTKS_PER_SEC_STEADY_STATE    5
#define PRINTKS_IN_BURST                100
#define PRINTK_BUFFER_MBS               10          /**< Size of printk ring buffer (in MB).    */
#define PRINTK_BUFFER_SIZE              PRINTK_BUFFER_MBS*1024*1024 /**< Size of printk buffer. */
/*#define castle_printk(_f, _a...)    do { if(__printk_ratelimit(                     \
                                                HZ/PRINTKS_PER_SEC_STEADY_STATE,    \
                                                PRINTKS_IN_BURST))                  \
                                            printk(_f, ##_a); } while(0)*/
#define FLE strrchr(__FILE__, '/') ? strrchr(__FILE__, '/') + 1 : __FILE__

#if LINUX_VERSION_CODE <= KERNEL_VERSION(2,6,18)
#define CASTLE_INIT_WORK(_work, _func) INIT_WORK((_work), (void (*)(void *)) (_func), (void *) (_work))
#define CASTLE_DECLARE_WORK(_name, _func) DECLARE_WORK((_name), (void (*)(void *)) _func, &(_name))
#define CASTLE_PREPARE_WORK(_work, _func) PREPARE_WORK((_work), (void (*)(void *)) (_func), (void *) (_work))
#else
#define CASTLE_INIT_WORK(_work, _func) INIT_WORK((_work), (_func))
#define CASTLE_DECLARE_WORK(_name, _func) DECLARE_WORK((_name), (_func))
#define CASTLE_PREPARE_WORK(_work, _func) PREPARE_WORK((_work), (_func))
#endif

#define USED                 __attribute__((used))
#define EXIT_SUCCESS         (0)

#define STATIC_BUG_ON_HELPER(expr) \
        (!!sizeof (struct { unsigned int static_assertion_error: (expr) ? -1 : 1; }))
#define STATIC_BUG_ON(expr) \
        extern int (*assert_function__(void)) [STATIC_BUG_ON_HELPER(expr)]

#define NR_ENV_VARS          8
#define MAX_ENV_LEN          128
STATIC_BUG_ON(LAST_ENV_VAR_ID >= NR_ENV_VARS);
extern char *castle_environment[NR_ENV_VARS];
extern int   castle_fs_inited;
extern int   castle_fs_exiting;

typedef uint32_t tree_seq_t;
#define GLOBAL_TREE         ((tree_seq_t)0)
#define INVAL_TREE          ((tree_seq_t)-1)
#define TREE_GLOBAL(_t)     ((_t) == GLOBAL_TREE)
#define TREE_INVAL(_t)      ((_t) == INVAL_TREE)
#define TREE_SEQ_SHIFT      (24)                    /**< Shift for RWCTs (at levels 0,1)        */

#define INVAL_DA            ((c_da_t)-1)
#define DA_INVAL(_da)       ((_da) == INVAL_DA)

typedef uint32_t block_t;
#define INVAL_BLOCK         ((block_t)-1)
#define BLOCK_INVAL(_b)     ((_b) == INVAL_BLOCK)

/* New Free space structures */

/*
 * WARNING: be careful about changing MAX_NR_SLAVES. It's used to define various on-disk
 * datastructures.
 */
#define MAX_NR_SLAVES   64
/*
 * The minimum number of live slaves we can safely run with. For N-rda this is N.
 * This is hard coded for 2-rda at the moment.
 */
#define MIN_LIVE_SLAVES 2

#define C_CHK_SHIFT                    (20)
#define C_CHK_SIZE                     (1ULL << C_CHK_SHIFT)   /**< Bytes per chunk.             */

#define CHUNK_OFFSET(offset)  ((offset) & (C_CHK_SIZE - 1))
#define BLOCK_OFFSET(offset)  ((offset) & (C_BLK_SIZE - 1))
#define SECTOR_OFFSET(offset) ((offset) & ((1 << 9)-1))
#define CHUNK(offset)         ((offset) >> C_CHK_SHIFT)
#define BLOCK(offset)         ((offset) >> C_BLK_SHIFT)
#define BLK_IN_CHK(offset)    (BLOCK(CHUNK_OFFSET(offset)))
#define BLKS_PER_CHK          (C_CHK_SIZE / C_BLK_SIZE)         /**< Blocks(/pages) per chunk.    */
#define MASK_BLK_OFFSET(offset) (((offset) >> C_BLK_SHIFT) << C_BLK_SHIFT)
#define MASK_CHK_OFFSET(offset) (((offset) >> C_CHK_SHIFT) << C_CHK_SHIFT)

#define POWOF2(_n)            (((_n) & ((_n) - 1)) == 0)
/*  Chunk #                     Description
 *  =======                     ===========
 *   0 - 29                     Super Extent
 *   0                          Super block (Only first 8k)
 *   1                          Reserved
 *   2                          Freespace structures
 *   3 - 29                     Reserved
 *
 *           Leave double the space (Super Extent is 2-RDA)
 *
 *   60                         Micro Extent (Maps of meta extent)
 *
 *   61 - 63                    Reserved
 *
 *   64 - 563 (on each disk)    Meta extent (Spans across multiple disks)
 *                              would occupy 1024 logical chunks
 *    0 -  99                   Extent Structures
 *  100 - 1023                  Extent maps
 */

#define SUP_EXT_ID                     (10)
#define MICRO_EXT_ID                   (332)
#define META_EXT_ID                    (333)
#define MSTORE_EXT_ID                  (444) /* Two extents use 444 and 445. */
#define EXT_SEQ_START                  (1000)

/* Size of special(or logical) extents [in chunks] */
#define SUP_EXT_SIZE                   (30)  /* 2-RDA. Occupies double the space */
#define MICRO_EXT_START                (60)
#define MICRO_EXT_SIZE                 (1)   /* Don't change this */
#define META_SPACE_SIZE                (100)
#define MSTORE_SPACE_SIZE              (50)
#define FREE_SPACE_START               (100)
#define FREESPACE_OFFSET               (2 * C_CHK_SIZE)
#define FREESPACE_SIZE                 (20 * C_CHK_SIZE)

#define sup_ext_to_slave_id(_id)       ((_id) - SUP_EXT_ID)
#define slave_id_to_sup_ext(_id)       ((_id) + SUP_EXT_ID)

/* Logical extent structures are stored seperatly from normal extents. They are
 * stored in extent superblock itself. */
#define LOGICAL_EXTENT(_ext_id)        ((_ext_id) < EXT_SEQ_START && !EXT_ID_INVAL(_ext_id))
#define SUPER_EXTENT(_ext_id)          (((_ext_id) >= SUP_EXT_ID) && ((_ext_id) < slave_id_to_sup_ext(MAX_NR_SLAVES)))
#define EVICTABLE_EXTENT(_ext_id)      ((_ext_id) >= EXT_SEQ_START || (_ext_id) == META_EXT_ID  \
                                            || EXT_ID_INVAL(_ext_id))

typedef uint32_t c_chk_cnt_t;
typedef uint32_t c_chk_t;
typedef uint64_t c_ext_id_t;
typedef uint32_t c_uuid_t;

#define INVAL_CHK                       ((c_chk_t)-1)
#define CHK_INVAL(_chk)                 ((_chk) == INVAL_CHK)

#define INVAL_EXT_ID                    (-1)
#define EXT_ID_INVAL(_id)               ((_id) == INVAL_EXT_ID)
#define RESERVE_EXT_ID                  (-2)        /**< See castle_cache_page_block_unreserve(). */
#define EXT_ID_RESERVE(_id)             ((_id) == RESERVE_EXT_ID)
#define INVAL_SLAVE_ID                  (0)

struct castle_chunk_sequence {
    /* align:   4 */
    /* offset:  0 */ c_chk_t         first_chk;
    /*          4 */ c_chk_cnt_t     count;
    /*          8 */
} PACKED;
typedef struct castle_chunk_sequence c_chk_seq_t;
#define INVAL_CHK_SEQ                ((c_chk_seq_t){0,0})
#define CHK_SEQ_INVAL(_seq)          ((_seq).count == 0)
#define CHK_SEQ_EQUAL(_seq1, _seq2)  (((_seq1).first_chk == (_seq2).first_chk) && \
                                      ((_seq1).count == (_seq2).count))
#define chk_seq_fmt                  "(0x%llx, 0x%llx)"
#define chk_seq2str(_seq)            (_seq).first_chk, (_seq).count

struct castle_disk_chunk {
    /* align:   4 */
    /* offset:  0 */ c_uuid_t        slave_id;
    /*          4 */ c_chk_t         offset;
    /*          8 */
} PACKED;
typedef struct castle_disk_chunk c_disk_chk_t;
#define INVAL_DISK_CHK               ((c_disk_chk_t){INVAL_SLAVE_ID,0})
#define DISK_CHK_INVAL(_chk)         (((_chk).slave_id == INVAL_SLAVE_ID) &&    \
                                      ((_chk).offset == 0))
#define DISK_CHK_EQUAL(_chk1, _chk2) (((_chk1).slave_id == (_chk2).slave_id) && \
                                      ((_chk1).offset == (_chk2).offset))
#define disk_chk_fmt                  "(0x%x, 0x%x)"
#define disk_chk_fmt_nl               "(0x%x, 0x%x)\n"
#define disk_chk2str(_chk)            (_chk).slave_id, (_chk).offset

typedef uint64_t c_byte_off_t;

/* Disk layout related structures (extent based) */
struct castle_extent_position {
    /* align:   8 */
    /* offset:  0 */ c_ext_id_t      ext_id;
    /*          8 */ c_byte_off_t    offset;
    /*         16 */
} PACKED;
typedef struct castle_extent_position c_ext_pos_t;
#define __INVAL_EXT_POS             {INVAL_EXT_ID,0}
#define INVAL_EXT_POS               ((c_ext_pos_t) __INVAL_EXT_POS)
#define EXT_POS_INVAL(_off)         ((_off).ext_id == INVAL_EXT_ID)
#define EXT_POS_EQUAL(_off1, _off2) (((_off1).ext_id == (_off2).ext_id) && \
                                      ((_off1).offset == (_off2).offset))
/**
 * Compare cep1 against cep2.
 *
 * @param cep1 cep to compare
 * @param cep2 cep to compare against
 *
 * @return -1  cep1 is prior to cep2
 * @return  0  cep1 is the same as cep2
 * @return  1  cep1 is after cep2
 */
static inline int EXT_POS_COMP(c_ext_pos_t cep1, c_ext_pos_t cep2)
{
    if(cep1.ext_id < cep2.ext_id)
        return -1;

    if(cep1.ext_id > cep2.ext_id)
        return 1;

    if(cep1.offset < cep2.offset)
        return -1;

    if(cep1.offset > cep2.offset)
        return 1;

    return 0;
}
#define cep_fmt_str                  "(%llu, 0x%llx (chunk %lld chunk_off 0x%llx))"
#define cep_fmt_str_nl               "(%llu, 0x%llx (chunk %lld chunk_off 0x%llx)).\n"
#define cep2str(_off)                (_off).ext_id, BLOCK((_off).offset), CHUNK((_off).offset), CHUNK_OFFSET((_off).offset)
#define __cep2str(_off)              (_off).ext_id, ((_off).offset), CHUNK((_off).offset), CHUNK_OFFSET((_off).offset)

typedef enum {
    DEFAULT_RDA,
    SSD_RDA,
    META_EXT,
    MICRO_EXT,
    SUPER_EXT,
    SSD_ONLY_EXT,
    NR_RDA_SPECS
} c_rda_type_t;

/* Type of data stored within extent. */
typedef enum {
    EXT_T_META_DATA,
    EXT_T_GLOBAL_BTREE,
    EXT_T_BLOCK_DEV,
    EXT_T_INTERNAL_NODES,
    EXT_T_LEAF_NODES,
    EXT_T_MEDIUM_OBJECTS,
    EXT_T_T0_INTERNAL_NODES,
    EXT_T_T0_LEAF_NODES,
    EXT_T_T0_MEDIUM_OBJECTS,
    EXT_T_LARGE_OBJECT,
    EXT_T_BLOOM_FILTER,
    EXT_T_INVALID,
} c_ext_type_t;

static USED char *castle_ext_type_str[] = {
    "EXT_T_META_DATA",
    "EXT_T_GLOBAL_BTREE",
    "EXT_T_BLOCK_DEV",
    "EXT_T_INTERNAL_NODES",
    "EXT_T_LEAF_NODES",
    "EXT_T_MEDIUM_OBJECTS",
    "EXT_T_T0_INTERNAL_NODES",
    "EXT_T_T0_LEAF_NODES",
    "EXT_T_T0_MEDIUM_OBJECTS",
    "EXT_T_LARGE_OBJECT",
    "EXT_T_BLOOM_FILTER",
    "EXT_T_INVALID"
};

/* This type determines the way, this extent has to be handled in case of Low Free-Space (LFS)
 * situation. */
typedef enum {
    LFS_VCT_T_T0_GRP,
    LFS_VCT_T_T0,
    LFS_VCT_T_MERGE,
    LFS_VCT_T_INVALID
} c_lfs_vct_type_t;

#define LFS_VCT_T_MAX_TYPE LFS_VCT_T_INVALID

static USED char *castle_lfs_vct_type_str[] = {
    "LFS_VCT_T_T0_GRP",
    "LFS_VCT_T_T0",
    "LFS_VCT_T_MERGE",
    "LFS_VCT_T_INVALID"
};

typedef int       (*c_ext_event_callback_t)                (void *data);

typedef struct castle_extent_freespace {
    c_ext_id_t      ext_id;
    c_byte_off_t    ext_size;
    atomic64_t      used;
    atomic64_t      blocked;
} c_ext_free_t;

typedef struct castle_extent_freespace_byte_stream {
    /* align:   8 */
    /* offset:  0 */ c_ext_id_t      ext_id;
    /*          8 */ c_byte_off_t    ext_size;
    /*         16 */ uint64_t        used;
    /*         24 */ uint64_t        blocked;
    /*         32 */ uint8_t         _unused[32];
    /*         64 */
} PACKED c_ext_free_bs_t;

typedef struct castle_freespace {
    /* align:   4 */
    /* offset:  0 */ uint32_t        max_entries;
    /*          4 */ uint32_t        nr_entries;
    /*          8 */ uint32_t        prod;
    /*         12 */ uint32_t        cons;
    /*         16 */ c_chk_cnt_t     free_chk_cnt;
    /*         20 */ c_chk_cnt_t     disk_size;
    /*         24 */ uint8_t         _unused[40];
    /*         64 */
} PACKED castle_freespace_t;

struct castle_elist_entry {
    /* align:   8 */
    /* offset:  0 */ c_ext_id_t      ext_id;
    /*          8 */ c_chk_cnt_t     size;
    /*         12 */ c_rda_type_t    type;
    /*         16 */ uint32_t        k_factor;
    /*         20 */ uint32_t        obj_refs;
    /*         24 */ c_ext_pos_t     maps_cep;
    /*         40 */ uint32_t        curr_rebuild_seqno;
    /*         44 */ uint32_t        da_id;
    /*         48 */ uint32_t        ext_type;
    /*         52 */ uint8_t         _unused[12];
    /*         64 */
} PACKED;

struct castle_extents_superblock {
    /* align:   8 */
    /* offset:  0 */ c_ext_id_t                 ext_id_seq;
    /*          8 */ uint64_t                   nr_exts;
    /*         16 */ struct castle_elist_entry  micro_ext;
    /*         80 */ struct castle_elist_entry  meta_ext;
    /*        144 */ struct castle_elist_entry  mstore_ext[2];
    /*        272 */ c_ext_free_bs_t            meta_ext_free_bs;
    /*        336 */ c_disk_chk_t               micro_maps[MAX_NR_SLAVES];
    /*        848 */ uint32_t                   current_rebuild_seqno;
    /*        852 */ uint8_t                    _unused[172];
    /*       1024 */
} PACKED;

struct castle_slave_superblock {
    /* align:   8 */
    /* offset:  0 */ struct castle_slave_superblock_public pub;
    /*        128 */ uint32_t                              fs_version;
    /*        132 */ castle_freespace_t                    freespace;
    /*        196 */ uint8_t                               _unused[60];
    /*        256 */
} PACKED;

struct castle_fs_superblock {
    /* align:   8 */
    /* offset:  0 */ struct castle_fs_superblock_public      pub;
    /*        128 */ uint32_t                                fs_version;
    /*        132 */ uint32_t                                nr_slaves;
    /*        136 */ uint32_t                                slaves[MAX_NR_SLAVES];
    /*        392 */ uint8_t                                 slaves_flags[MAX_NR_SLAVES];
    /*        456 */ struct castle_extents_superblock        extents_sb;
    /*       1480 */ c_ext_pos_t                             mstore[16];
    /*       1736 */ int                                     fs_in_rebuild;
    /*       1740 */ uint8_t                                 _unused[308];
    /*       2048 */
} PACKED;

enum {
    CVT_TYPE_LEAF_VAL        = 0x01,
    CVT_TYPE_LEAF_PTR        = 0x02,
    CVT_TYPE_NODE            = 0x04,
    /* TOMB_STONE points to NULL value (no value). */
    CVT_TYPE_TOMB_STONE      = 0x08,
    /* Value length is small enough to keep in B-tree node itself. */
    CVT_TYPE_INLINE          = 0x10,
    /* Set to 1 for both Large and Medium Objects */
    CVT_TYPE_ONDISK          = 0x20,
    /* Valid only when CVT_TYPE_ONDISK is set.
     * 1 - Large objects
     * 0 - Medium objects */
    CVT_TYPE_LARGE_OBJECT    = 0x40,
    CVT_TYPE_INVALID         = 0x00,
};

#define MAX_INLINE_VAL_SIZE            512      /* In bytes */
#define VLBA_TREE_MAX_KEY_SIZE         512      /* In bytes */
#define MEDIUM_OBJECT_LIMIT (20 * C_CHK_SIZE)
#define is_medium(_size)    (((_size) > MAX_INLINE_VAL_SIZE) && ((_size) <= MEDIUM_OBJECT_LIMIT))

struct castle_value_tuple {
    /* align:   8 */
    /* offset:  0 */ struct {
    /*          0 */     uint64_t      type:8;
    /*          1 */     uint64_t      length:56;
    /*          8 */ };
    /*          8 */ union {
    /*          8 */     c_ext_pos_t   cep;
    /*          8 */     uint8_t      *val;
    /*         24 */ };
    /*         24 */
} PACKED;
typedef struct castle_value_tuple c_val_tup_t;

#define INVAL_VAL_TUP        ((c_val_tup_t){{CVT_TYPE_INVALID, 0}, {.cep = INVAL_EXT_POS}})

#define CVT_LEAF_VAL(_cvt)      ((_cvt).type & CVT_TYPE_LEAF_VAL)
#define CVT_LEAF_PTR(_cvt)      ((_cvt).type & CVT_TYPE_LEAF_PTR)
#define CVT_NODE(_cvt)          ((_cvt).type & CVT_TYPE_NODE)
#define CVT_TOMB_STONE(_cvt)    (CVT_LEAF_VAL(_cvt) && ((_cvt).type & CVT_TYPE_TOMB_STONE))
#define CVT_INLINE(_cvt)        (CVT_LEAF_VAL(_cvt) && ((_cvt).type & CVT_TYPE_INLINE))
#define CVT_ONDISK(_cvt)        (CVT_LEAF_VAL(_cvt) && ((_cvt).type & CVT_TYPE_ONDISK))
#define CVT_MEDIUM_OBJECT(_cvt) (CVT_ONDISK(_cvt) && !((_cvt).type & CVT_TYPE_LARGE_OBJECT))
#define CVT_LARGE_OBJECT(_cvt)  (CVT_ONDISK(_cvt) && ((_cvt).type & CVT_TYPE_LARGE_OBJECT))
#define CVT_INVALID(_cvt)       ((_cvt).type == CVT_TYPE_INVALID)
#define CVT_ONE_BLK(_cvt)       (CVT_ONDISK(_cvt) &&  (_cvt).length == C_BLK_SIZE)
#define CVT_INVALID_SET(_cvt)                                               \
{                                                                           \
   (_cvt).type   = CVT_TYPE_INVALID;                                        \
   (_cvt).length = 0;                                                       \
   (_cvt).cep    = INVAL_EXT_POS;                                           \
}
#define CVT_LEAF_PTR_SET(_cvt, _length, _cep)                               \
{                                                                           \
   (_cvt).type   = CVT_TYPE_LEAF_PTR;                                       \
   (_cvt).length = _length;                                                 \
   (_cvt).cep    = _cep;                                                    \
}
#define CVT_NODE_SET(_cvt, _length, _cep)                                   \
{                                                                           \
   (_cvt).type   = CVT_TYPE_NODE;                                           \
   (_cvt).length = _length;                                                 \
   (_cvt).cep    = _cep;                                                    \
}
#define CVT_TOMB_STONE_SET(_cvt)                                            \
{                                                                           \
   (_cvt).type   = (CVT_TYPE_LEAF_VAL | CVT_TYPE_TOMB_STONE);               \
   (_cvt).length = 0;                                                       \
   (_cvt).cep    = INVAL_EXT_POS;                                           \
}
#define CVT_INLINE_SET(_cvt, _length, _ptr)                                 \
{                                                                           \
   (_cvt).type   = (CVT_TYPE_LEAF_VAL | CVT_TYPE_INLINE);                   \
   (_cvt).length = _length;                                                 \
   (_cvt).val    = _ptr;                                                    \
}
#define CVT_MEDIUM_OBJECT_SET(_cvt, _length, _cep)                          \
{                                                                           \
    (_cvt).type  = (CVT_TYPE_LEAF_VAL | CVT_TYPE_ONDISK);                   \
    (_cvt).length= _length;                                                 \
    (_cvt).cep   = _cep;                                                    \
}
#define CVT_LARGE_OBJECT_SET(_cvt, _length, _cep)                           \
{                                                                           \
    (_cvt).type  = (CVT_TYPE_LEAF_VAL | CVT_TYPE_ONDISK | CVT_TYPE_LARGE_OBJECT); \
    (_cvt).length= _length;                                                 \
    (_cvt).cep   = _cep;                                                    \
}
#define CVT_INLINE_VAL_LENGTH(_cvt)                                             \
                             (CVT_INLINE(_cvt)?((_cvt).length):0)

#define CVT_EQUAL(_cvt1, _cvt2)                                                 \
                             ((_cvt1).type      == (_cvt2).type &&              \
                              (_cvt1).length    == (_cvt2).length &&            \
                              (!CVT_ONDISK(_cvt1) ||                            \
                               EXT_POS_EQUAL((_cvt1).cep, (_cvt2).cep)))
#if 0
#define CEP_TO_CVT(_cvt, _cep, _blks, _type)                                    \
                                {                                               \
                                    (_cvt).type     = _type;                    \
                                    (_cvt).length   = (_blks) * C_BLK_SIZE;     \
                                    (_cvt).cep      = _cep;                     \
                                }
#endif


typedef uint8_t c_mstore_id_t;

typedef struct castle_mstore_key {
    c_ext_pos_t  cep;
    int          idx;
} c_mstore_key_t;

#define INVAL_MSTORE_KEY           ((c_mstore_key_t){.cep = __INVAL_EXT_POS, .idx = 0})
#define MSTORE_KEY_INVAL(_k)       (EXT_POS_INVAL(_k.cep) && ((_k).idx == 0))
#define MSTORE_KEY_EQUAL(_k1, _k2) (EXT_POS_EQUAL(_k1.cep, _k2.cep)  &&         \
                                    ((_k1).idx == (_k2).idx))
typedef struct castle_mstore {
    c_mstore_id_t              store_id;             /* Id of the store, ptr in fs_sb    */
    size_t                     entry_size;           /* Size of the entries stored       */
    struct semaphore           mutex;                /* Mutex which protects the         */
                                                     /*  last_node_* variables           */
    c_ext_pos_t                last_node_cep;        /* Tail of the list, has at least   */
                                                     /* one unused entry in it           */
    int                        last_node_unused;     /* Number of unused entries in the  */
                                                     /* last node                        */
} c_mstore_t;

typedef struct castle_mstore_iter {
    struct castle_mstore      *store;                /* Store we are iterating over      */
    struct castle_cache_block *node_c2b;             /* Currently accessed node (locked) */
    int                        node_idx;             /* Next entry index in current node */
} c_mstore_iter_t;

enum {
    MSTORE_VERSIONS_ID,
    MSTORE_BLOCK_CNTS,
    MSTORE_DOUBLE_ARRAYS,
    MSTORE_COMPONENT_TREES,
    MSTORE_ATTACHMENTS_TAG,
    MSTORE_EXTENTS,
    MSTORE_LARGE_OBJECTS,
    MSTORE_DA_MERGE,
    MSTORE_STATS,
};


#define MTREE_TYPE                 0x33
#define MTREE_BVEC_BLOCK(_bvec)   ((sector_t)(_bvec)->key)
#define BATREE_TYPE                0x44
#define RW_VLBA_TREE_TYPE          0x55
#define RO_VLBA_TREE_TYPE          0x66

#define MAX_BTREE_DEPTH           (10)               /**< Maximum depth of btrees.
                                                          This is used in on-disk datastructures.
                                                          For example castle_clist_entry.
                                                          If modified, those need to be reviewed.
                                                      */
#define VLBA_HDD_RO_TREE_NODE_SIZE      (64)  /**< Size of the default RO tree node size. */
#define VLBA_SSD_RO_TREE_NODE_SIZE      (2)   /**< Size of the RO tree node size on SSDs. */

typedef uint8_t btree_t;

#define BTREE_NODE_MAGIC  0x0100cdab
struct castle_btree_node {
    /* align:   8 */
    /* offset:  0 */ uint32_t        magic;
    /*          4 */ uint32_t        version;
    /*          8 */ uint32_t        used;
    /*         12 */ btree_t         type;
    /*         13 */ uint8_t         is_leaf;
    /*         14 */ uint16_t        size;           /**< Size of this btree node in pages.     */
                     /* Payload (i.e. btree entries) depend on the B-tree type */
    /*         16 */ uint8_t         _unused[48];
    /*         64 */ uint8_t         payload[0];
    /*         64 */
} PACKED;

#define BTREE_NODE_PAYLOAD(_node)   ((void *)&(_node)->payload)

#define PLUS_INFINITY_DIM_LENGTH 0xFFFFFFFF

typedef struct castle_var_length_btree_key {
    /* align:   4 */
    /* offset:  0 */ uint32_t length;
    /*          4 */ uint32_t nr_dims;
    /*          8 */ uint8_t  _unused[8];
    /*         16 */ uint32_t dim_head[0];
    /*         16 */
    /* Dimension header is followed by individual dimensions. */
} PACKED c_vl_bkey_t;

/* Below encapsulates the internal btree node structure, different type of
   nodes may be used for different trees */
struct castle_component_tree;
struct castle_btree_type {
    btree_t    magic;         /* Also used as an index to castle_btrees
                                 array.                                 */
    void      *min_key;       /* Minimum key                            */
    void      *max_key;       /* Maximum used as the end of node marker */
    void      *inv_key;       /* An invalid key, comparison with it
                                 should always return a negative number
                                 except if also compared to invalid key
                                 in which case cmp should return zero   */
    uint16_t (*node_size)     (struct castle_component_tree *ct,
                               uint8_t level);
                              /**< Gives btree node size at the given
                                   level. Levels are counted in reverse
                                   order. I.e. leaf level is 0, etc.
                                   This makes it possible to grow the tree
                                   without renumbering all the existing
                                   levels. */
    int      (*need_split)    (struct castle_btree_node *node,
                               int                       version_or_key);
                              /* 0 - version split, 1 - key split       */
    int      (*key_compare)   (void *key1, void *key2);
                              /* Returns negative if key1 < key2, zero
                                 if equal, positive otherwise           */
    void*    (*key_duplicate) (void *key);
                              /* Returns duplicate of key. Need to call
                               * a dealloc later to free resources      */
    void*    (*key_next)      (void *key);
                              /* Successor key, succ(MAX) = INVAL,
                                 succ(INVAL) = INVAL                    */
    void     (*key_dealloc)   (void *key);
                              /* Destroys the key, frees resources
                                 associated with it                     */
    uint32_t (*key_hash)      (void *key, uint32_t seed);
                              /* Get hash of key with seed              */
    int      (*entry_get)     (struct castle_btree_node *node,
                               int                       idx,
                               void                    **key_p,
                               c_ver_t                  *version_p,
                               c_val_tup_t              *cvt_p);
    void     (*entry_add)     (struct castle_btree_node *node,
                               int                       idx,
                               void                     *key,
                               c_ver_t                   version,
                               c_val_tup_t               cvt);
    void     (*entry_replace) (struct castle_btree_node *node,
                               int                       idx,
                               void                     *key,
                               c_ver_t                   version,
                               c_val_tup_t               cvt);
    void     (*entry_disable) (struct castle_btree_node *node,
                               int                       idx);
    void     (*entries_drop)  (struct castle_btree_node *node,
                               int                       idx_start,
                               int                       idx_end);
                              /* Drop all entries between idx_start and
                                 idx_stop. Inclusive                    */
    void     (*node_print)    (struct castle_btree_node *node);
#ifdef CASTLE_DEBUG
    void     (*node_validate) (struct castle_btree_node *node);
#endif
};

#define MTREE_NODE_SIZE     (10) /* In blocks */

typedef struct castle_bloom_filter {
    uint8_t                   num_hashes;
    uint32_t                  block_size_pages;
    uint32_t                  num_chunks;
    uint32_t                  num_blocks_last_chunk;
    uint64_t                  chunks_offset;
    uint32_t                  num_btree_nodes;
    struct castle_btree_type *btree;
    c_ext_id_t                ext_id;
    void                     *private; /* used for builds */
#ifdef CASTLE_BLOOM_FP_STATS
    atomic64_t                queries;
    atomic64_t                false_positives;
#endif
} castle_bloom_t;

struct castle_bbp_entry
{
    /* align:   8 */
    /* offset:  0 */ uint64_t    expected_num_elements;
    /*          8 */ uint64_t    elements_inserted;
    /*         16 */ uint32_t    chunks_complete;
    /*         20 */ uint32_t    cur_node_cur_chunk_id;
    /*         24 */ uint32_t    cur_chunk_num_blocks;
    /*         28 */ uint32_t    nodes_complete;
    /*         32 */ c_ext_pos_t node_cep;
    /*         48 */ c_ext_pos_t chunk_cep;
    /*         64 */ uint32_t    node_used;   /* for entries_drop */
    /*         68 */ uint8_t     node_avail;  /* flag to indicate if we should recover node */
    /*         69 */ uint8_t     chunk_avail; /* flag to indicate if we should recover chunk */
    /*         70 */
} PACKED;

struct castle_component_tree {
    tree_seq_t          seq;               /**< Unique ID identifying this tree.                */
    atomic_t            ref_count;
    atomic_t            write_ref_count;
    atomic64_t          item_count;        /**< Number of items in the tree.                    */
    btree_t             btree_type;
    uint8_t             dynamic;           /**< 1 - dynamic modlist btree, 0 - merge result.    */
    c_da_t              da;
    uint8_t             level;             /**< Level in the doubling array.                    */
    uint16_t            node_sizes[MAX_BTREE_DEPTH];
                                           /**< Size of nodes in each level in the b-tree,
                                                in pages. Only used for !dynamic (i.e. RO)
                                                trees. Stored in reverse order,
                                                i.e. node_sizes[0] is the size of leaf level,
                                                node_sizes[tree_depth-1] is the size of the
                                                root node. */
    uint8_t             new_ct;            /**< Marked for cts which are not yet flushed onto
                                                the disk.                                       */
    uint8_t             compacting;        /**< compaction is going on this CT.                 */
    struct rw_semaphore lock;              /**< Protects root_node, tree depth & last_node.     */
    uint8_t             tree_depth;
    c_ext_pos_t         root_node;
    struct list_head    da_list;
    struct list_head    hash_list;
    struct list_head    large_objs;
    struct mutex        lo_mutex;           /**< Protects Large Object List. When working with
                                                 the output CT of a serialisable merge, never
                                                 take this lock before serdes.mutex or there
                                                 will be deadlock against checkpoint thread.    */
    c_ext_free_t        internal_ext_free;  /**< Extent for internal btree nodes.               */
    c_ext_free_t        tree_ext_free;      /**< Extent for leaf btree nodes.                   */
    c_ext_free_t        data_ext_free;      /**< Medium-object data extent.                     */
    atomic64_t          large_ext_chk_cnt;
    uint8_t             bloom_exists;
    castle_bloom_t      bloom;
#ifdef CASTLE_PERF_DEBUG
    u64                 bt_c2bsync_ns;
    u64                 data_c2bsync_ns;
    u64                 get_c2b_ns;
#endif
};
extern struct castle_component_tree castle_global_tree;

struct castle_large_obj_entry {
    c_ext_id_t          ext_id;
    uint64_t            length;
    struct list_head    list;
};

struct castle_dlist_entry {
    /* align:   4 */
    /* offset:  0 */ c_da_t      id;
    /*          4 */ c_ver_t     root_version;
    /*          8 */ uint8_t     _unused[248];
    /*        256 */
} PACKED;

struct castle_clist_entry {
    /* align:   8 */
    /* offset:  0 */ c_da_t          da_id;
    /*          4 */ btree_t         btree_type;
    /*          5 */ uint8_t         dynamic;
    /*          6 */ uint8_t         level;
    /*          7 */ uint8_t         tree_depth;
    /*          8 */ uint64_t        item_count;
    /*         16 */ c_ext_pos_t     root_node;
    /*         32 */ c_ext_free_bs_t internal_ext_free_bs;
    /*         96 */ c_ext_free_bs_t tree_ext_free_bs;
    /*        160 */ c_ext_free_bs_t data_ext_free_bs;
    /*        224 */ uint64_t        large_ext_chk_cnt;
    /*        232 */ uint32_t        bloom_num_chunks;
    /*        236 */ uint32_t        bloom_num_blocks_last_chunk;
    /*        240 */ uint64_t        bloom_chunks_offset;
    /*        248 */ c_ext_id_t      bloom_ext_id;
    /*        256 */ uint32_t        bloom_num_btree_nodes;
    /*        260 */ uint32_t        bloom_block_size_pages;
    /*        264 */ tree_seq_t      seq;
    /*        268 */ uint8_t         bloom_exists;
    /*        269 */ uint8_t         bloom_num_hashes;
    /*        270 */ uint16_t        node_sizes[MAX_BTREE_DEPTH];
    /*        290 */ uint8_t         _unused[222];
    /*        512 */
} PACKED;



/** DA merge SERDES input tree iter on-disk structure.
 */
struct castle_intree_merge_state {
    /* align:  16 */
    /* offset:  0 */ tree_seq_t                    seq;
    /*          4 */
                     struct {
                         /*   0 */ int32_t         component_completed;
                         /*   4 */ int32_t         component_cached;
                         /*   8 */ int32_t         immut_curr_idx;
                         /*  12 */ int32_t         immut_cached_idx;
                         /*  16 */ int32_t         immut_next_idx;
                         /*  20 */ c_ext_pos_t     immut_curr_c2b_cep;
                         /*  36 */ c_ext_pos_t     immut_next_c2b_cep;
                         /*  52 */
                     } iter PACKED; /* 52 * 1 = 52 */
    /*         56 */ uint8_t                       pad[8];
    /*         64 */
} PACKED;

/** DA merge SERDES on-disk structure.
 *
 *  @note Assumes 2 input trees, both c_immut_iter_t, and max of 10 DA levels
 */
struct castle_dmserlist_entry {
    /* align:  16 */
    /*************************** misc stuff: marshalled once per merge ***************************/
    /* offset:  0 */ c_da_t                           da_id;
    /*          4 */ int32_t                          level;
    /*          8 */ int8_t                           leafs_on_ssds;
    /*          9 */ int8_t                           internals_on_ssds;
    /*         10 */ uint8_t                          pad_to_outct[6];
    /*         16 */

    /**************** partially complete output ct: marshalled once per checkpoint ****************/
                    /* sizing/alignment of the overall struct assumes MAX_BTREE_DEPTH=10 */
    /*         16 */ uint64_t                         nr_entries;
    /*         24 */ uint64_t                         large_chunks;
    /*         32 */ struct castle_clist_entry        out_tree;
    /*        544 */
                     struct {
                         /*   0 */ c_ext_pos_t                 node_c2b_cep;
                         /*  16 */ int32_t                     next_idx;
                         /*  20 */ int32_t                     node_used;
                         /*  24 */ int32_t                     valid_end_idx;
                         /*  28 */ c_ver_t                     valid_version;
                         /*  32 */
                     } levels[MAX_BTREE_DEPTH]; /* 32 * 10 = 320 */
    /*        864 */
    /*        864 */ c_ext_pos_t                      last_leaf_node_cep;
    /*        880 */ struct castle_bbp_entry          out_tree_bbp;
    /*        950 */ uint8_t                          have_bbp;
    /*        951 */ btree_t                          btree_type;
    /*        952 */ int32_t                          root_depth;
    /*        956 */ int8_t                           completing;
    /*        957 */ int8_t                           is_new_key;
    /*        958 */ uint32_t                         skipped_count;
    /*        962 */ uint8_t                          pad_to_iters[14]; /* beyond here entries are
                                                                           frequently marshalled, so
                                                                           alignment is important */
    /*        976 */

    /**************** input ct seq and iters: iters potentially marshalled often *****************/
    /*        976 */ int32_t                          iter_err;
    /*        980 */ int64_t                          iter_non_empty_cnt;
    /*        988 */ uint64_t                         iter_src_items_completed;
    /*        996 */ uint8_t                          pad_to_pertree_structs[12];
    /*       1008 */ struct castle_intree_merge_state in_trees[2];
    /*       1136 */

} PACKED;
#define SIZEOF_CASTLE_DMSERLIST_ENTRY (1136)

/**
 * Ondisk Serialized structure for castle versions.
 */
struct castle_vlist_entry {
    /* align:   8 */
    /* offset:  0 */ c_ver_t      version_nr;
    /*          4 */ c_ver_t      parent;
    /*          8 */ c_da_t       da_id;
    /*         12 */ uint8_t      _pad[4];
    /*         16 */ uint64_t     size;
    /*         24 */ uint64_t     flags;                /**< Flags for version LEAF & DELETED.  */
    /*         32 */ uint64_t     keys;                 /**< stats.keys                         */
    /*         40 */ uint64_t     tombstones;           /**< stats.tombstones                   */
    /*         48 */ uint64_t     tombstone_deletes;    /**< stats.tombstone_deletes            */
    /*         56 */ uint64_t     version_deletes;      /**< stats.version_deletes              */
    /*         64 */ uint64_t     key_replaces;         /**< stats.key_replaces                 */
    /*         72 */ uint64_t     creation_time_s;      /**< seconds of the creation timestamp  */
    /*         80 */ uint64_t     creation_time_us;     /**< useconds of the creation timestamp */
    /*         88 */ uint8_t      _unused[168];
    /*        256 */
} PACKED;

#define MAX_NAME_SIZE 128
struct castle_alist_entry {
    /* align:   4 */
    /* offset:  0 */ c_ver_t     version;
    /*          4 */ char        name[MAX_NAME_SIZE];
    /*        132 */ uint8_t     _unused[124];
    /*        256 */
} PACKED;

#define MLIST_NODE_MAGIC  0x0000baca
struct castle_mlist_node {
    /* align:   8 */
    /* offset:  0 */ uint32_t    magic;
    /*          4 */ uint16_t    capacity;
    /*          6 */ uint16_t    used;
    /*          8 */ c_ext_pos_t next;
    /*         24 */ uint8_t     _unused[40];
    /*         64 */ uint8_t     payload[0];
    /*         64 */
} PACKED;

struct castle_lolist_entry {
    /* align:   8 */
    /* offset:  0 */ c_ext_id_t  ext_id;
    /*          8 */ uint64_t    length;
    /*         16 */ tree_seq_t  ct_seq;
    /*         20 */ uint8_t     _unused[12];
    /*         32 */
} PACKED;

enum {
    STATS_MSTORE_REBUILD_PROGRESS,
};

struct castle_slist_entry {
    /* align:  8 */
    /* offset: 0 */ uint16_t    stat_type;
    /*         2 */ uint8_t     _pad[6];
    /*         8 */ uint64_t    key;
    /*        16 */ uint64_t    val;
    /*        24 */ uint8_t     _unused[40];
    /*        64 */
} PACKED;

/* IO related structures */
struct castle_bio_vec;
struct castle_object_replace;
struct castle_object_get;

typedef struct castle_bio {
    struct castle_attachment         *attachment;
    /* castle_bio is created to handle a bio, or an rxrpc call (never both) */
    int                               data_dir;
    /* Pointer to the op that created this c_bio. */
    union {
        struct bio                   *bio;
        struct castle_object_replace *replace;
        struct castle_object_get     *get;
        struct castle_object_pull    *pull;
    };
    struct castle_bio_vec            *c_bvecs;
    atomic_t                          count;
    int                               err;
#ifdef CASTLE_DEBUG
    int                               stuck;
    int                               id;
    int                               nr_bvecs;
    struct list_head                  list;
#endif
} c_bio_t;


struct castle_cache_block;
struct castle_request_timeline;
#define CBV_ONE2ONE_BIT               (0)
#define CBV_ROOT_LOCKED_BIT           (1)
#define CBV_PARENT_WRITE_LOCKED       (3)
#define CBV_CHILD_WRITE_LOCKED        (4)
/* Temporary variable used to set the above correctly, at the right point in time */
#define CBV_C2B_WRITE_LOCKED          (5)

typedef struct castle_bio_vec {
    c_bio_t                      *c_bio;        /**< Where this IO originated                   */

    void                         *key;          /**< Key we want to read                        */
    c_ver_t                       version;      /**< Version of key we want to read             */
    int                           cpu;          /**< CPU id for this request                    */
    int                           cpu_index;    /**< CPU index (for determining correct CT)     */
    struct castle_component_tree *tree;         /**< CT to search                               */

    /* Btree walk variables. */
    unsigned long                 flags;        /**< Flags                                      */
    int                           btree_depth;  /**< How far down the btree we've gone so far   */
    int                           btree_levels; /**< Levels in the tree (private copy in case
                                                     someone splits root node while we are
                                                     lower down in the tree                     */
    void                         *parent_key;   /**< Key in parent node btree_node is from      */
    /* When writing, B-Tree node and its parent have to be locked concurrently. */
    struct castle_cache_block    *btree_node;
    struct castle_cache_block    *btree_parent_node;

    /* Bloom filters. */
    struct castle_cache_block *bloom_c2b;
#ifdef CASTLE_BLOOM_FP_STATS
    int bloom_positive;
#endif

    struct work_struct               work;      /**< Used to thread this bvec onto a workqueue  */
    union {
        /* Castle Value Tuple allocation callback for writes */
        int                        (*cvt_get)    (struct castle_bio_vec *,
                                                  c_val_tup_t,
                                                  c_val_tup_t *);
        /* Get reference on objects for reads */
        int                        (*ref_get)    (struct castle_bio_vec *,
                                                  c_val_tup_t);
    };
    /* Completion callback */
    union {
        void                       (*queue_complete)  (struct castle_bio_vec *, int);
        void                       (*submit_complete) (struct castle_bio_vec *, int, c_val_tup_t);
    };
    void                           (*orig_complete)   (struct castle_bio_vec *, int, c_val_tup_t);
    atomic_t                         reserv_nodes;
    struct list_head                 io_list;
#ifdef CASTLE_DEBUG
    unsigned long                    state;
    struct castle_cache_block       *locking;
#endif
#ifdef CASTLE_PERF_DEBUG
    struct castle_request_timeline  *timeline;
#endif
} c_bvec_t;

#define REMOVE                        (2)

#define c_bvec_data_dir(_c_bvec)      ((_c_bvec)->c_bio->data_dir & RW_MASK)
#define c_bvec_data_del(_c_bvec)      ((_c_bvec)->c_bio->data_dir & REMOVE)
#define c2b_bnode(_c2b)               ((struct castle_btree_node *)c2b_buffer(_c2b))
#define c_bvec_bnode(_c_bvec)           c2b_bnode((_c_bvec)->btree_node)
#define c_bvec_bpnode(_c_bvec)          c2b_buffer((_c_bvec)->btree_parent_node)
#define c_bvec_btree_fn(_c_bvec, _fn) ((_c_bvec)->c_bio->btree->(_fn))

/* Iterface implemented by various iterators in the module. Skip function is optional. */
/*
 * Sequence of iterator functions to be called
 *      -> prep_next()
 *          <- end_io()
 *      -> has_next()
 *      -> next()
 */
/* end_io - gets called after completing the lower level iterator. Call
 *          prep_next() to make sure buffer is not empty, If so prep_next would
 *          schedule lower level iterator again. If prep_next() returns 1, then
 *          call upper level iterator's callback. */
typedef void (*castle_iterator_end_io_t)(void *iter,
                                         int err);
/* register_cb - sets the calback function to be called after preparing buffer */
typedef void (*castle_iterator_register_cb_t)(void *iter,
                                              castle_iterator_end_io_t cb,
                                              void *data);

/* prep_next - Returns
 *         1 - if the iterator has content ready in buffers to respond to next()
 *         0 - if the iterator needs to get contents schedule lower level
 *             iterator; this leads to a call to iterator's end_io() after
 *             completion of lower level iterator */
typedef int  (*castle_iterator_prep_next_t)(void *iter);
/* has_next -  Returns
          1 -  if the iterator buffer is not empty
          0 -  if the buffer is empty */
typedef int  (*castle_iterator_has_next_t)(void *iter);
/* next - gets called only if buffer is not empty */
typedef void (*castle_iterator_next_t)    (void        *iter,
                                           void       **key_p,
                                           c_ver_t     *version_p,
                                           c_val_tup_t *cvt_p);
/* skip - set the low level iterator to skip to the key, but don't run lower
 *        level iterator. It shouldn't block */
typedef void (*castle_iterator_skip_t)    (void *iter,
                                           void *key);
typedef void (*castle_iterator_cancel_t)  (void *iter);
struct castle_iterator_type {
    castle_iterator_register_cb_t register_cb;
    castle_iterator_prep_next_t   prep_next;
    castle_iterator_has_next_t    has_next;
    castle_iterator_next_t        next;
    castle_iterator_skip_t        skip;
    castle_iterator_cancel_t      cancel;
 };

/* Used to lock nodes pointed to by leaf pointers (refered to as 'indirect nodes') */
struct castle_indirect_node {
    /* Will form array of c2b/{cep, f_idx} for the indirect nodes. Sorted by
       cep. May contain holes, if multiple entries in the original node
       point to the same indirect node. Will span at most orig_node->used
       entries. */
    union {
        /* Used before entries are locked */
        struct {
            c_ext_pos_t                cep;      /* CEP from leaf pointer  */
            uint16_t                   f_idx;    /* Index in the orig node */
        };
        /* Used after entries are locked */
        struct {
            struct castle_cache_block *c2b;      /* Cache page for an 'indirect' node */
        };
    };
    /* Will form array indexed by the entry # from the orginal node. Used to find
       the right indirect node/entry in the array above. Again spans at most
       node->used entries. */
    struct {
        uint16_t                       r_idx;    /* Index in indirect_nodes array */
        uint16_t                       node_idx; /* Index in the indirect node */
    };
};

enum {
    C_ITER_ALL_ENTRIES,
    C_ITER_MATCHING_VERSIONS,
    C_ITER_ANCESTRAL_VERSIONS
};

/* Used for iterating through the tree */
typedef struct castle_iterator {
    /* Fields below should be filled in before iterator is registered with the btree
       code with btree_iter_init() and start() */
    int                         (*need_visit)(struct castle_iterator *c_iter,
                                              c_ext_pos_t node_cep);
    void                        (*node_start)(struct castle_iterator *c_iter);
    void                        (*each)      (struct castle_iterator *c_iter,
                                              int                     index,
                                              void                   *key,
                                              c_ver_t                 version,
                                              c_val_tup_t             cvt);
    void                        (*node_end)  (struct castle_iterator *c_iter);
    void                        (*end)       (struct castle_iterator *c_iter, int err);
    void                         *private;
    struct castle_component_tree *tree;

    /* Fields below are used by the iterator to conduct the walk */
    int                           type;       /* C_ITER_XXX */
    c_ver_t                       version;
    void                         *parent_key; /* The key we followed to get to the block
                                                 on the top of the path/stack */
    union {
        /* Used by C_ITER_ALL_ENTRIES       */
        int                       node_idx[MAX_BTREE_DEPTH];
        /* Used by C_ITER_MATCHING_VERSIONS & C_ITER_ANCESTORAL_VERSIONS */
        struct {
            void                 *key;          /* The next key to look for in the iteration
                                                   (typically parent_key + 1 when at leafs) */
            int                   need_destroy; /* True if allocated by the iterator
                                                   (and needs destroying at the end) */
        } next_key;

    };
    int                           cancelled;
    int                           err;

    struct castle_cache_block    *path[MAX_BTREE_DEPTH];
    int                           depth;
    int                           btree_levels;   /**< Private copy of ct->tree_depth, recorded
                                                       at the time when the walk started.
                                                       Used to prevent races with root node
                                                       splits. */

    struct castle_indirect_node  *indirect_nodes; /* If allocated, MAX_BTREE_ENTRIES */

    struct work_struct            work;
} c_iter_t;

/* Enumerates all entries in a modlist btree */
typedef struct castle_enumerator {
    struct castle_component_tree *tree;
    int                           err;
    struct castle_iterator        iterator;
    wait_queue_head_t             iterator_wq;
    volatile int                  iterator_outs;
    int                           iter_completed;
    /* Variables used to buffer up entries from the iterator */
    int                           prod_idx;
    int                           cons_idx;
    struct castle_btree_node     *buffer;       /* Two buffers are actually allocated (buffer1/2) */
    struct castle_btree_node     *buffer1;      /* buffer points to the one currently used to     */
    struct castle_btree_node     *buffer2;      /* read in a node, second is used to preserve     */
                                                /* key pointer validity. TODO: fix, waseful.      */

    /* Set to decide whether to visit nodes, implemented as hash table */
    struct {
        spinlock_t                visited_lock;
        struct list_head         *visited_hash;
        int                       next_visited;
        int                       max_visited;
        struct castle_visited {
            c_ext_pos_t           cep;
            struct list_head      list;
        } *visited;
    };
} c_enum_t;

struct node_buf_t;
struct node_buf_t {
    struct castle_btree_node *node;
    struct list_head          list;
};

/**
 * Non-atomic statistics specific to a given version.
 *
 * @also castle_version_stats
 */
typedef struct castle_version_nonatomic_stats {
    long        keys;               /**< castle_version_stats.keys                          */
    long        tombstones;         /**< castle_version_stats.tombstones                    */
    long        tombstone_deletes;  /**< castle_version_stats.tombstone_deletes             */
    long        version_deletes;    /**< castle_version_stats.version_deletes               */
    long        key_replaces;       /**< castle_version_stats.key_replaces                  */
} cv_nonatomic_stats_t;

/* Enumerates latest version value for all entries */
typedef struct castle_rq_enumerator {
    struct castle_component_tree *tree;
    int                           err;
    c_ver_t                       version;
    struct castle_iterator        iterator;
    volatile int                  iter_completed;
    wait_queue_head_t             iter_wq;
    volatile int                  iter_running;
    struct node_buf_t            *prod_buf;
    int                           prod_idx;
    struct node_buf_t            *cons_buf;
    int                           cons_idx;
    struct node_buf_t            *buf_head;
    int                           buf_count;
    void                         *cur_key;
    void                         *start_key;
    void                         *end_key;
    void                         *last_key;  /* Last key returned by next(). */
    int                           in_range;
    castle_iterator_end_io_t      end_io;
    void                         *private;
    int                           sync_call; /* TODO: Cleanup, not requried */
} c_rq_enum_t;

struct castle_merged_iterator;
struct component_iterator;

typedef void (*castle_merged_iterator_each_skip) (struct castle_merged_iterator *,
                                                  struct component_iterator *,
                                                  struct component_iterator *);

typedef struct castle_merged_iterator {
    int nr_iters;
    struct castle_btree_type *btree;
    int err;
    int64_t non_empty_cnt;
    uint64_t src_items_completed;
    struct component_iterator {
        int                          completed;
        void                        *iterator;
        struct castle_iterator_type *iterator_type;
        int                          cached;
        struct {
            void                    *k;
            c_ver_t                  v;
            c_val_tup_t              cvt;
        } cached_entry;
        struct rb_node               rb_node;
    } *iterators;
    struct rb_root                   rb_root;
    cv_nonatomic_stats_t             stats;         /**< Stat changes during last _next().  */
    castle_merged_iterator_each_skip each_skip;
    castle_iterator_end_io_t         end_io;
    void                            *private;
} c_merged_iter_t;

typedef struct castle_da_rq_iterator {
    int                       nr_cts;
    int                       err;
    c_merged_iter_t           merged_iter;

    struct ct_rq {
        struct castle_component_tree *ct;
        c_rq_enum_t                   ct_rq_iter;
    } *ct_rqs;
    castle_iterator_end_io_t  end_io;
    void                     *private;
} c_da_rq_iter_t;


#define BLOCKS_HASH_SIZE        (100)
struct castle_slave_block_cnt
{
    c_ver_t          version;
    block_t          cnt;
    struct list_head list;
    c_mstore_key_t   mstore_key;
};

struct castle_slave_block_cnts
{
    struct list_head hash[BLOCKS_HASH_SIZE];     /* The hashtable is protected by
                                                    castle_slave superblock lock   */
    struct castle_slave_block_cnt metadata_cnt;  /* Count for version 0 (metadata) */
};

/**
 * Structure describing the printk ring buffer.
 */
struct castle_printk_buffer {
    char           *buf;    /**< Ring buffer.           */
    c_byte_off_t    off;    /**< Write pointer.         */
    c_byte_off_t    size;   /**< Size of ring buffer.   */
    int             wraps;  /**< Times buf has wrapped. */
    spinlock_t      lock;   /**< Protects structure.    */
};

/* First class structures */
struct castle {
    struct kobject kobj;
};

struct castle_slave {
    uint32_t                        id;
    uint32_t                        uuid; /* Copy of the uuid from the superblock
                                             needed here, because we cannot cache
                                             the superblock without being able to
                                             _find_by_uuid */
    unsigned long                   flags;
    int                             new_dev;
    struct kobject                  kobj;
    struct list_head                list;
    struct rcu_head                 rcu;
    struct block_device            *bdev;
    c_ext_id_t                      sup_ext;
    c_disk_chk_t                   *sup_ext_maps;
    struct mutex                    freespace_lock;
    castle_freespace_t              freespace;
    c_chk_cnt_t                     prev_prod;
    c_chk_cnt_t                     frozen_prod;
    struct castle_slave_block_cnts  block_cnts;
    unsigned long                   last_access;
    struct castle_slave_superblock  cs_superblock;
    struct castle_fs_superblock     fs_superblock;
    uint32_t                        fs_versions[2]; /* The fs versions for this slave. */
    struct mutex                    sblk_lock;
    c_chk_cnt_t                     disk_size; /* in chunks; max_chk_num + 1 */
    c_chk_cnt_t                     reserved_schks;
    atomic_t                        free_chk_cnt;
    atomic_t                        io_in_flight;
    char                            bdev_name[BDEVNAME_SIZE];
    struct work_struct              work;
};
/* castle_slave flags bits */
#define CASTLE_SLAVE_OOS_BIT             0 /* Slave is out-of-service */
#define CASTLE_SLAVE_EVACUATE_BIT        1 /* Slave is being, or has been, evacuated */
#define CASTLE_SLAVE_GHOST_BIT           2 /* Slave is missing or invalid (on reboot) */
#define CASTLE_SLAVE_REMAPPED_BIT        3 /* Slave has been remapped */
#define CASTLE_SLAVE_CLAIMING_BIT        4 /* Slave is not yet available for use (in castle_claim) */
#define CASTLE_SLAVE_BDCLAIMED_BIT       5 /* Slave has been bd_claim'ed. */
#define CASTLE_SLAVE_ORDERED_SUPP_BIT    6 /* Slave has been bd_claim'ed. */

struct castle_slaves {
    struct kobject   kobj;
    struct list_head slaves;
};

/* Castle attachment represents a block device or an attached object collection */
struct castle_attachment {
    c_ver_t             version;
    int                 ref_cnt; /* protected by castle_attachments.lock */
    struct rw_semaphore lock;
    int                 device; /* !=0 if block device, == 0 if object collection */
    union {
        struct {
            struct gendisk   *gd;
        } dev; /* Only valid for block devices */
        struct {
            c_collection_id_t id;
            char             *name;
        } col; /* Only valid for object collections */
    };

    /* Stats for attachment. */
    struct {
        atomic64_t      ios;
        atomic64_t      bytes;
    } get, put, big_get, big_put, rq;
    atomic64_t          rq_nr_keys;

    struct kobject      kobj;
    int                 sysfs_registered;
    struct list_head    list;
};

struct castle_attachments {
    struct kobject          collections_kobj;
    struct kobject          devices_kobj;
    int                     major;
    struct list_head        attachments;
    spinlock_t              lock;
};

extern struct castle              castle;
extern struct castle_slaves       castle_slaves;
extern struct castle_attachments  castle_attachments;
extern c_da_t                     castle_next_da_id;

extern struct workqueue_struct *castle_wqs[2*MAX_BTREE_DEPTH+1];
#define castle_wq              (castle_wqs[0])

/* Various utilities */
#define C_BLK_SHIFT                    (12)
#define C_BLK_SIZE                     (1 << C_BLK_SHIFT)
//#define disk_blk_to_offset(_cdb)     ((_cdb).block * C_BLK_SIZE)

struct castle_attachment*
                      castle_device_init           (c_ver_t version);
void                  castle_device_free           (struct castle_attachment *cd);
struct castle_attachment*
                      castle_device_find           (dev_t dev);

struct castle_attachment*
                      castle_collection_init       (c_ver_t version, char *name);

struct castle_attachment *
                      castle_attachment_get        (c_collection_id_t collection, int rw);
void                  castle_attachment_put        (struct castle_attachment *ca);
void                  castle_attachment_free       (struct castle_attachment *ca);
void                  castle_attachment_free_complete(struct castle_attachment *ca);

struct castle_slave*  castle_claim                 (uint32_t new_dev);
void                  castle_release               (struct castle_slave *cs);
void                  castle_release_device        (struct castle_slave *cs);

struct castle_slave*  castle_slave_find_by_id      (uint32_t id);
struct castle_slave*  castle_slave_find_by_uuid    (uint32_t uuid);
struct castle_slave*  castle_slave_find_by_bdev    (struct block_device *bdev);
struct castle_slave*  castle_slave_find_by_block   (c_ext_pos_t cep);

struct castle_slave_superblock*
                      castle_slave_superblock_get  (struct castle_slave *cs);
void                  castle_slave_superblock_put  (struct castle_slave *cs, int dirty);
struct castle_fs_superblock*
                      castle_fs_superblocks_get    (void);
void                  castle_fs_superblocks_put    (struct castle_fs_superblock *sb, int dirty);
void                  castle_fs_superblock_slaves_update
                                                   (struct castle_fs_superblock *fs_sb);

int                   castle_fs_init               (void);

void                  castle_ext_freespace_init    (c_ext_free_t     *ext_free,
                                                    c_ext_id_t        ext_id);

int                   castle_new_ext_freespace_init(c_ext_free_t     *ext_free,
                                                    c_da_t            da_id,
                                                    c_ext_type_t      ext_type,
                                                    c_byte_off_t      size,
                                                    int               in_tran,
                                                    void              *data,
                                                    c_ext_event_callback_t callback);

int                   castle_ext_freespace_consistent
                                                   (c_ext_free_t     *ext_frees);

void                  castle_ext_freespace_fini    (c_ext_free_t     *ext_free);

int                   castle_ext_freespace_prealloc(c_ext_free_t     *ext_free,
                                                    c_byte_off_t      size);
int                   castle_ext_freespace_can_alloc
                                                   (c_ext_free_t *ext_free,
                                                    c_byte_off_t size);
int                   castle_ext_freespace_get     (c_ext_free_t     *ext_free,
                                                    c_byte_off_t      size,
                                                    int               alloc_done,
                                                    c_ext_pos_t      *cep);

int                   castle_ext_freespace_free    (c_ext_free_t     *ext_free,
                                                    int64_t           size);

void                  castle_ext_freespace_marshall(c_ext_free_t     *ext_free,
                                                    c_ext_free_bs_t  *ext_free_bs);

void                  castle_ext_freespace_unmarshall
                                                   (c_ext_free_t     *ext_free,
                                                    c_ext_free_bs_t  *ext_free_bs);

c_byte_off_t          castle_ext_freespace_summary_get
                                                   (c_ext_free_t     *ext_free);
void                  castle_release_oos_slave     (struct work_struct *work) ;

struct castle_cache_block;

struct castle_object_replace {
    uint64_t                      value_len;        /**< Length of the value being written out. */
    c_val_tup_t                   cvt;              /**< CVT allocated for the value.           */
    c_bvec_t                     *c_bvec;           /**< bvec to be submitted to DA.            */

    /* Variables used when copying the value into the CVT. */
    struct castle_cache_block    *data_c2b;         /**< Current cache block used to copy the
                                                         data out.                              */
    uint64_t                      data_c2b_offset;  /**< Offset in the data_c2b at which future
                                                         writes should start from (everything
                                                         up to data_c2b_offset has already been
                                                         used up).                              */
    uint64_t                      data_length;      /**< Amount of data still to be written out
                                                         initialy equals value_len.             */

    /* Call on completion of big_put. */
    void        (*complete)        (struct castle_object_replace *op,
                                    int                           err);
    /* Call on completion of copy of a chunk for put_chunk(). */
    void        (*replace_continue)(struct castle_object_replace *op);

    /* Length of current put_chunk. */
    uint32_t    (*data_length_get) (struct castle_object_replace *op);

    /* Copy data from interface buffers into cache buffers(C2B). */
    void        (*data_copy)       (struct castle_object_replace *op,
                                    void                         *buffer,
                                    uint32_t                      str_length,
                                    int                           partial);
};

struct castle_object_get {
    struct castle_component_tree *ct;
    struct castle_cache_block *data_c2b;
    uint64_t    data_c2b_length;
    uint64_t    data_length;
    int         first;
    c_val_tup_t cvt;

    int       (*reply_start)     (struct castle_object_get *get,
                                  int err,
                                  uint64_t data_length,
                                  void *buffer,
                                  uint32_t buffer_length);
    int       (*reply_continue)  (struct castle_object_get *get,
                                  int err,
                                  void *buffer,
                                  uint32_t buffer_length,
                                  int last);
};

struct castle_object_pull {
    uint64_t                    remaining;
    uint64_t                    offset;

    int                         is_inline;
    union {
        c_ext_pos_t             cep;
        char                   *inline_val;
    };
    c_val_tup_t                 cvt;
    struct castle_component_tree *ct;
    struct castle_cache_block  *curr_c2b;

    void                       *buf;
    uint32_t                    to_copy;

    struct work_struct          work;

    void (*pull_continue)      (struct castle_object_pull *pull,
                                int err, uint64_t length, int done);
};
/*
 * This is the callback to notify when the iterator has the
 * next key available. The callback should return non-zero if
 * it wants the next value without calling castle_object_iter_next
 * again.
 */
struct castle_object_iterator;
typedef int (*castle_object_iter_next_available_t)
        (struct castle_object_iterator *iter,
         c_vl_okey_t *key,
         c_val_tup_t *val,
         int err,
         void *data);

typedef struct castle_object_iterator {
    /* Filled in by the client */
    c_da_t              da_id;
    c_ver_t             version;
    c_vl_okey_t        *start_okey;
    c_vl_okey_t        *end_okey;

    /* Rest */
    int                 err;
    c_vl_bkey_t        *start_bkey;
    c_vl_bkey_t        *end_bkey;
    int                 completed;
    c_vl_bkey_t        *last_next_key;
    c_da_rq_iter_t      da_rq_iter;
    /* Cached entry, guaranteed to fall in the hypercube */
    int                 cached;
    void               *cached_k;
    c_ver_t             cached_v;
    c_val_tup_t         cached_cvt;
    castle_iterator_end_io_t end_io;
    castle_object_iter_next_available_t next_available;
    void               *next_available_data;
    void               *data;
    struct work_struct  work;
} castle_object_iterator_t;

int castle_superblocks_writeback(uint32_t version);

void castle_ctrl_lock               (void);
void castle_ctrl_unlock             (void);
int  castle_ctrl_is_locked          (void);

#define CASTLE_TRANSACTION_BEGIN    castle_ctrl_lock()
#define CASTLE_TRANSACTION_END      castle_ctrl_unlock()
#define CASTLE_IN_TRANSACTION       castle_ctrl_is_locked()

#define FAULT(_fault)                                           \
    if (castle_fault == _fault)                                 \
    {                                                           \
        castle_printk(LOG_ERROR, "User asked for fault\n");     \
        emergency_restart();                                                  \
    }

#define INJECT_ERR(_fault)          (castle_fault == _fault)

#define INJECT_FAULT                FAULT(FAULT_CODE)

extern c_fault_t castle_fault;
extern uint32_t  castle_fault_arg;

/* Ref: This code is taken from wikipedia. */
static uint32_t __attribute__((used)) fletcher32( uint16_t *data, size_t len )
{
        uint32_t sum1 = 0xffff, sum2 = 0xffff;

        /* Length should be in terms if 16-bit words. */
        if (len % 2) *((size_t *)(uint64_t)(sum1 - sum2)) = len;
        len = (len / 2);

        while (len) {
                unsigned tlen = len > 360 ? 360 : len;
                len -= tlen;
                do {
                        sum1 += *data++;
                        sum2 += sum1;
                } while (--tlen);
                sum1 = (sum1 & 0xffff) + (sum1 >> 16);
                sum2 = (sum2 & 0xffff) + (sum2 >> 16);
        }
        /* Second reduction step to reduce sums to 16 bits */
        sum1 = (sum1 & 0xffff) + (sum1 >> 16);
        sum2 = (sum2 & 0xffff) + (sum2 >> 16);
        return sum2 << 16 | sum1;
}

struct castle_merge_token {
    int driver_level;
    int ref_cnt;
    struct list_head list;
};

/* Low free space structure being used by each merge in DA. */
struct castle_da_lfs_ct_t {
    uint8_t             space_reserved;     /**< Reserved space from low space handler  */
    uint8_t             rwct;               /**< Whether allocating RWCT or not         */
    struct castle_double_array *da;         /**< Double-array */
    struct {
        c_chk_cnt_t     size;               /**< Size of the extent to be reserved      */
        c_ext_id_t      ext_id;             /**< ID to be set after space is reserved   */
    } internal_ext, tree_ext, data_ext;
    int                 leafs_on_ssds;
    int                 internals_on_ssds;
};

/* Possible states of merge serialisation control atomics in da->levels[].merge.serdes,
   which indicate the state of the serialised state (struct dmserlist_entry) mstore_entry */
typedef enum {
    /* DO NOT REORDER */
    NULL_DAM_SERDES=0,          /* not yet alloc'd, or undergoing deserialisation */
    INVALID_DAM_SERDES,         /* alloc'd but not yet checkpointable */
    VALID_AND_FRESH_DAM_SERDES, /* checkpointable and has changed since last checkpoint */
    VALID_AND_STALE_DAM_SERDES, /* checkpointable, but not changed since last checkpoint */
    MAX_DAM_SERDES /* must be last entry */
} c_merge_serdes_state_t;

#define MAX_DA_LEVEL                        (20)
#define DOUBLE_ARRAY_GROWING_RW_TREE_BIT    (0)
#define DOUBLE_ARRAY_DELETED_BIT            (1)
#define DOUBLE_ARRAY_NEED_COMPACTION_BIT    (2)
#define DOUBLE_ARRAY_COMPACTING_BIT         (3)

/* Merge level flags. */
#define DA_MERGE_RUNNING_BIT                (0)
//#define DA_MERGE_UNIT_RUNNING               (1)

#define MIN_DA_SERDES_LEVEL                 (2) /* merges below this level won't be serialised */
struct castle_double_array {
    c_da_t                      id;
    c_ver_t                     root_version;
    rwlock_t                    lock;               /**< Protects levels[].trees lists          */
    struct kobject              kobj;
    unsigned long               flags;
    int                         nr_trees;           /**< Total number of CTs in the da          */
    struct {
        int                     nr_trees;           /**< Number of CTs at level                 */
        int                     nr_compac_trees;    /**< #trees that need to be merged          */
        struct list_head        trees;              /**< List of (nr_trees) at level            */
        /* Merge related variables. */
        struct {
            unsigned long       flags;              /**< Flags on level merge.                  */
            struct list_head    merge_tokens;
            struct castle_merge_token
                               *active_token;
            struct castle_merge_token
                               *driver_token;
            uint32_t            units_commited;
            struct task_struct *thread;
            int                 deamortize;
            /* Merge serialisation/deserialisation */
            struct {
#ifdef DEBUG_MERGE_SERDES
                int                            merge_completed;
#endif
                struct castle_component_tree  *out_tree; /* points to merge->out_tree, which holds
                                                            list of serialised large_objs */
                /* Design note: On large_obj handling.

                   Before merge checkpointing, we could assume that a cct only contained/owned a
                   valid non-zero large_objs list if it was "complete" (i.e. not being produced
                   through a merge operation). While a merge was underway, we would produce a
                   large objects list to hold results of the ongoing merge. This list was owned by
                   the merge, and populated from da_entry_add.  When the merge was complete, the
                   merge passes ownership of the large_objs list to the cct through a list_replace
                   operation in da_merge_package.

                   There are a couple of issues here w.r.t. merge checkpointing. Firstly, on the
                   serialisation side, we would need to maintain a list of large_objs corresponding
                   to the serialised state of the tree. This list of large_objs would be written
                   back during checkpoint. This by itself is not an issue - we simply need to
                   maintain a list that is accessible to the checkpoint thread, i.e. right here in
                   the double_array structure. That list would have to be deallocated at rmmod
                   time so we don't violate any ref_cnt sanity checks on the large_objects, since
                   it is currently assumed that each LO would only have 1 reference to it.

                   Secondly, we would need to deserialise this list of large_objs. In order to
                   reuse the current deserialisation scheme (as in castle_da_read), we would have
                   to create a large_obj list onto the deserialising tree. The alternative is to
                   handle deserialisation of the incomplete output tree outside the standard path,
                   but that will require changes to the standard deserialisation path anyway since
                   at least one sanity check will fail (i.e. it will find large_objs linked to
                   ccts that it cannot find). Furthermore, we would have to mark the LO extents
                   live so they are not removed prematurely.

                   Therefore, while a merge is ongoing, by design, the output tree under merge has
                   a list of large_obj that corresponds to it's serialised state. When the merge is
                   completed this list is completed. If a merge is aborted, this list must be
                   dropped (after it has been checkpointed) in order to avoid a bad ref count
                   sanity check. After deserialising, the tree once again has a list of large_obj
                   that corresponds to the serialised state - therefore symmetry is maintained and
                   a deserialised tree would be indistinguishable from a newly created one in mid-
                   merge.

                   (This symmetry could also have been maintained by allowing the output cct
                   to always hold it's "live" state (since at deserialisation time, serialised
                   state == live state), but that would have then required maintenance of 3 lists:
                   a "live list", a "serialised list", and a "new list" which is the diff btwn
                   the live list and the serialised list. In practice we only need the serialised
                   list and the new list, since the live list is worthless until the merge
                   completes anyway.)

                   For this reason we need to maintain a pointer to the output tree in this struct,
                   and in the case of an aborted merge, the output tree must persist beyond
                   merge_dealloc so that it can be written out by the final checkpoint before being
                   dropped by da_dealloc.
                 */
                struct castle_dmserlist_entry *mstore_entry;
                struct mutex     mutex; /* because we might lock while using mstore, spinlock
                                           may be a bad idea. might need a "double buffering"
                                           solution with round robin selection over 2
                                           mstore_entry structures to get around it? */
                atomic_t         valid; /* for merge thread to notify checkpoint when state is
                                           checkpointable; see c_merge_serdes_state_t */
                unsigned int     des; /* for init to notify merge thread to resume merge, and
                                         to notify checkpoint not to writeback state because
                                         deserialisation still running. */
            } serdes;
        } merge;
        struct castle_da_lfs_ct_t lfs;              /**< Low Free-Space handler for merge       */
    } levels[MAX_DA_LEVEL];
    atomic_t                    lfs_victim_count;   /**< Number of components of DA, that are
                                                         blocked due to Low Free-Space.         */
    struct castle_da_lfs_ct_t  *t0_lfs;             /**< Low Free-Space handler for T0s.        */
    struct castle_merge_token   merge_tokens_array[MAX_DA_LEVEL];
    struct list_head            merge_tokens;
    struct list_head            hash_list;
    int                         driver_merge;
    atomic_t                    ongoing_merges;     /**< Number of ongoing merges.              */
    atomic_t                    ref_cnt;
    uint32_t                    attachment_cnt;
    tree_seq_t                  compaction_ct_seq;  /**< Sequence ID to be used by compaction.  */

    /* Write IO wait queue members */
    struct castle_da_io_wait_queue {
        spinlock_t              lock;               /**< Protects list,cnt (accessed by 1 CPU so
                                                         should be no need for rwlock)          */
        int                     cnt;                /**< Number of pending write IOs            */
        struct list_head        list;               /**< List of pending write IOs              */
        struct castle_double_array *da;             /**< Back pointer to parent DA              */
        struct work_struct      work;               /**< For queue kicks                        */
    } *ios_waiting;                                 /**< Array of pending write IO queues,
                                                         1 queue per request-handling CPU       */
    atomic_t                    ios_waiting_cnt;    /**< Total number of pending write IOs      */
    atomic_t                    ios_budget;         /**< Remaining number of write IOs that can
                                                         hit T0 before they get queued          */
    int                         ios_rate;           /**< ios_budget initialiser; for throttling
                                                         writes to the btrees                   */

    wait_queue_head_t           merge_waitq;        /**< Merge deamortisation wait queue        */
    /* Merge throttling. DISABLED ATM. */
    atomic_t                    epoch_ios;
    atomic_t                    merge_budget;
    wait_queue_head_t           merge_budget_waitq;
    /* Compaction (Big-merge) */
    int                         top_level;          /**< Levels in the doubling array.          */
    atomic_t                    nr_del_versions;    /**< Versions deleted since last compaction.*/

    /* General purpose structure for placing DA on a workqueue.
     * @TODO Currently used only by castle_da_levle0_modified_promote(), hence
     * there is no locking. */
    struct work_struct          work;               /**< General purpose work structure.        */
    void                       *private;            /**< Work private data.                     */
};

extern int castle_latest_key;

/**
 * Snapshot delete state.
 *
 * Gets reset for each new key on the merge stream.
 */
struct castle_version_delete_state {
    char               *occupied;       /**< v'th bit set if key exists for version v.      */
    char               *need_parent;    /**< v'th bit set if version v depends on parent
                                             for the current key.                           */
    struct list_head   *next_deleted;   /**< Next version in list of reverse DFS order of
                                             deleted versions.                              */
    int                 last_version;   /**< Last version that is created before starting
                                             the merge.                                     */
};

/**
 * Various statistics stored on a per-version basis.
 *
 * @also castle_version_stats
 */
typedef enum castle_version_stat_id {
    CV_KEYS_ID = 0,                 /**< castle_version_stats.keys                          */
    CV_TOMBSTONES_ID,               /**< castle_version_stats.tombstones                    */
    CV_TOMBSTONE_DELETES_ID,        /**< castle_version_stats.tombstone_deletes             */
    CV_VERSION_DELETES_ID,          /**< castle_version_stats.version_deletes               */
    CV_KEY_REPLACES_ID,             /**< castle_version_stats.key_replaces                  */
} cv_stat_id_t;

/**
 * Statistics specific to a given version.
 *
 * @also castle_version_stat_id
 * @also castle_version_nonatomic_stats
 */
typedef struct castle_version_stats {
    atomic64_t  keys;               /**< Number of live keys.  May be inaccurate until all
                                         merges complete and duplicates are handled.        */
    atomic64_t  tombstones;         /**< Number of tombstones.                              */
    atomic64_t  tombstone_deletes;  /**< Number of keys deleted by tombstones (does not
                                         include tombstones deleted by tombstones).         */
    atomic64_t  version_deletes;    /**< Number of entries deleted due to version delete.   */
    atomic64_t  key_replaces;       /**< Number of keys replaced by newer keys (excludes
                                         tombstones).                                       */
} cv_stats_t;

/**
 * Version-specific state.
 *
 * Maintain statistics about a given version.  Used by merge output.
 */
typedef struct castle_version_state {
    c_ver_t                     version;        /**< Version ID.                            */
    struct castle_version_delete_state2 {
        uint8_t                 occupied:1;     /**< Whether keys exist in this version.    */
        uint8_t                 need_parent:7;  /**< Whether this version depends on parent
                                                     for the current key.                   */
    } delete_state;
    cv_nonatomic_stats_t        stats;          /**< Per-version stats.                     */
    struct list_head            hash_list;      /**< Hash-bucket list position.             */
} cv_state_t;

/**
 * Hash of per-version states.
 *
 * castle_version_state array allocated dynamically.
 *
 * @also castle_da_merge
 */
typedef struct castle_version_states {
#define CASTLE_VERSION_STATES_HASH_SIZE (1000)  /**< Hash buckets to allocate.              */
    struct castle_version_state    *array;      /**< Array of free version_state structs.   */
    int                             free_idx;   /**< Index of next free version_state.      */
    int                             max_idx;    /**< Max possible elements in array.        */
    struct list_head               *hash;       /**< Array of hash buckets.                 */
} cv_states_t;

/**
 * Describe changes to per-version stats.
 */
typedef struct castle_version_stats_adjust {
    c_ver_t                 version;        /**< Version to adjust stats for.                   */

    int                     live;           /**< Whether to update live version stats.          */
    cv_states_t            *private;        /**< Whether to update private per-version stats.   */
    int                     consistent;     /**< Whether to update crash consistent stats.      */

    cv_nonatomic_stats_t    stats;          /**< Stat changes.                                  */
} cv_stats_adjust_t;

extern int castle_nice_value;

extern int castle_checkpoint_period;
#endif /* __CASTLE_H__ */<|MERGE_RESOLUTION|>--- conflicted
+++ resolved
@@ -17,10 +17,6 @@
 #include <linux/semaphore.h>
 #endif
 #include <linux/reboot.h>
-<<<<<<< HEAD
-
-=======
->>>>>>> 58ef73b1
 
 #include "castle_public.h"
 

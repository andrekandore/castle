#ifndef __CASTLE_H__
#define __CASTLE_H__

#include <asm/byteorder.h>
#include <linux/module.h>
#include <linux/version.h>
#include <linux/workqueue.h>
#include <linux/completion.h>
#include <linux/fs.h>
#include <linux/net.h>
#include <linux/socket.h>
#include <net/sock.h>
#if LINUX_VERSION_CODE <= KERNEL_VERSION(2,6,24)
#include <asm/semaphore.h>
#else
#include <linux/semaphore.h>
#endif

#include "castle_public.h"

#if LINUX_VERSION_CODE <= KERNEL_VERSION(2,6,18)
#define CASTLE_INIT_WORK(_work, _func) INIT_WORK((_work), (void (*)(void *)) (_func), (void *) (_work))
#define CASTLE_DECLARE_WORK(_name, _func) DECLARE_WORK((_name), (void (*)(void *)) _func, &(_name))
#define CASTLE_PREPARE_WORK(_work, _func) PREPARE_WORK((_work), (void (*)(void *)) (_func), (void *) (_work))
#else
#define CASTLE_INIT_WORK(_work, _func) INIT_WORK((_work), (_func))
#define CASTLE_DECLARE_WORK(_name, _func) DECLARE_WORK((_name), (_func))
#define CASTLE_PREPARE_WORK(_work, _func) PREPARE_WORK((_work), (_func))
#endif

#define USED                 __attribute__((used))
#define PACKED               __attribute__((packed))

#define STATIC_BUG_ON_HELPER(expr) \
        (!!sizeof (struct { unsigned int static_assertion_error: (expr) ? -1 : 1; }))
#define STATIC_BUG_ON(expr) \
        extern int (*assert_function__(void)) [STATIC_BUG_ON_HELPER(expr)]

typedef uint32_t tree_seq_t;                   
#define GLOBAL_TREE         ((tree_seq_t)0)
#define INVAL_TREE          ((tree_seq_t)-1)
#define TREE_GLOBAL(_t)     ((_t) == GLOBAL_TREE)
#define TREE_INVAL(_t)      ((_t) == INVAL_TREE)

typedef uint32_t da_id_t;                   
#define INVAL_DA            ((da_id_t)-1)
#define DA_INVAL(_da)       ((_da) == INVAL_DA)

typedef uint32_t block_t;
#define INVAL_BLOCK         ((block_t)-1) 
#define BLOCK_INVAL(_b)     ((_b) == INVAL_BLOCK) 

/* New Free space structures */

#define MAX_NR_SLAVES 20

#define C_CHK_SHIFT                    (20) 
#define C_CHK_SIZE                     (1 << C_CHK_SHIFT)

#define CHUNK_OFFSET(offset)  ((offset) & (C_CHK_SIZE - 1))
#define BLOCK_OFFSET(offset)  ((offset) & (C_BLK_SIZE - 1))
#define SECTOR_OFFSET(offset) ((offset) & ((1 << 9)-1))
#define CHUNK(offset)         ((offset) >> C_CHK_SHIFT)
#define BLOCK(offset)         ((offset) >> C_BLK_SHIFT)
#define BLK_IN_CHK(offset)    (BLOCK(CHUNK_OFFSET(offset)))
#define BLKS_PER_CHK          (C_CHK_SIZE / C_BLK_SIZE)
#define MASK_BLK_OFFSET(offset) (((offset) >> C_BLK_SHIFT) << C_BLK_SHIFT)
#define MASK_CHK_OFFSET(offset) (((offset) >> C_CHK_SHIFT) << C_CHK_SHIFT)

#define POWOF2(_n)            (((_n) & ((_n) - 1)) == 0)
/*  Chunk #                     Description     
 *  =======                     ===========
 *   0 - 29                     Super Extent
 *   0                          Super block (Only first 8k)
 *   1                          Reserved
 *   2                          Freespace structures
 *   3 - 29                     Reserved
 *          
 *           Leave double the space (Super Extent is 2-RDA)
 *
 *   60                         Micro Extent (Maps of meta extent) 
 *
 *   61 - 63                    Reserved
 *
 *   64 - 563 (on each disk)    Meta extent (Spans across multiple disks)
 *                              would occupy 1024 logical chunks
 *    0 -  99                   Extent Structures
 *  100 - 1023                  Extent maps
 */

#define SUP_EXT_ID                     (10)
#define MICRO_EXT_ID                   (332)
#define META_EXT_ID                    (333)
#define EXT_SEQ_START                  (1000)

/* Size of special(or logical) extents [in chunks] */
#define SUP_EXT_SIZE                   (30)  /* 2-RDA. Occupies double the space */
#define MICRO_EXT_START                (60)
#define MICRO_EXT_SIZE                 (1)   /* Dont change this */
#define META_SPACE_START               (64)
#define META_SPACE_SIZE                (300)
#define EXT_ST_SIZE                    (50)
#define FREE_SPACE_START               (600)
#define FREESPACE_OFFSET               (2 * C_CHK_SIZE)
#define FREESPACE_SIZE                 (20 * C_CHK_SIZE)
#define MAX_EXT_SIZE                   (102400) // 100 GB

#define sup_ext_to_slave_id(_id)       ((_id) - SUP_EXT_ID)
#define slave_id_to_sup_ext(_id)       ((_id) + SUP_EXT_ID)

#define LOGICAL_EXTENT(_ext_id)        ((_ext_id) < EXT_SEQ_START)
#define SUPER_EXTENT(_ext_id)          (((_ext_id) >= SUP_EXT_ID) && ((_ext_id) < slave_id_to_sup_ext(MAX_NR_SLAVES)))

typedef uint32_t c_chk_cnt_t;
typedef uint32_t c_chk_t;
typedef uint64_t c_ext_id_t;
typedef uint32_t c_uuid_t;

#define INVAL_CHK                       ((c_chk_t)-1)
#define CHK_INVAL(_chk)                 ((_chk) == INVAL_CHK)

#define INVAL_EXT_ID                    (-1)
#define EXT_ID_INVAL(_id)               ((_id) == INVAL_EXT_ID)
#define INVAL_SLAVE_ID                  (0)

struct castle_chunk_sequence {
    c_chk_t         first_chk;
    c_chk_cnt_t     count;
} PACKED;
typedef struct castle_chunk_sequence c_chk_seq_t;
#define INVAL_CHK_SEQ                ((c_chk_seq_t){0,0})
#define CHK_SEQ_INVAL(_seq)          ((_seq).count == 0)
#define CHK_SEQ_EQUAL(_seq1, _seq2)  (((_seq1).first_chk == (_seq2).first_chk) && \
                                      ((_seq1).count == (_seq2).count)) 
#define chk_seq_fmt                  "(0x%llx, 0x%llx)"
#define chk_seq2str(_seq)            (_seq).first_chk, (_seq).count

struct castle_disk_chunk {
    c_uuid_t        slave_id;
    c_chk_t         offset;
} PACKED;
typedef struct castle_disk_chunk c_disk_chk_t;
#define INVAL_DISK_CHK               ((c_disk_chk_t){INVAL_SLAVE_ID,0})
#define DISK_CHK_INVAL(_chk)         (((_chk).slave_id == INVAL_SLAVE_ID) &&    \
                                      ((_chk).offset == 0))
#define DISK_CHK_EQUAL(_chk1, _chk2) (((_chk1).slave_id == (_chk2).slave_id) && \
                                      ((_chk1).offset == (_chk2).offset)) 
#define disk_chk_fmt                  "(0x%x, 0x%x)"
#define disk_chk_fmt_nl               "(0x%x, 0x%x)\n"
#define disk_chk2str(_chk)            (_chk).slave_id, (_chk).offset

typedef uint64_t c_byte_off_t; 

/* Disk layout related structures (extent based) */
struct castle_extent_position {
    c_ext_id_t      ext_id;
    c_byte_off_t    offset;
} PACKED;
typedef struct castle_extent_position c_ext_pos_t;
#define __INVAL_EXT_POS             {INVAL_EXT_ID,0}
#define INVAL_EXT_POS               ((c_ext_pos_t){INVAL_EXT_ID,0})
#define EXT_POS_INVAL(_off)         ((_off).ext_id == INVAL_EXT_ID)
#define EXT_POS_EQUAL(_off1, _off2) (((_off1).ext_id == (_off2).ext_id) && \
                                      ((_off1).offset == (_off2).offset)) 
static inline int EXT_POS_COMP(c_ext_pos_t cep1, c_ext_pos_t cep2)
{
    if(cep1.ext_id < cep2.ext_id)
        return -1;
    if(cep1.ext_id > cep2.ext_id)
        return 1;
    if(cep1.offset < cep2.offset)
        return -1;
    if(cep1.offset > cep2.offset)
        return 1;
    return 0;
}
#define cep_fmt_str                  "(%llu, 0x%llx)"
#define cep_fmt_str_nl               "(%llu, 0x%llx). \n"
#define cep2str(_off)                (_off).ext_id, BLOCK((_off).offset)
#define __cep2str(_off)              (_off).ext_id, ((_off).offset)

typedef struct castle_extent_freespace {
    c_ext_id_t      ext_id;
    c_byte_off_t    ext_size;
    uint32_t        align;
    atomic64_t      used;
    atomic64_t      blocked;
} c_ext_fs_t;

typedef struct castle_extent_freespace_byte_stream {
    c_ext_id_t      ext_id;
    c_byte_off_t    ext_size;
    uint32_t        align;
    uint64_t        used;
    uint64_t        blocked;
} c_ext_fs_bs_t;

#define CASTLE_SLAVE_TARGET     (0x00000001)
#define CASTLE_SLAVE_SPINNING   (0x00000002)

typedef struct {
    uint32_t        max_entries;
    uint32_t        nr_entries;
    uint32_t        prod;
    uint32_t        cons;
    c_chk_cnt_t     free_chk_cnt;
    c_chk_cnt_t     disk_size;
} castle_freespace_t;

struct castle_fs_superblock {
    struct castle_fs_superblock_public pub;
    c_ext_fs_bs_t   mstore_ext_fs_bs;
    c_ext_pos_t     mstore[16];
} PACKED;

enum {
    CVT_TYPE_LEAF_VAL        = 0x01,
    CVT_TYPE_LEAF_PTR        = 0x02,
    CVT_TYPE_NODE            = 0x04,
    /* TOMB_STONE points to NULL value (no value). */
    CVT_TYPE_TOMB_STONE      = 0x08,
    /* Value length is small enough to keep in B-tree node itself. */
    CVT_TYPE_INLINE          = 0x10,
    /* Set to 1 for both Large and Medium Objects */
    CVT_TYPE_ONDISK          = 0x20,
    /* Valid only when CVT_TYPE_ONDISK is set.
     * 1 - Large objects
     * 0 - Medium objects */
    CVT_TYPE_LARGE_OBJECT    = 0x40,
    CVT_TYPE_INVALID         = 0x00,
};

#define MAX_INLINE_VAL_SIZE 512
#define MEDIUM_OBJECT_LIMIT (20 * C_CHK_SIZE)

struct castle_value_tuple {
    uint8_t           type;
    uint64_t          length;
    union {
        uint8_t      *val;
        c_ext_pos_t   cep;
    };
} PACKED;
typedef struct castle_value_tuple c_val_tup_t;

#define INVAL_VAL_TUP        ((c_val_tup_t){CVT_TYPE_INVALID, 0, {.cep = INVAL_EXT_POS}})

#define CVT_LEAF_VAL(_cvt)      ((_cvt).type & CVT_TYPE_LEAF_VAL)
#define CVT_LEAF_PTR(_cvt)      ((_cvt).type & CVT_TYPE_LEAF_PTR)
#define CVT_NODE(_cvt)          ((_cvt).type & CVT_TYPE_NODE)
#define CVT_TOMB_STONE(_cvt)    (CVT_LEAF_VAL(_cvt) && ((_cvt).type & CVT_TYPE_TOMB_STONE))
#define CVT_INLINE(_cvt)        (CVT_LEAF_VAL(_cvt) && ((_cvt).type & CVT_TYPE_INLINE))
#define CVT_ONDISK(_cvt)        (CVT_LEAF_VAL(_cvt) && ((_cvt).type & CVT_TYPE_ONDISK))
#define CVT_MEDIUM_OBJECT(_cvt) (CVT_ONDISK(_cvt) && !((_cvt).type & CVT_TYPE_LARGE_OBJECT))
#define CVT_LARGE_OBJECT(_cvt)  (CVT_ONDISK(_cvt) && ((_cvt).type & CVT_TYPE_LARGE_OBJECT))
#define CVT_INVALID(_cvt)       ((_cvt).type == CVT_TYPE_INVALID)
#define CVT_ONE_BLK(_cvt)       (CVT_ONDISK(_cvt) &&  (_cvt).length == C_BLK_SIZE)
#define CVT_INVALID_SET(_cvt)                                               \
{                                                                           \
   (_cvt).type   = CVT_TYPE_INVALID;                                        \
   (_cvt).length = 0;                                                       \
   (_cvt).cep    = INVAL_EXT_POS;                                           \
}
#define CVT_LEAF_PTR_SET(_cvt, _length, _cep)                               \
{                                                                           \
   (_cvt).type   = CVT_TYPE_LEAF_PTR;                                       \
   (_cvt).length = _length;                                                 \
   (_cvt).cep    = _cep;                                                    \
}
#define CVT_NODE_SET(_cvt, _length, _cep)                                   \
{                                                                           \
   (_cvt).type   = CVT_TYPE_NODE;                                           \
   (_cvt).length = _length;                                                 \
   (_cvt).cep    = _cep;                                                    \
}
#define CVT_TOMB_STONE_SET(_cvt)                                            \
{                                                                           \
   (_cvt).type   = (CVT_TYPE_LEAF_VAL | CVT_TYPE_TOMB_STONE);               \
   (_cvt).length = 0;                                                       \
   (_cvt).cep    = INVAL_EXT_POS;                                           \
}                                                  
#define CVT_INLINE_SET(_cvt, _length, _ptr)                                 \
{                                                                           \
   (_cvt).type   = (CVT_TYPE_LEAF_VAL | CVT_TYPE_INLINE);                   \
   (_cvt).length = _length;                                                 \
   (_cvt).val    = _ptr;                                                    \
}                                                  
#define CVT_MEDIUM_OBJECT_SET(_cvt, _length, _cep)                          \
{                                                                           \
    (_cvt).type  = (CVT_TYPE_LEAF_VAL | CVT_TYPE_ONDISK);                   \
    (_cvt).length= _length;                                                 \
    (_cvt).cep   = _cep;                                                    \
}
#define CVT_LARGE_OBJECT_SET(_cvt, _length, _cep)                           \
{                                                                           \
    (_cvt).type  = (CVT_TYPE_LEAF_VAL | CVT_TYPE_ONDISK | CVT_TYPE_LARGE_OBJECT); \
    (_cvt).length= _length;                                                 \
    (_cvt).cep   = _cep;                                                    \
}
#define CVT_INLINE_VAL_LENGTH(_cvt)                                             \
                             (CVT_INLINE(_cvt)?((_cvt).length):0)

#define CVT_EQUAL(_cvt1, _cvt2)                                                 \
                             ((_cvt1).type      == (_cvt2).type &&              \
                              (_cvt1).length    == (_cvt2).length &&            \
                              (!CVT_ONDISK(_cvt1) ||                            \
                               EXT_POS_EQUAL((_cvt1).cep, (_cvt2).cep)))
#if 0
#define CEP_TO_CVT(_cvt, _cep, _blks, _type)                                    \
                                {                                               \
                                    (_cvt).type     = _type;                    \
                                    (_cvt).length   = (_blks) * C_BLK_SIZE;     \
                                    (_cvt).cep      = _cep;                     \
                                }
#endif


typedef uint8_t c_mstore_id_t;

#define INVAL_MSTORE_KEY           ((c_mstore_key_t){__INVAL_EXT_POS,0})
#define MSTORE_KEY_INVAL(_k)       (EXT_POS_INVAL(_k.cep) && ((_k).idx == 0))
#define MSTORE_KEY_EQUAL(_k1, _k2) (EXT_POS_EQUAL(_k1.cep, _k2.cep)  &&         \
                                    ((_k1).idx == (_k2).idx))
typedef struct castle_mstore_key {
    c_ext_pos_t  cep;
    int          idx;
} c_mstore_key_t;

typedef struct castle_mstore {
    c_mstore_id_t              store_id;             /* Id of the store, ptr in fs_sb    */
    size_t                     entry_size;           /* Size of the entries stored       */
    struct semaphore           mutex;                /* Mutex which protects the         */
                                                     /*  last_node_* variables           */
    c_ext_pos_t                last_node_cep;        /* Tail of the list, has at least   */
                                                     /* one unused entry in it           */
    int                        last_node_unused;     /* Number of unused entries in the  */
                                                     /* last node                        */
} c_mstore_t;

typedef struct castle_mstore_iter {
    struct castle_mstore      *store;                /* Store we are iterating over      */
    struct castle_cache_block *node_c2b;             /* Currently accessed node (locked) */
    int                        node_idx;             /* Next entry index in current node */ 
} c_mstore_iter_t;

enum {
    MSTORE_VERSIONS_ID,
    MSTORE_BLOCK_CNTS,
    MSTORE_DOUBLE_ARRAYS,
    MSTORE_COMPONENT_TREES,
}; 


#define MTREE_TYPE                 0x33
#define MTREE_BVEC_BLOCK(_bvec)   ((sector_t)(_bvec)->key)

#define BATREE_TYPE                0x44

#define VLBA_TREE_TYPE             0x55
                                  
#define MAX_BTREE_DEPTH           (10)
#define MAX_BTREE_ENTRIES         (2500)

typedef uint8_t btree_t;

#define BTREE_NODE_MAGIC  0x0000cdab
struct castle_btree_node {
    uint32_t        magic;
    uint32_t        version;
    uint32_t        used;
    uint8_t         is_leaf;
    /* Payload (i.e. btree entries) depend on the B-tree type */
    btree_t         type;
    c_ext_pos_t     next_node;
    uint8_t         payload[0];
} PACKED;

#define BTREE_NODE_PAYLOAD(_node)   ((void *)&(_node)->payload)

#define PLUS_INFINITY_DIM_LENGTH 0xFFFFFFFF

/* Variable length key, for example used by the btree */
typedef struct castle_var_length_key {
    uint32_t length;
    uint8_t key[0];
} PACKED c_vl_key_t;

typedef struct castle_var_length_object_key {
    uint32_t nr_dims;
    c_vl_key_t *dims[0];
} PACKED c_vl_okey_t;

typedef struct castle_var_length_btree_key {
    uint32_t length;
    uint32_t nr_dims;
    uint32_t dim_head[0];
    /* uint8_t dims[][] */
} PACKED c_vl_bkey_t;

/* Below encapsulates the internal btree node structure, different type of
   nodes may be used for different trees */
struct castle_btree_type {
    btree_t   magic;         /* Also used as an index to castle_btrees
                                array.                                 */
    int       node_size;     /* in C_BLK_SIZE                          */
    void     *min_key;       /* Minimum key                            */
    void     *max_key;       /* Maximum used as the end of node marker */
    void     *inv_key;       /* An invalid key, comparison with it 
                                should always return a negative number
                                except if also compared to invalid key
                                in which case cmp should return zero   */
    int     (*need_split)    (struct castle_btree_node *node,
                              int                       version_or_key);
                             /* 0 - version split, 1 - key split       */
    int     (*key_compare)   (void *key1, void *key2);
                             /* Returns negative if key1 < key2, zero 
                                if equal, positive otherwise           */
    void*   (*key_next)      (void *key);
                             /* Successor key, succ(MAX) = INVAL,
                                succ(INVAL) = INVAL                    */
    int     (*entry_get)     (struct castle_btree_node *node,
                              int                       idx,
                              void                    **key_p,            
                              version_t                *version_p,
                              c_val_tup_t              *cvt_p);
    void    (*entry_add)     (struct castle_btree_node *node,
                              int                       idx,
                              void                     *key,            
                              version_t                 version,
                              c_val_tup_t               cvt);
    void    (*entry_replace) (struct castle_btree_node *node,
                              int                       idx,
                              void                     *key,            
                              version_t                 version,
                              c_val_tup_t               cvt);
    void    (*entry_disable) (struct castle_btree_node *node,
                              int                       idx);
    void    (*entries_drop)  (struct castle_btree_node *node,
                              int                       idx_start,
                              int                       idx_end);
                             /* Drop all entries between idx_start and
                                idx_stop. Inclusive                    */ 
    void    (*node_print)    (struct castle_btree_node *node);
#ifdef CASTLE_DEBUG    
    void    (*node_validate) (struct castle_btree_node *node);
#endif        
};

struct castle_component_tree {
    tree_seq_t          seq;
    atomic_t            ref_count;
    atomic_t            write_ref_count;
    atomic64_t          item_count;
    btree_t             btree_type;
    uint8_t             dynamic;           /* 1 - dynamic modlist btree, 0 - merge result */ 
    da_id_t             da;
    uint8_t             level;
    struct rw_semaphore lock;              /* Protects root_node, tree depth & last_node  */
    uint8_t             tree_depth;
    c_ext_pos_t         root_node;
    c_ext_pos_t         first_node;
    c_ext_pos_t         last_node;
    atomic64_t          node_count;
    struct list_head    da_list;
    struct list_head    hash_list;
    c_mstore_key_t      mstore_key;
    c_ext_fs_t          tree_ext_fs;
    c_ext_fs_t          data_ext_fs;
};
extern struct castle_component_tree castle_global_tree;

struct castle_dlist_entry {
    da_id_t     id;
    version_t   root_version;
} PACKED;

struct castle_clist_entry {
    da_id_t      da_id;
    uint64_t     item_count;
    btree_t      btree_type;
    uint8_t      dynamic;
    tree_seq_t   seq;
    uint8_t      level;
    uint8_t      tree_depth;
    c_ext_pos_t  root_node;
    c_ext_pos_t  first_node;
    c_ext_pos_t  last_node;
    uint64_t     node_count;
    c_ext_fs_bs_t tree_ext_fs_bs;
    c_ext_fs_bs_t data_ext_fs_bs;
} PACKED;

struct castle_vlist_entry {
    uint32_t     version_nr;
    uint32_t     parent;
    da_id_t      da_id;
    uint32_t     size;
} PACKED;

#define MLIST_NODE_MAGIC  0x0000baca
struct castle_mlist_node {
    uint32_t     magic;
    uint16_t     capacity;
    uint16_t     used;
    c_ext_pos_t  next;
    uint8_t      payload[0];
} PACKED;

struct castle_flist_entry {
    uint32_t        slave_uuid;
    version_t       version;
    block_t         blocks;
} PACKED;

/* IO related structures */
struct castle_bio_vec;
struct castle_object_replace;
struct castle_object_get;

typedef struct castle_bio {
    struct castle_attachment     *attachment;
    /* castle_bio is created to handle a bio, or an rxrpc call (never both) */
    int                           data_dir;
    union {
        struct bio               *bio;
        struct castle_rxrpc_call *rxrpc_call;
        struct castle_object_replace *replace;
        struct castle_object_get *get;
    };
    struct castle_bio_vec        *c_bvecs; 
    atomic_t                      count;
    int                           err;
#ifdef CASTLE_DEBUG              
    int                           stuck;
    int                           id;
    int                           nr_bvecs;
    struct list_head              list;
#endif
} c_bio_t;


struct castle_cache_block;
struct castle_request_timeline;
#define CBV_ONE2ONE_BIT               (0) 
#define CBV_ROOT_LOCKED_BIT           (1) 
#define CBV_DOING_SPLITS              (2) 
#define CBV_PARENT_WRITE_LOCKED       (3) 
#define CBV_CHILD_WRITE_LOCKED        (4) 
/* Temporary variable used to set the above correctly, at the right point in time */ 
#define CBV_C2B_WRITE_LOCKED          (5) 

typedef struct castle_bio_vec {
    /* Where did this IO originate from */
    c_bio_t                      *c_bio;
    
    /* What (key, version) do we want to read */
    void                         *key;
    version_t                     version;
    /* Component tree in which to perform the search */
    struct castle_component_tree *tree;
    /* Flags */
    unsigned long                 flags;
    /* Used to walk the B-Tree */
    union {
        struct {
            /* How far down the tree we've gone so far */
            int                        btree_depth;
            int                        split_depth;
            /* What's the number of levels in the tree, private copy needed in case
               someone splits the root node while we are lower down in the tree */
            int                        btree_levels;
            /* Key in the parent node under which we found btree_node */
            void                      *parent_key;
            /* When writing, B-Tree node and its parent have to be 
               locked concurrently. */
            struct castle_cache_block *btree_node;
            struct castle_cache_block *btree_parent_node;
        };
    };
    /* Used to thread this bvec onto a workqueue */
    struct work_struct               work;
    /* Value tuple allocation callback */
    void                           (*cvt_get)    (struct castle_bio_vec *, 
                                                  c_val_tup_t,
                                                  c_val_tup_t *);
    /* Completion callback */
    void                           (*endfind)    (struct castle_bio_vec *, int, c_val_tup_t);
    void                           (*da_endfind) (struct castle_bio_vec *, int, c_val_tup_t);
    atomic_t                       reserv_nodes;
#ifdef CASTLE_DEBUG              
    unsigned long                    state;
    struct castle_cache_block       *locking;
#endif
#ifdef CASTLE_PERF_DEBUG    
    struct castle_request_timeline  *timeline;
#endif
} c_bvec_t;

#define REMOVE                        (2) 

#define c_bvec_data_dir(_c_bvec)      ((_c_bvec)->c_bio->data_dir & RW_MASK)
#define c_bvec_data_del(_c_bvec)      ((_c_bvec)->c_bio->data_dir & REMOVE)
#define c2b_bnode(_c2b)               ((struct castle_btree_node *)c2b_buffer(_c2b))
#define c_bvec_bnode(_c_bvec)           c2b_bnode((_c_bvec)->btree_node)
#define c_bvec_bpnode(_c_bvec)          c2b_buffer((_c_bvec)->btree_parent_node)
#define c_bvec_btree_fn(_c_bvec, _fn) ((_c_bvec)->c_bio->btree->(_fn))

/* Iterface implemented by various iterators in the module. Skip function is optional. */
typedef int  (*castle_iterator_has_next_t)(void *iter);
typedef void (*castle_iterator_next_t)    (void *iter, 
                                           void **key_p, 
                                           version_t *version_p, 
                                           c_val_tup_t *cvt_p);
typedef void (*castle_iterator_skip_t)    (void *iter,
                                           void *key);
typedef void (*castle_iterator_cancel_t)  (void *iter);
struct castle_iterator_type {
    castle_iterator_has_next_t has_next;
    castle_iterator_next_t     next;
    castle_iterator_skip_t     skip;
    castle_iterator_cancel_t   cancel;
};

/* Used to lock nodes pointed to by leaf pointers (refered to as 'indirect nodes') */
struct castle_indirect_node {
    /* Will form array of c2b/{cep, f_idx} for the indirect nodes. Sorted by
       cep. May contain holes, if multiple entries in the original node
       point to the same indirect node. Will span at most orig_node->used
       entries. */
    union {
        /* Used before entries are locked */
        struct {
            c_ext_pos_t                cep;      /* CEP from leaf pointer  */
            uint16_t                   f_idx;    /* Index in the orig node */
        };                             
        /* Used after entries are locked */
        struct {
            struct castle_cache_block *c2b;      /* Cache page for an 'indirect' node */
        };
    };                                 
    /* Will form array indexed by the entry # from the orginal node. Used to find
       the right indirect node/entry in the array above. Again spans at most
       node->used entries. */
    struct {                 
        uint16_t                       r_idx;    /* Index in indirect_nodes array */
        uint16_t                       node_idx; /* Index in the indirect node */ 
    };
}; 

enum {
    C_ITER_ALL_ENTRIES,
    C_ITER_MATCHING_VERSIONS,
    C_ITER_ANCESTRAL_VERSIONS
};

/* Used for iterating through the tree */
typedef struct castle_iterator {
    /* Fields below should be filled in before iterator is registered with the btree 
       code with btree_iter_init() and start() */ 
    int                         (*need_visit)(struct castle_iterator *c_iter,
    c_ext_pos_t node_cep);
    void                        (*node_start)(struct castle_iterator *c_iter);
    void                        (*each)      (struct castle_iterator *c_iter, 
                                              int index, 
                                              void *key, 
                                              version_t version,
                                              c_val_tup_t cvt);
    void                        (*node_end)  (struct castle_iterator *c_iter);
    void                        (*end)       (struct castle_iterator *c_iter, int err);
    void                         *private;
    struct castle_component_tree *tree;

    /* Fields below are used by the iterator to conduct the walk */
    int                           type;       /* C_ITER_XXX */
    version_t                     version;
    void                         *parent_key; /* The key we followed to get to the block 
                                                 on the top of the path/stack */
    union {
        /* Only used by C_ITER_ALL_ENTRIES       */
        int                       node_idx[MAX_BTREE_DEPTH];
        /* Only used by C_ITER_MATCHING_VERSIONS */
        void                     *next_key;   /* The next key to look for in the iteration 
                                                 (typically parent_key + 1 when at leafs) */
    };
    int                           cancelled;
    int                           err;
    
    struct castle_cache_block    *path[MAX_BTREE_DEPTH];
    int                           depth;

    struct castle_indirect_node *indirect_nodes; /* If allocated, MAX_BTREE_ENTRIES */
                                
    struct work_struct           work;
} c_iter_t;

/* Enumerates all entries in a modlist btree */
typedef struct castle_enumerator {
    struct castle_component_tree *tree;
    int                           err;
    struct castle_iterator        iterator; 
    wait_queue_head_t             iterator_wq;
    volatile int                  iterator_outs;
    int                           iter_completed;
    /* Variables used to buffer up entries from the iterator */
    int                           prod_idx;
    int                           cons_idx;
    struct castle_btree_node     *buffer;       /* Two buffers are actually allocated (buffer1/2) */
    struct castle_btree_node     *buffer1;      /* buffer points to the one currently used to     */
    struct castle_btree_node     *buffer2;      /* read in a node, second is used to preserve     */
                                                /* key pointer validity. TODO: fix, waseful.      */

    /* Set to decide whether to visit nodes, implemented as hash table */
    struct {
        spinlock_t                visited_lock;
        struct list_head         *visited_hash;
        int                       next_visited;
        int                       max_visited;
        struct castle_visited {
            c_ext_pos_t           cep;
            struct list_head      list;
        } *visited;
    };
} c_enum_t; 

struct node_buf_t;
struct node_buf_t {
    struct castle_btree_node *node;
    struct list_head          list;
};

/* Enumerates latest version value for all entries */
typedef struct castle_rq_enumerator {
    struct castle_component_tree *tree;
    int                           err;
    version_t                     version;
    struct castle_iterator        iterator; 
    volatile int                  iter_completed;
    wait_queue_head_t             iter_wq;
    volatile int                  iter_running;
    struct node_buf_t            *prod_buf;
    int                           prod_idx;
    struct node_buf_t            *cons_buf;
    int                           cons_idx;
    struct node_buf_t            *buf_head;
    int                           buf_count;
    void                         *cur_key;
    void                         *start_key;
    void                         *end_key;
    int                           in_range;
} c_rq_enum_t;

struct castle_merged_iterator;
struct component_iterator;

typedef void (*castle_merged_iterator_each_skip) (struct castle_merged_iterator *,
                                                  struct component_iterator *);

typedef struct castle_merged_iterator {
    int nr_iters;
    struct castle_btree_type *btree;
    int err;
    int non_empty_cnt;
    struct component_iterator {
        int                          completed;
        void                        *iterator;
        struct castle_iterator_type *iterator_type;
        int                          cached;
        struct {           
            void                    *k;
            version_t                v;
            c_val_tup_t              cvt;
        } cached_entry;
    } *iterators;
    castle_merged_iterator_each_skip each_skip;
} c_merged_iter_t;

typedef struct castle_da_rq_iterator {
    int                       nr_cts;
    int                       err;
    struct castle_btree_type *btree;
    c_merged_iter_t           merged_iter;

    struct ct_rq {
        struct castle_component_tree *ct;
        c_rq_enum_t                   ct_rq_iter; 
    } *ct_rqs;
} c_da_rq_iter_t;


#define BLOCKS_HASH_SIZE        (100)
struct castle_slave_block_cnt
{
    version_t        version;
    block_t          cnt;
    struct list_head list;
    c_mstore_key_t   mstore_key;
};

struct castle_slave_block_cnts 
{
    struct list_head hash[BLOCKS_HASH_SIZE];     /* The hashtable is protected by 
                                                    castle_slave superblock lock   */
    struct castle_slave_block_cnt metadata_cnt;  /* Count for version 0 (metadata) */
};

/* First class structures */
struct castle {
    struct kobject kobj;
};

struct castle_slave {
    uint32_t                        id;
    uint32_t                        uuid; /* Copy of the uuid from the superblock
                                             needed here, because we cannot cache
                                             the superblock without being able to
                                             _find_by_uuid */
    int                             new_dev;
    struct kobject                  kobj;
    struct list_head                list;
    struct block_device            *bdev;
    c_ext_id_t                      sup_ext;
    c_disk_chk_t                   *sup_ext_maps;
    struct castle_cache_block      *freespace_sblk;
    struct castle_cache_block      *sblk;
    struct castle_cache_block      *fs_sblk;
    block_t                         free_blk;
    struct castle_slave_block_cnts  block_cnts;
    unsigned long                   last_access;
#ifdef CASTLE_DEBUG
    c_chk_cnt_t                     disk_size; /* in chunks; max_chk_num + 1 */
#endif
};

struct castle_slaves {
    struct kobject   kobj;
    struct list_head slaves;
};

/* Castle attachment represents a block device or an attached object collection */
struct castle_attachment {
    version_t           version;
    int                 users;
    struct rw_semaphore lock;
    int                 device; /* !=0 if block device, == 0 if object collection */
    union {
        struct {
            struct gendisk  *gd;
        } dev; /* Only valid for block devices */ 
        struct {
            collection_id_t  id;
            char            *name;
        } col; /* Only valid for object collections */
    };

    struct kobject      kobj;
    int                 sysfs_registered;
    struct list_head    list;
};

struct castle_attachments { 
    struct kobject collections_kobj;
    struct kobject devices_kobj;
    int major;
    struct list_head attachments;
};

extern struct castle              castle;
extern struct castle_slaves       castle_slaves;
extern struct castle_attachments  castle_attachments;
extern da_id_t                    castle_next_da_id;

extern struct workqueue_struct *castle_wqs[2*MAX_BTREE_DEPTH+1];
#define castle_wq              (castle_wqs[0])

/* Various utilities */
#define C_BLK_SHIFT                    (12) 
#define C_BLK_SIZE                     (1 << C_BLK_SHIFT)
//#define disk_blk_to_offset(_cdb)     ((_cdb).block * C_BLK_SIZE)

struct castle_attachment*                          
                      castle_device_init           (version_t version);
void                  castle_device_free           (struct castle_attachment *cd);
struct castle_attachment*                          
                      castle_device_find           (dev_t dev);
                                                   
struct castle_attachment* 
                      castle_collection_init       (version_t version, char *name);
void                  castle_collection_free       (struct castle_attachment *ca);
struct castle_attachment* 
                      castle_collection_find       (collection_id_t col_id);

struct castle_slave*  castle_claim                 (uint32_t new_dev);
void                  castle_release               (struct castle_slave *cs);
                                                   
void                  castle_slave_access          (uint32_t uuid);
                                                   
struct castle_slave*  castle_slave_find_by_id      (uint32_t id);
struct castle_slave*  castle_slave_find_by_uuid    (uint32_t uuid);
struct castle_slave*  castle_slave_find_by_block   (c_ext_pos_t cep);

struct castle_slave_superblock* 
                      castle_slave_superblock_get  (struct castle_slave *cs);
void                  castle_slave_superblock_put  (struct castle_slave *cs, int dirty);
struct castle_fs_superblock* 
                      castle_fs_superblocks_get    (void);
void                  castle_fs_superblocks_put    (struct castle_fs_superblock *sb, int dirty);

int                   castle_fs_init               (void);

int                   castle_ext_fs_init           (c_ext_fs_t       *ext_fs, 
                                                    da_id_t           da_id, 
                                                    c_byte_off_t      size,
                                                    uint32_t          align);

int                   castle_ext_fs_pre_alloc      (c_ext_fs_t       *ext_fs,
                                                    c_byte_off_t      size);

int                   castle_ext_fs_get            (c_ext_fs_t       *ext_fs,
                                                    c_byte_off_t      size,
                                                    int               alloc_done,
                                                    c_ext_pos_t      *cep);

int                   castle_ext_fs_free           (c_ext_fs_t       *ext_fs,
                                                    int64_t           size);

void                  castle_ext_fs_marshall       (c_ext_fs_t       *ext_fs, 
                                                    c_ext_fs_bs_t    *ext_fs_bs);

void                  castle_ext_fs_unmarshall     (c_ext_fs_t       *ext_fs, 
                                                    c_ext_fs_bs_t    *ext_fs_bs);

c_byte_off_t          castle_ext_fs_summary_get    (c_ext_fs_t *ext_fs);

struct castle_cache_block;

struct castle_object_replace {
    uint32_t    value_len; // total value length

    void        (*complete)        (struct castle_object_replace *op,
                                    int                           err);
    void        (*replace_continue)(struct castle_object_replace *op);
    uint32_t    (*data_length_get) (struct castle_object_replace *op);
    void        (*data_copy)       (struct castle_object_replace *op, 
                                    void                         *buffer, 
                                    int                           str_length, 
                                    int                           partial);

    struct castle_cache_block *data_c2b;
    uint32_t    data_c2b_offset;
    uint32_t    data_length;
};
<<<<<<< HEAD
=======

struct castle_object_get {
    struct castle_cache_block *data_c2b;
    uint32_t    data_c2b_length;
    uint32_t    data_length;
    int         first;
    
    void      (*reply_start)     (struct castle_object_get *get, 
                                  int err, 
                                  uint32_t data_length,
                                  void *buffer, 
                                  uint32_t buffer_length);
    void      (*reply_continue)  (struct castle_object_get *get,
                                  int err,
                                  void *buffer,
                                  uint32_t buffer_length,
                                  int last);
    
};

>>>>>>> 43d9c2be
#endif /* __CASTLE_H__ */<|MERGE_RESOLUTION|>--- conflicted
+++ resolved
@@ -949,8 +949,6 @@
     uint32_t    data_c2b_offset;
     uint32_t    data_length;
 };
-<<<<<<< HEAD
-=======
 
 struct castle_object_get {
     struct castle_cache_block *data_c2b;
@@ -970,6 +968,4 @@
                                   int last);
     
 };
-
->>>>>>> 43d9c2be
 #endif /* __CASTLE_H__ */
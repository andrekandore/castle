--- conflicted
+++ resolved
@@ -80,11 +80,7 @@
     CVT_TYPE_TOMB_STONE      = 0x08,
     CVT_TYPE_INLINE          = 0x10,
     CVT_TYPE_ONDISK          = 0x20,
-<<<<<<< HEAD
     CVT_TYPE_INVALID         = 0x30,
-=======
-    CVT_TYPE_INVALID
->>>>>>> a594bb69
 };
 
 #define MAX_INLINE_VAL_SIZE 512

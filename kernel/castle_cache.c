--- conflicted
+++ resolved
@@ -2760,7 +2760,7 @@
      * victimising softpin c2bs if we have not already done so. */
     while (!victimise_softpin && (victimise_softpin = (nr_victims < BATCH_FREE)));
 
-    /* Hunt complete.  Release locks. */
+    /* Hunt complete. Release locks. */
     spin_unlock_irq(&castle_cache_block_lru_lock);
     write_unlock(&castle_cache_block_hash_lock);
 
@@ -5824,7 +5824,6 @@
 }
 
 /**
-<<<<<<< HEAD
  * Sets checkpoint extent flushing ratelimit.
  *
  * @param ratelimit Ratelimit in KB/s
@@ -5845,8 +5844,6 @@
 }
 
 /**
-=======
->>>>>>> b30a9dab
  * Checkpoints system state with given periodicity.
  *
  * Notes: Checkpointing maintains metadata structures of all modules in memory. And checkpoints them

--- conflicted
+++ resolved
@@ -5539,7 +5539,6 @@
 extern atomic_t current_rebuild_seqno;
 
 /**
-<<<<<<< HEAD
  * Mark the previous ondisk checkpoint slot as invalid on all live slaves.
  *
  * @return  -ENOMEM if out of memory, -EIO if could not flush, otherwise EXIT_SUCCESS.
@@ -5606,10 +5605,7 @@
 }
 
 /**
- * Checkpoints system state with given frequency. 
-=======
  * Checkpoints system state with given frequency.
->>>>>>> 4e3875e1
  *
  * Notes: Checkpointing maintains metadata structures of all modules in memory. And checkpoints them
  * in hierarchy, ending with superblocks on slaves. When we completed making superblocks persistent on

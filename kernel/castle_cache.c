--- conflicted
+++ resolved
@@ -5539,9 +5539,6 @@
 extern atomic_t current_rebuild_seqno;
 
 /**
-<<<<<<< HEAD
- * Checkpoints system state with given frequency.
-=======
  * Mark the previous ondisk checkpoint slot as invalid on all live slaves.
  *
  * @return  -ENOMEM if out of memory, -EIO if could not flush, otherwise EXIT_SUCCESS.
@@ -5608,8 +5605,7 @@
 }
 
 /**
- * Checkpoints system state with given frequency. 
->>>>>>> 2dd7e464
+ * Checkpoints system state with given frequency.
  *
  * Notes: Checkpointing maintains metadata structures of all modules in memory. And checkpoints them
  * in hierarchy, ending with superblocks on slaves. When we completed making superblocks persistent on

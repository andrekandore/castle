#include <linux/sched.h>
#include <linux/bio.h>
#include <linux/spinlock.h>
#include <linux/wait.h>
#include <linux/kthread.h>
#include <linux/vmalloc.h>
#include <linux/rbtree.h>
#include <linux/delay.h>
#include <linux/blkdev.h>
#include <linux/hash.h>

#include "castle_public.h"
#include "castle.h"
#include "castle_cache.h"
#include "castle_vmap.h"
#include "castle_debug.h"
#include "castle_trace.h"
#include "castle_utils.h"
#include "castle_btree.h"
#include "castle_extent.h"
#include "castle_freespace.h"
#include "castle_da.h"
#include "castle_ctrl.h"
#include "castle_versions.h"
#include "castle_time.h"
#include "castle_rebuild.h"
#include "castle_mstore.h"
#include "castle_systemtap.h"
#include "lzo.h"

#ifndef DEBUG
#define debug(_f, ...)           ((void)0)
#else
#define PREF_DEBUG  /* ensure pref_debug* messages are printed too. */
#define debug(_f, _a...)         (castle_printk(LOG_DEBUG, "%s:%.4d: " _f, __FILE__, __LINE__ , ##_a))
#endif

#ifndef PREF_DEBUG
#define pref_debug(d, _f, _a...) ((void)0)
#else
#define pref_debug(_d, _f, _a...) if (_d) castle_printk(LOG_DEBUG, "%s:%.4d %s: " _f,           \
                                                        FLE, __LINE__ , __func__, ##_a);
#endif


/************************************************************************************************
 * Cache descriptor structures (c2b & c2p), and related accessor functions.                     *
 ************************************************************************************************/
enum c2b_state_bits {
    C2B_uptodate,           /**< Block is uptodate within the cache.                            */
    C2B_dirty,              /**< Block is dirty within the cache.                               */
    C2B_flushing,           /**< Block is being flushed out to disk.                            */
    C2B_prefetch,           /**< Block is part of an active prefetch window.                    */
    C2B_prefetched,         /**< Block was prefetched.                                          */
    C2B_windowstart,        /**< Block is the first chunk of an active prefetch window.         */
    C2B_bio_error,          /**< Block had at least one bio I/O error.                          */
    C2B_no_resubmit,        /**< Block must not be resubmitted after I/O error.                 */
    C2B_remap,              /**< Block is for a remap.                                          */
    C2B_in_flight,          /**< Block is currently in-flight (un-set in c2b_multi_io_end()).   */
    C2B_barrier,            /**< Block in write IO, and should be used as a barrier write.      */
    C2B_eio,                /**< Block failed to write to slave(s)                              */
    C2B_compressed,         /**< Block contains compressed data, is from on-disk compressed ext.*/
    C2B_immutable,          /**< Block contents are finalised and will not be modified further. */
    C2B_evictlist,          /**< Block is on castle_cache_block_evictlist.                      */
    C2B_clock,              /**< Block on castle_cache_block_clock (protected by _clock_lock).  */
    C2B_num_state_bits,     /**< Number of allocated c2b state bits (must be last).             */
};
STATIC_BUG_ON(C2B_num_state_bits >= C2B_STATE_BITS_BITS); /* Can use 0..C2B_STATE_BITS_BITS-1   */

#define INIT_C2B_BITS (0)
#define C2B_FNS(bit, name)                                          \
inline void set_c2b_##name(c2_block_t *c2b)                         \
{                                                                   \
    set_bit(C2B_##bit, &(c2b)->state);                              \
}                                                                   \
inline void clear_c2b_##name(c2_block_t *c2b)                       \
{                                                                   \
    clear_bit(C2B_##bit, &(c2b)->state);                            \
}                                                                   \
inline int c2b_##name(c2_block_t *c2b)                              \
{                                                                   \
    return test_bit(C2B_##bit, &(c2b)->state);                      \
}

#define C2B_TAS_FNS(bit, name)                                      \
inline int test_set_c2b_##name(c2_block_t *c2b)                     \
{                                                                   \
    return test_and_set_bit(C2B_##bit, &(c2b)->state);              \
}                                                                   \
inline int test_clear_c2b_##name(c2_block_t *c2b)                   \
{                                                                   \
    return test_and_clear_bit(C2B_##bit, &(c2b)->state);            \
}

/**
 * Set c2b->state bit, return whether it was already set and old c2b->state.
 *
 * @param   old     c2b->state prior to setting bit
 *
 * @return  As for test_and_set_bit()
 */
static int test_set_c2b_bit(c2_block_t *c2b, int bit, unsigned long *old)
{
    unsigned long new;
    struct c2b_state *p_old = (struct c2b_state *)old;

    do
    {
        *p_old = c2b->state;
        new = *old | (1ULL << bit);
    }
    while (cmpxchg((unsigned long *)&c2b->state, *old, new) != *old);

    if (*old & (1ULL << bit))
        return 1;
    else
        return 0;
}

/**
 * Clear c2b->state bit, return whether it was previously set and old c2b->state.
 *
 * @param   old     c2b->state prior to clearing bit
 *
 * @return  As for test_and_clear_bit()
 */
static int test_clear_c2b_bit(c2_block_t *c2b, int bit, unsigned long *old)
{
    unsigned long new;
    struct c2b_state *p_old = (struct c2b_state *)old;

    do
    {
        *p_old = c2b->state;
        new = *old & ~(1ULL << bit);
    }
    while (cmpxchg((unsigned long *)&c2b->state, *old, new) != *old);

    if (*old & (1ULL << bit))
        return 1;
    else
        return 0;
}

C2B_FNS(uptodate, uptodate)
C2B_FNS(dirty, dirty)
C2B_TAS_FNS(dirty, dirty)
C2B_FNS(flushing, flushing)
C2B_TAS_FNS(flushing, flushing)
C2B_FNS(prefetch, prefetch)
C2B_TAS_FNS(prefetch, prefetch)
C2B_FNS(prefetched, prefetched)
C2B_FNS(windowstart, windowstart)
C2B_FNS(bio_error, bio_error)
C2B_FNS(no_resubmit, no_resubmit)
C2B_FNS(remap, remap)
C2B_FNS(in_flight, in_flight)
C2B_FNS(barrier, barrier)
C2B_FNS(eio, eio)
C2B_FNS(compressed, compressed)
C2B_FNS(immutable, immutable)
C2B_FNS(evictlist, evictlist)
C2B_TAS_FNS(evictlist, evictlist)
C2B_FNS(clock, clock)
C2B_TAS_FNS(clock, clock)

/* c2p encapsulates multiple memory pages (in order to reduce overheads).
   NOTE: In order for this to work, c2bs must necessarily be allocated in
         integer multiples of c2bs. Otherwise this could happen:
            // Dirty of sub-c2p
            c2b = castle_cache_block_get(cep, 1);
            write_lock_c2b(c2b);
            update_c2b(c2b);
            memset(c2b_buffer(c2b), 0xAB, PAGE_SIZE);
            dirty_c2b(c2b);
            write_unlock_c2b(c2b);
            // Sub-c2p read
            c2b = castle_cache_block_get(cep + PAGE_SIZE, 1);
            write_lock_c2b(c2b);
            // c2b_buffer(c2b) has never been read in, but c2b is clean
 */
#define PAGES_PER_C2P   (1)
typedef struct castle_cache_page {
    c_ext_pos_t           cep;
    struct page          *pages[PAGES_PER_C2P];
    union {
        struct hlist_node hlist;
        struct list_head  list;         /**< Position on freelist/meta-extent reserve freelist. */
    };
    struct rw_semaphore   lock;
    unsigned long         state;        /**< c2p state bits, see C2P_FNS macros.                */
    uint16_t              count;        /**< Number of references to c2p (e.g. how many c2bs).  */
#ifdef CASTLE_DEBUG
    uint32_t              id;
#endif
} c2_page_t;

enum c2p_state_bits {
    C2P_uptodate,
    C2P_dirty,
};

struct castle_cache_flush_entry {
    c_ext_mask_id_t     mask_id;        /**< Reference of the extent, release after completion. */
    c_ext_id_t          ext_id;
    uint64_t            start;
    uint64_t            count;
    struct list_head    list;
};

typedef struct castle_extent_inflight {
    atomic_t           *in_flight;      /**< Global inflight counter.                           */
    atomic_t            ext_in_flight;  /**< Extent specific inflight counter.                   */
    c_ext_mask_id_t     mask_id;        /**< Reference ID on extent.                            */
} c_ext_inflight_t;

#define INIT_C2P_BITS (0)
#define C2P_FNS(bit, name)                                          \
inline void set_c2p_##name(c2_page_t *c2p)                          \
{                                                                   \
    set_bit(C2P_##bit, &(c2p)->state);                              \
}                                                                   \
inline void clear_c2p_##name(c2_page_t *c2p)                        \
{                                                                   \
    clear_bit(C2P_##bit, &(c2p)->state);                            \
}                                                                   \
inline int c2p_##name(c2_page_t *c2p)                               \
{                                                                   \
    return test_bit(C2P_##bit, &(c2p)->state);                      \
}

#define TAS_C2P_FNS(bit, name)                                      \
inline int test_set_c2p_##name(c2_page_t *c2p)                      \
{                                                                   \
    return test_and_set_bit(C2P_##bit, &(c2p)->state);              \
}                                                                   \
inline int test_clear_c2p_##name(c2_page_t *c2p)                    \
{                                                                   \
    return test_and_clear_bit(C2P_##bit, &(c2p)->state);            \
}

C2P_FNS(uptodate, uptodate)
C2P_FNS(dirty, dirty)
TAS_C2P_FNS(dirty, dirty)

static inline int castle_cache_pages_to_c2ps(int nr_pages)
{
    /* If nr_pages divides into PAGES_PER_C2P the expression below is fine because:
        let   nr_pages = n * PAGES_PER_C2P;
        then (nr_pages - 1 ) / PAGES_PER_C2P + 1 =
             (n * PAGES_PER_C2P - 1) / PAGES_PER_C2P + 1 =
             (n - 1) + 1 =
              n
       Otherwise, nr_pages doesn't divide into PAGES_PER_C2P, the expression is still ok:
        let   nr_pages = n * PAGES_PER_C2P + k, where k=[1, PAGES_PER_C2P-1]
        then (nr_pages - 1) / PAGES_PER_C2P + 1 =
             (n * PAGES_PER_C2P + k - 1) / PAGES_PER_C2P + 1 =
              n + 1
     */
    return (nr_pages - 1) / PAGES_PER_C2P + 1;
}

static inline int castle_cache_c2b_to_pages(c2_block_t *c2b)
{
    return castle_cache_pages_to_c2ps(c2b->nr_pages) * PAGES_PER_C2P;
}

/* Macros to iterate over all c2ps and pages in a c2b. Also provide
   cep corresponding to the c2p/page.
    Usage:
        c2b_for_each_c2p_start(c2p, cep, c2b_to_iterate_over)
        {
            $(block of code)
        }
        c2b_for_each_c2p_end(c2p, cep, c2b_to_iterate_over)
    Similarly for iterating over pages.
    NOTE: continue in $(block of code) mustn't use continue, because this
          would skip the block of code in c2b_for_each_c2p_end().
 */
#define c2b_for_each_c2p_start(_c2p, _cep, _c2b, _start)                 \
{                                                                        \
    int _a, _nr_c2ps;                                                    \
    _nr_c2ps = castle_cache_pages_to_c2ps((_c2b)->nr_pages);             \
    _cep = (_c2b)->cep;                                                  \
    for(_a=_start; _a<_nr_c2ps; _a++)                                    \
    {                                                                    \
        _c2p = (_c2b)->c2ps[_a];

#define c2b_for_each_c2p_end(_c2p, _cep, _c2b, _start)                   \
        (_cep).offset += (PAGES_PER_C2P * PAGE_SIZE);                    \
    }                                                                    \
}

#define c2b_for_each_page_start(_page, _c2p, _cep, _c2b)                 \
{                                                                        \
    c_ext_pos_t __cep;                                                   \
    int _i, _cnt;                                                        \
    _cnt = 0;                                                            \
    c2b_for_each_c2p_start(_c2p, __cep, _c2b, 0)                         \
    {                                                                    \
        (_cep) = __cep;                                                  \
        for(_i=0; (_i<PAGES_PER_C2P) && (_cnt < (_c2b)->nr_pages); _i++) \
        {                                                                \
            _page = (_c2p)->pages[_i];

#define c2b_for_each_page_end(_page, _c2p, _cep, _c2b)                   \
            (_cep).offset += PAGE_SIZE;                                  \
            _cnt++;                                                      \
        }                                                                \
    }                                                                    \
    c2b_for_each_c2p_end(_c2p, __cep, _c2b, 0)                           \
}

int                   castle_last_checkpoint_ongoing = 0;

/**********************************************************************************************
 * Static variables.
 */
#define               CASTLE_CACHE_MIN_SIZE         75      /* In MB */
#define               CASTLE_CACHE_MIN_HARDPIN_SIZE 1000    /* In MB */
static int            castle_cache_size           = 20000;  /* In pages */

module_param(castle_cache_size, int, S_IRUSR | S_IWUSR | S_IRGRP | S_IWGRP);
MODULE_PARM_DESC(castle_cache_size, "Cache size");

static int                     castle_cache_stats_timer_interval = 0; /* in seconds. NOTE: this need
                                                                         to be set to 0, because we
                                                                         rely on it to work out
                                                                         whether to delete the timer
                                                                         on castle_cache_fini() or
                                                                         not.
                                                                         ALSO: don't export as module
                                                                         parameter, until the fini()
                                                                         logic is fixed. */

#define                        CASTLE_MIN_CHECKPOINT_RATELIMIT  (25 * 1024)  /* In KB/s */
static unsigned int            castle_checkpoint_ratelimit;
module_param(castle_checkpoint_ratelimit, uint, S_IRUSR | S_IWUSR | S_IRGRP | S_IWGRP);
MODULE_PARM_DESC(castle_checkpoint_ratelimit, "Checkpoint ratelimit in KB/s");

//#ifdef CASTLE_DEBUG
int castle_cache_dirty_user_debug = 0;  /**< Whether to flood USER partition with dirty c2bs.     */
module_param(castle_cache_dirty_user_debug, int, S_IRUSR | S_IWUSR | S_IRGRP | S_IWGRP);
MODULE_PARM_DESC(castle_cache_dirty_user_debug, "(Internal) Flood USER partition with dirty c2bs");
//#endif


static c2_block_t             *castle_cache_blks = NULL;
static c2_page_t              *castle_cache_pgs  = NULL;

static int                     castle_cache_block_hash_buckets;
static           DEFINE_RWLOCK(castle_cache_block_hash_lock);
static struct hlist_head      *castle_cache_block_hash = NULL;

#define PAGE_HASH_LOCK_PERIOD  1024
static int                     castle_cache_page_hash_buckets;
static spinlock_t             *castle_cache_page_hash_locks = NULL;
static struct hlist_head      *castle_cache_page_hash = NULL;

static struct kmem_cache      *castle_io_array_cache = NULL;
static struct kmem_cache      *castle_flush_cache = NULL;

static         DEFINE_SPINLOCK(castle_cache_extent_dirtylist_lock);
static struct list_head        castle_cache_extent_dirtylists[NR_EXTENT_FLUSH_PRIOS];
                                                                    /**< Lists of dirtytrees      */
static atomic_t                castle_cache_extent_dirtylist_sizes[NR_EXTENT_FLUSH_PRIOS];
                                                                    /**< Number of dirty extents  */

static         DEFINE_SPINLOCK(castle_cache_block_clock_lock);
static               LIST_HEAD(castle_cache_block_clock);           /**< List of c2bs in CLOCK    */
static atomic_t                castle_cache_block_clock_size;       /**< Number of c2bs in CLOCK  */
static struct list_head       *castle_cache_block_clock_hand;

static atomic_t                castle_cache_dirty_blks;             /**< Dirty blocks in cache    */
static atomic_t                castle_cache_clean_blks;             /**< Clean blocks in cache    */

static atomic_t                castle_cache_dirty_pgs;              /**< Dirty pages in cache     */
static atomic_t                castle_cache_clean_pgs;              /**< Clean pages in cache     */

static atomic_t                castle_cache_block_victims;          /**< Clean blocks evicted     */
                                                                    /**< TODO, should be made per
                                                                         cache partition          */
static c_ext_id_t              castle_cache_flush_hint_ext_id = 0;  /**< Extent ID to flush next  */
static c2_partition_id_t       castle_cache_flush_part_id = NR_CACHE_PARTITIONS; /**< Cache
                                                                         partition to flush       */

/**
 * Castle cache partition states.
 */
typedef struct {
    atomic_t            max_pgs;            /**< Total pages available for this partition         */
    atomic_t            cur_pgs;            /**< Current pages used by this partition             */
    atomic_t            dirty_pgs;          /**< cur_pgs which are c2b_dirty()                    */
    uint16_t            use_pct;            /**< cur_pgs as a percentage of max_pgs               */
    uint16_t            dirty_pct;          /**< dirty_pgs as a percentage of cur_pgs             */
    uint8_t             use_clock;          /**< Should c2bs from this partition be in CLOCK?     */
    uint8_t             id;                 /**< Cache partition ID                               */
    struct list_head    sort;               /**< Position on castle_cache_partitions              */
} c2_partition_t;

static c2_partition_t          castle_cache_partition[NR_CACHE_PARTITIONS]; /**< Cache partitions */
static         DEFINE_SPINLOCK(castle_cache_partitions_lock);   /**< castle_cache_partitions lock */
static               LIST_HEAD(castle_cache_partitions);        /**< Partitions sorted by use_pct */

/**
 * Extent-related stats.
 */
typedef struct castle_cache_extent_stats {
    atomic_t        hits;                   /**< c2b_get() where c2b_uptodate(c2b)                */
    atomic_t        misses;                 /**< c2b_get() where !c2b_uptodate(c2b)               */
    atomic_t        ios_cnt;                /**< Number of submit_c2b_io() calls                  */
} c2_extent_stats_t;

/* Merge related stats */
static atomic_t merge_misses;
static atomic_t merge_hits;
static atomic_t non_merge_misses;
static atomic_t non_merge_hits;

static c2_extent_stats_t       extent_stats[EXT_T_INVALID];

static atomic_t                c2_pref_active_window_size;  /**< Number of chunk-sized c2bs that are
                                                    marked as C2B_prefetch and covered by a prefetch
                                                    window currently in the tree.                 */
static int                     c2_pref_total_window_size;   /**< Sum of all windows in the tree in
                                                    chunks.  Overlapping blocks are counted multiple
                                                    times.  Protected by c2_prefetch_lock.        */
static int                     castle_cache_allow_hardpinning;      /**< Is hardpinning allowed?  */

static         DEFINE_SPINLOCK(castle_cache_freelist_lock);     /**< Page/block freelist lock     */
static int                     castle_cache_page_freelist_size; /**< Num c2ps on freelist         */
static               LIST_HEAD(castle_cache_page_freelist);     /**< Freelist of c2ps             */
static int                     castle_cache_block_freelist_size;/**< Num c2bs on freelist         */
static               LIST_HEAD(castle_cache_block_freelist);    /**< Freelist of c2bs             */
static         DEFINE_SPINLOCK(castle_cache_block_evictlist_lock);  /**< Evictlist lock           */
static atomic_t                castle_cache_block_evictlist_size;   /**< c2bs on eviction list    */
static               LIST_HEAD(castle_cache_block_evictlist);   /**< Eviction list of c2bs        */

/* The reservelist is an additional list of free c2bs and c2ps that are held
 * for the exclusive use of the flush thread.  The flush thread gets single c2p
 * c2bs and these are used to perform I/O on the metaextent to allow RDA chunk
 * disks+disk offsets to be looked up. */
#define CASTLE_CACHE_FLUSH_BATCH_SIZE   64                          /**< Number of c2bs to flush per
                                                                         batch in _flush()        */
#define CASTLE_CACHE_RESERVELIST_QUOTA  2*CASTLE_CACHE_FLUSH_BATCH_SIZE /**< Number of c2bs/c2ps to
                                                                             reserve for _flush() */
static         DEFINE_SPINLOCK(castle_cache_reservelist_lock);      /**< Lock for reservelists    */
static atomic_t                castle_cache_page_reservelist_size;  /**< Num c2ps on reservelist  */
static               LIST_HEAD(castle_cache_page_reservelist);      /**< Reservelist of c2ps      */
static atomic_t                castle_cache_block_reservelist_size; /**< Num c2bs on reservelist  */
static               LIST_HEAD(castle_cache_block_reservelist);     /**< Reservelist of c2bs      */
static DECLARE_WAIT_QUEUE_HEAD(castle_cache_page_reservelist_wq);   /**< Reservelist c2p waiters  */
static DECLARE_WAIT_QUEUE_HEAD(castle_cache_block_reservelist_wq);  /**< Reservelist c2b waiters  */

#define CASTLE_CACHE_VMAP_PGS   256
typedef struct page *castle_cache_vmap_pgs_t[CASTLE_CACHE_VMAP_PGS];
DEFINE_PER_CPU(castle_cache_vmap_pgs_t, castle_cache_vmap_pgs);
DEFINE_PER_CPU(struct mutex, castle_cache_vmap_lock);

struct task_struct            *castle_cache_flush_thread;
static DECLARE_WAIT_QUEUE_HEAD(castle_cache_flush_wq);
static atomic_t                castle_cache_flush_seq;

struct task_struct            *castle_cache_evict_thread;

static struct task_struct     *castle_cache_decompress_thread;
static DECLARE_WAIT_QUEUE_HEAD(castle_cache_decompress_wq);
static         DEFINE_SPINLOCK(castle_cache_decompress_lock);
static               LIST_HEAD(castle_cache_decompress_list);
static atomic_t                castle_cache_decompress_list_size;

#define CASTLE_CACHE_DECOMPRESS_BUF_SIZE (256 * 1024)
DEFINE_PER_CPU(unsigned char *, castle_cache_decompress_buf);

static atomic_t                castle_cache_read_stats = ATOMIC_INIT(0); /**< Pgs read from disk  */
static atomic_t                castle_cache_write_stats = ATOMIC_INIT(0);/**< Pgs written to disk */

struct timer_list              castle_cache_stats_timer;

static               LIST_HEAD(castle_cache_flush_list);

static atomic_t                castle_cache_logical_ext_pages = ATOMIC_INIT(0);

int                            castle_checkpoint_period = 60;        /* Checkpoint default of once in every 60secs. */

struct                  task_struct  *checkpoint_thread;
/**********************************************************************************************
 * Prototypes.
 */
static void c2_pref_c2b_destroy(c2_block_t *c2b);

/**********************************************************************************************
 * Core cache.
 */

/**
 * Report various cache statistics.
 *
 * @also castle_cache_stats_timer_tick()
 */
void castle_cache_stats_print(int verbose)
{
    int hits, misses, count1, count2, i;
    int reads = atomic_read(&castle_cache_read_stats);
    int writes = atomic_read(&castle_cache_write_stats);
    atomic_sub(reads, &castle_cache_read_stats);
    atomic_sub(writes, &castle_cache_write_stats);

    if (verbose)
        castle_printk(LOG_PERF, "castle_cache_stats_timer_tick: D=%d(%d%%) C=%d F=%d R=%d W=%d\n",
            atomic_read(&castle_cache_dirty_pgs),
            100 * atomic_read(&castle_cache_dirty_pgs) / castle_cache_size,
            atomic_read(&castle_cache_clean_pgs),
            castle_cache_page_freelist_size * PAGES_PER_C2P,
            reads,
            writes);
    castle_trace_cache(TRACE_VALUE,
                       TRACE_CACHE_CLEAN_PGS_ID,
                       atomic_read(&castle_cache_clean_pgs), 0);
    castle_trace_cache(TRACE_VALUE,
                       TRACE_CACHE_DIRTY_PGS_ID,
                       atomic_read(&castle_cache_dirty_pgs), 0);
    castle_trace_cache(TRACE_VALUE,
                       TRACE_CACHE_FREE_PGS_ID,
                       castle_cache_page_freelist_size * PAGES_PER_C2P, 0);
    castle_trace_cache(TRACE_VALUE,
                       TRACE_CACHE_RESERVE_PGS_ID,
                       atomic_read(&castle_cache_page_reservelist_size), 0);
    castle_trace_cache(TRACE_VALUE,
                       TRACE_CACHE_CLEAN_BLKS_ID,
                       atomic_read(&castle_cache_clean_blks), 0);
    castle_trace_cache(TRACE_VALUE,
                       TRACE_CACHE_FREE_BLKS_ID,
                       castle_cache_block_freelist_size, 0);
    castle_trace_cache(TRACE_VALUE,
                       TRACE_CACHE_RESERVE_BLKS_ID,
                       atomic_read(&castle_cache_block_reservelist_size), 0);
    count1 = atomic_read(&castle_cache_block_victims);
    atomic_sub(count1, &castle_cache_block_victims);
    castle_trace_cache(TRACE_VALUE, TRACE_CACHE_BLOCK_VICTIMS_ID, count1, 0);
    castle_trace_cache(TRACE_VALUE, TRACE_CACHE_READS_ID, reads, 0);
    castle_trace_cache(TRACE_VALUE, TRACE_CACHE_WRITES_ID, writes, 0);

    if (verbose)
        castle_printk(LOG_PERF, "USER: %d/%d(%d%%) D=%d(%d%%) clock=%d MERGE: %d/%d(%d%%) D=%d(%d%%) evict=%d\n",
                atomic_read(&castle_cache_partition[USER].cur_pgs),
                atomic_read(&castle_cache_partition[USER].max_pgs),
                castle_cache_partition[USER].use_pct,
                atomic_read(&castle_cache_partition[USER].dirty_pgs),
                castle_cache_partition[USER].dirty_pct,
                atomic_read(&castle_cache_block_clock_size),
                atomic_read(&castle_cache_partition[MERGE_OUT].cur_pgs),
                atomic_read(&castle_cache_partition[MERGE_OUT].max_pgs),
                castle_cache_partition[MERGE_OUT].use_pct,
                atomic_read(&castle_cache_partition[MERGE_OUT].dirty_pgs),
                castle_cache_partition[MERGE_OUT].dirty_pct,
                atomic_read(&castle_cache_block_evictlist_size));

    hits = misses = 0;
    for (i = 0; i < EXT_T_INVALID; i++)
    {
        count1 = atomic_read(&extent_stats[i].ios_cnt);
        atomic_sub(count1, &extent_stats[i].ios_cnt);
        castle_trace_cache(TRACE_VALUE, TRACE_CACHE_META_DATA_IOS_ID + i, count1, 0);

        count1 = atomic_read(&extent_stats[i].hits);
        atomic_sub(count1, &extent_stats[i].hits);
        hits += count1;

        count2 = atomic_read(&extent_stats[i].misses);
        atomic_sub(count2, &extent_stats[i].misses);
        misses += count2;

        if(i == EXT_T_T0_INTERNAL_NODES) {
            castle_trace_cache(TRACE_PERCENTAGE, TRACE_CACHE_BLK_T0_INT_HIT_MISS_ID,
                               count1, count2);
        }
        else if(i == EXT_T_T0_LEAF_NODES) {
            castle_trace_cache(TRACE_PERCENTAGE, TRACE_CACHE_BLK_T0_LEAF_HIT_MISS_ID,
                               count1, count2);
        }
        else if(i == EXT_T_INTERNAL_NODES) {
            castle_trace_cache(TRACE_PERCENTAGE, TRACE_CACHE_BLK_INT_HIT_MISS_ID,
                               count1, count2);
        }
        else if(i == EXT_T_LEAF_NODES) {
            castle_trace_cache(TRACE_PERCENTAGE, TRACE_CACHE_BLK_LEAF_HIT_MISS_ID,
                               count1, count2);
        }
    }
    castle_trace_cache(TRACE_PERCENTAGE, TRACE_CACHE_BLK_GET_HIT_MISS_ID, hits, misses);
    count1 = atomic_read(&merge_hits);
    count2 = atomic_read(&merge_misses);
    atomic_sub(count1, &merge_hits);
    atomic_sub(count2, &merge_misses);
    castle_trace_cache(TRACE_PERCENTAGE, TRACE_CACHE_BLK_MERGE_HIT_MISS_ID, count1,
                       count2);
    count1 = atomic_read(&non_merge_hits);
    count2 = atomic_read(&non_merge_misses);
    atomic_sub(count1, &non_merge_hits);
    atomic_sub(count2, &non_merge_misses);
    castle_trace_cache(TRACE_PERCENTAGE, TRACE_CACHE_BLK_NON_MERGE_HIT_MISS_ID, count1,
                       count2);
}

EXPORT_SYMBOL(castle_cache_stats_print);

/**
 * Get size of castle cache (in pages).
 */
int castle_cache_size_get()
{
    return castle_cache_size;
}

/**
 * Increase the c2b access count.
 */
static int c2b_accessed_inc(c2_block_t *c2b)
{
    unsigned long old, new;
    struct c2b_state *p_old, *p_new;
    p_old = (struct c2b_state *) &old;
    p_new = (struct c2b_state *) &new;

    do
    {
        *p_old = *p_new = c2b->state;
        if (p_new->accessed < C2B_STATE_ACCESS_MAX) /* prevent overflow */
            ++p_new->accessed;
        else break;
    }
    while (cmpxchg((unsigned long *) &c2b->state, old, new) != old);

    return p_new->accessed;
}

/**
 * Decrease the c2b access count.
 */
static int c2b_accessed_dec(c2_block_t *c2b)
{
    unsigned long old, new;
    struct c2b_state *p_old, *p_new;
    p_old = (struct c2b_state *) &old;
    p_new = (struct c2b_state *) &new;

    do
    {
        *p_old = *p_new = c2b->state;
        if (p_new->accessed > 0) /* prevent underflow */
            --p_new->accessed;
        else break;
    }
    while (cmpxchg((unsigned long *) &c2b->state, old, new) != old);

    return p_new->accessed;
}

/**
 * Assign a specific value to the c2b access count.
 */
static int c2b_accessed_assign(c2_block_t *c2b, int val)
{
    unsigned long old, new;
    struct c2b_state *p_old, *p_new;
    p_old = (struct c2b_state *) &old;
    p_new = (struct c2b_state *) &new;

    do
    {
        *p_old = *p_new = c2b->state;
        if (p_new->accessed != val) /* prevent infinite loops */
            p_new->accessed = val;
        else break;
    }
    while (cmpxchg((unsigned long *) &c2b->state, old, new) != old);

    return p_new->accessed;
}

/**
 * Return the value of the c2b access count.
 */
inline static int c2b_accessed(c2_block_t *c2b)
{
    return c2b->state.accessed;
}

/**
 * Iterate through all cache partitions and recalculate use_pct and dirty_pct.
 */
static void c2_partition_budgets_pct_calculate(void)
{
    c2_partition_t *partition;
    int i;

    for (i = 0; i < NR_CACHE_PARTITIONS; i++)
    {
        int cur_pgs;

        partition = &castle_cache_partition[i];
        cur_pgs = atomic_read(&partition->cur_pgs);
        partition->use_pct   = 100 * cur_pgs / atomic_read(&partition->max_pgs);
        partition->dirty_pct = 100 * atomic_read(&partition->dirty_pgs) / (cur_pgs + 1);
    }
}

/**
 * Compare two cache partitions, l1 and l2.
 *
 * @return <1   l1 <  l2
 * @return >1   l1 >  l2
 * @return  0   l1 == l2
 */
static int c2_partition_budget_use_pct_cmp(struct list_head *l1, struct list_head *l2)
{
    c2_partition_t *p1, *p2;

    p1 = list_entry(l1, c2_partition_t, sort);
    p2 = list_entry(l2, c2_partition_t, sort);

    if (p1->use_pct > p2->use_pct)
        return 1;

    if (p1->use_pct < p2->use_pct)
        return -1;

    return 0;
}

/**
 * Return the partition ID that is currently most overbudget.
 */
static c2_partition_id_t c2_partition_most_overbudget_find(void)
{
    c2_partition_t *partition;

    c2_partition_budgets_pct_calculate();
    spin_lock(&castle_cache_partitions_lock);
    list_sort(&castle_cache_partitions, c2_partition_budget_use_pct_cmp);
    partition = list_entry(castle_cache_partitions.prev, c2_partition_t, sort);
    spin_unlock(&castle_cache_partitions_lock);

    return partition->id;
}
STATIC_BUG_ON(NR_CACHE_PARTITIONS > 2); /* you'll want to make list_sort() not O(n^2) */

/**
 * Add/remove nr_pgs from cache partition dirty field.
 */
static void c2_partition_budget_dirty_update(c2_partition_id_t part_id, int nr_pgs)
{
    c2_partition_t *partition;
    int dirty_pgs;

    BUG_ON(part_id >= NR_CACHE_PARTITIONS);
    BUG_ON(nr_pgs == 0);

    /* Update dirty pages used by this partition. */
    partition = &castle_cache_partition[part_id];
    dirty_pgs = atomic_add_return(nr_pgs, &partition->dirty_pgs);
    if (dirty_pgs >= 0)
        partition->dirty_pct = 100 * dirty_pgs
            / (atomic_read(&partition->cur_pgs) + 1);
}

/**
 * Add/remove nr_pgs from cache partition budget.
 */
static void c2_partition_budget_update(c2_partition_id_t part_id, int nr_pgs)
{
    c2_partition_t *partition;
    int cur_pgs;

    BUG_ON(part_id >= NR_CACHE_PARTITIONS);
    BUG_ON(nr_pgs == 0);

    /* Update pages used by this partition. */
    partition = &castle_cache_partition[part_id];
    cur_pgs   = atomic_add_return(nr_pgs, &partition->cur_pgs);
    BUG_ON(cur_pgs < 0);
    partition->use_pct = 100 * cur_pgs / atomic_read(&partition->max_pgs);
}

/**
 * Is c2b a member of specified cache partition?
 */
inline int c2b_partition(c2_block_t *c2b, c2_partition_id_t part_id)
{
    return test_bit(C2B_STATE_PARTITION_OFFSET + part_id, &c2b->state);
}

/**
 * Add c2b to specified partition and update partition budget.
 *
 * @return  0   c2b was not previously in partition
 * @return  1   c2b was already in partition
 */
static int test_join_c2b_partition(c2_block_t *c2b, c2_partition_id_t part_id)
{
    unsigned long old;

    BUG_ON(part_id >= NR_CACHE_PARTITIONS);

    if (!test_set_c2b_bit(c2b, C2B_STATE_PARTITION_OFFSET + part_id, &old))
    {
        /* Deduct from partition quota. */
        c2_partition_budget_update(part_id, c2b->nr_pages);
        if (old & (1ULL << C2B_dirty))
            c2_partition_budget_dirty_update(part_id, c2b->nr_pages);

        return 0;
    }

    return 1;
}

/**
 * Remove c2b from specified partition and update partition budget.
 *
 * @return  0   c2b was not previously in partition
 * @return  1   c2b was in partition
 */
static int test_leave_c2b_partition(c2_block_t *c2b, c2_partition_id_t part_id)
{
    unsigned long old;

    BUG_ON(part_id >= NR_CACHE_PARTITIONS);

    if (test_clear_c2b_bit(c2b, C2B_STATE_PARTITION_OFFSET + part_id, &old))
    {
        /* Return to partition quota. */
        c2_partition_budget_update(part_id, -c2b->nr_pages);
        if (old & (1ULL << C2B_dirty))
            c2_partition_budget_dirty_update(part_id, -c2b->nr_pages);

        return 1;
    }

    return 0;
}

static inline void leave_c2b_partition(c2_block_t *c2b, c2_partition_id_t part_id)
{
    test_leave_c2b_partition(c2b, part_id);
}

/**
 * Return c2b's nr_pages to budget of all cache partitions it is in.
 *
 * Called when a c2b is being destroyed.
 */
static inline void c2_partition_budget_all_return(c2_block_t *c2b)
{
    int part_id;

    for (part_id = 0; part_id < NR_CACHE_PARTITIONS; part_id++)
        leave_c2b_partition(c2b, part_id);
}

/**
 * Workqueue-queued function which prints cache stats.
 */
static void castle_cache_stats_print_queue(void *unused)
{
    castle_cache_stats_print(0);
}

static DECLARE_WORK(castle_cache_stats_print_work, castle_cache_stats_print_queue, NULL);

/**
 * Tick handler for cache stats.
 *
 * @also castle_cache_stats_print()
 */
static void castle_cache_stats_timer_tick(unsigned long foo)
{
    BUG_ON(castle_cache_stats_timer_interval <= 0);

    schedule_work(&castle_cache_stats_print_work);
    setup_timer(&castle_cache_stats_timer, castle_cache_stats_timer_tick, 0);
    mod_timer(&castle_cache_stats_timer, jiffies + (HZ * castle_cache_stats_timer_interval));
}

static int c2p_write_locked(c2_page_t *c2p)
{
    struct rw_semaphore *sem;
    unsigned long flags;
    int ret;

    sem = &c2p->lock;
    spin_lock_irqsave(&sem->wait_lock, flags);
    ret = (sem->activity < 0);
    spin_unlock_irqrestore(&sem->wait_lock, flags);

    return ret;
}

#ifdef CASTLE_DEBUG
static USED int c2p_read_locked(c2_page_t *c2p)
{
    struct rw_semaphore *sem;
    unsigned long flags;
    int ret;

    sem = &c2p->lock;
    spin_lock_irqsave(&sem->wait_lock, flags);
    ret = (sem->activity > 0);
    spin_unlock_irqrestore(&sem->wait_lock, flags);

    return ret;
}
#endif

static USED int c2p_locked(c2_page_t *c2p)
{
    return rwsem_is_locked(&c2p->lock);
}

/**
 * Downgrade a c2p write-lock to read-lock.
 */
static void downgrade_write_c2p(c2_page_t *c2p)
{
    downgrade_write(&c2p->lock);
}

static void lock_c2p(c2_page_t *c2p, int write)
{
    if(write)
        down_write(&c2p->lock);
    else
        down_read(&c2p->lock);
}

/**
 * Try and lock c2p.
 *
 * @return  1   Success
 * @return  0   Failure
 */
static int trylock_c2p(c2_page_t *c2p, int write)
{
    if (write)
        return down_write_trylock(&c2p->lock);
    else
        return down_read_trylock(&c2p->lock);
}

static void unlock_c2p(c2_page_t *c2p, int write)
{
    if(write)
        up_write(&c2p->lock);
    else
        up_read(&c2p->lock);
}

static void dirty_c2p(c2_page_t *c2p)
{
#ifdef CASTLE_DEBUG
    BUG_ON(!c2p_write_locked(c2p));
#endif
    if(!test_set_c2p_dirty(c2p))
    {
        atomic_sub(PAGES_PER_C2P, &castle_cache_clean_pgs);
        atomic_add(PAGES_PER_C2P, &castle_cache_dirty_pgs);
    }
}

static void clean_c2p(c2_page_t *c2p)
{
    if(test_clear_c2p_dirty(c2p))
    {
        atomic_sub(PAGES_PER_C2P, &castle_cache_dirty_pgs);
        atomic_add(PAGES_PER_C2P, &castle_cache_clean_pgs);
    }
}

static inline void lock_c2b_counter(c2_block_t *c2b, int write)
{
    /* Update the lock counter */
    if(write)
    {
#ifdef CASTLE_DEBUG
        /* The counter must be 0, if we succeeded write locking the c2b */
        BUG_ON(atomic_read(&c2b->lock_cnt) != 0);
#endif
        atomic_dec(&c2b->lock_cnt);
    }
    else
    {
#ifdef CASTLE_DEBUG
        /* Counter must be >= 0, if we succeeded read locking the c2b */
        BUG_ON(atomic_read(&c2b->lock_cnt) < 0);
#endif
        atomic_inc(&c2b->lock_cnt);
    }
}

static inline void unlock_c2b_counter(c2_block_t *c2b, int write)
{
    /* Update the lock counter */
    if(write)
    {
#ifdef CASTLE_DEBUG
        /* The counter must be -1. */
        BUG_ON(atomic_read(&c2b->lock_cnt) != -1);
#endif
        atomic_inc(&c2b->lock_cnt);
    }
    else
    {
#ifdef CASTLE_DEBUG
        /* Counter must be > 0. */
        BUG_ON(atomic_read(&c2b->lock_cnt) <= 0);
#endif
        atomic_dec(&c2b->lock_cnt);
    }
}

/**
 * Downgrade a c2b write-lock to read-lock.
 *
 * @param   first   1 => Downgrade first c2p, unlock other c2ps
 *                  0 => Downgrade all c2ps
 *
 * NOTE: This function is expected to be called following performing read I/O on
 *       the c2b.  For this reason the semantic for 'nodes' differs from the
 *       standard read/write lock/unlock functions.
 *       Rather than downgrading just the first c2p to a read lock, we then
 *       proceed to drop all locks on the subsequent c2ps.  This makes sense as
 *       in the case of performing read I/O we still need to write-lock all of
 *       the c2ps and hence we need to downgrade from a write-locked c2b to a
 *       read-locked 'node'.
 */
void __downgrade_write_c2b(c2_block_t *c2b, int first)
{
    c_ext_pos_t cep_unused;
    c2_page_t *c2p;

    unlock_c2b_counter(c2b, 1 /*write*/);
    if (first)
    {
        /* Downgrade the first c2p to a read lock
         * then unlock all of the remaining c2ps. */
        downgrade_write_c2p(c2b->c2ps[0]);
        c2b_for_each_c2p_start(c2p, cep_unused, c2b, 1)
        {
            unlock_c2p(c2p, 1 /*write*/);
        }
        c2b_for_each_c2p_end(c2p, cep_unused, c2b, 1)
    }
    else
    {
        /* Downgrade all of the c2ps to read locks. */
        c2b_for_each_c2p_start(c2p, cep_unused, c2b, 0)
        {
            downgrade_write_c2p(c2p);
        }
        c2b_for_each_c2p_end(c2p, cep_unused, c2b, 0)
    }
    lock_c2b_counter(c2b, 0 /*read*/);
}

/**
 * Lock c2ps associated with c2b.
 *
 * @param   write   1 => Write lock
 *                  0 => Read lock
 * @param   first   1 => Lock only first c2p
 *                  0 => Lock all c2ps
 */
void __lock_c2b(c2_block_t *c2b, int write, int first)
{
    c_ext_pos_t cep_unused;
    c2_page_t *c2p;

    if (first)
        lock_c2p(c2b->c2ps[0], write);
    else
    {
        c2b_for_each_c2p_start(c2p, cep_unused, c2b, 0)
        {
            lock_c2p(c2p, write);
        }
        c2b_for_each_c2p_end(c2p, cep_unused, c2b, 0)
    }
    /* Make sure that c2b counter is updated */
    lock_c2b_counter(c2b, write);
}

/**
 * Try and lock c2ps associated with c2b.
 *
 * @param   write   1 => Try and get write lock
 *                  0 => Try and get read lock
 *
 * @return  1   Success
 * @return  0   Failure
 */
int __trylock_c2b(c2_block_t *c2b, int write)
{
    c_ext_pos_t cep_unused;
    c2_page_t *c2p;
    int success_cnt, ret;

    /* Try and lock all c2ps. */
    success_cnt = 0;
    c2b_for_each_c2p_start(c2p, cep_unused, c2b, 0)
    {
        ret = trylock_c2p(c2p, write);
        if(ret == 0)
            goto fail_out;
        success_cnt++;
    }
    c2b_for_each_c2p_end(c2p, cep_unused, c2b, 0)

    /* Succeeded locking all c2ps. Make sure that c2b counter is updated. */
    lock_c2b_counter(c2b, write);

    return 1;

fail_out:
    c2b_for_each_c2p_start(c2p, cep_unused, c2b, 0)
    {
        if(success_cnt == 0)
            return 0;
        unlock_c2p(c2p, write);
        success_cnt--;
    }
    c2b_for_each_c2p_end(c2p, cep_unused, c2b, 0)

    /* Should never get here */
    BUG();
    return 0;
}

int __trylock_node(c2_block_t *c2b, int write)
{
    return trylock_c2p(c2b->c2ps[0], write);
}

/**
 * Unlock c2ps associated with c2b.
 *
 * @param   write   1 => Release write lock
 *                  0 => Release read lock
 * @param   first   1 => Unlock only first c2p
 *                  0 => Unlock all c2ps
 */
static inline void __unlock_c2b(c2_block_t *c2b, int write, int first)
{
    c_ext_pos_t cep_unused;
    c2_page_t *c2p;

#ifdef CASTLE_DEBUG
    if (write)
    {
        c2b->file = "none";
        c2b->line = 0;
    }
#endif

    unlock_c2b_counter(c2b, write);
    if (first)
        /* Unlock the first c2p only. */
        unlock_c2p(c2b->c2ps[0], write);
    else
    {
        /* Unlock all c2ps. */
        c2b_for_each_c2p_start(c2p, cep_unused, c2b, 0)
        {
            unlock_c2p(c2p, write);
        }
        c2b_for_each_c2p_end(c2p, cep_unused, c2b, 0)
    }
}

void __write_unlock_c2b(c2_block_t *c2b, int first)
{
    BUG_ON(!c2b_write_locked(c2b));
    __unlock_c2b(c2b, 1 /*write*/, first);
}

void __read_unlock_c2b(c2_block_t *c2b, int first)
{
    __unlock_c2b(c2b, 0 /*write*/, first);
}

int c2b_write_locked(c2_block_t *c2b)
{
    return atomic_read(&c2b->lock_cnt) < 0;
}

int c2b_read_locked(c2_block_t *c2b)
{
    return atomic_read(&c2b->lock_cnt) > 0;
}

int c2b_locked(c2_block_t *c2b)
{
    return atomic_read(&c2b->lock_cnt) != 0;
}

/**
 * Increment c2b hardpin count.
 */
void castle_cache_block_hardpin(c2_block_t *c2b)
{
    get_c2b(c2b);
}

/**
 * Decrement c2b hardpin count.
 */
void castle_cache_block_unhardpin(c2_block_t *c2b)
{
    put_c2b_and_demote(c2b);
}

/**
 * Remove a c2b from its per-extent dirtytree.
 *
 * c2b holds a reference to the dirtytree.
 *
 * @param c2b   Block to remove
 */
static int c2_dirtytree_remove(c2_block_t *c2b)
{
    c2_ext_dirtytree_t *dirtytree;
    unsigned long flags;

    BUG_ON(c2b_compressed(c2b));
    BUG_ON(atomic_read(&c2b->count) == 0);

    /* Get extent dirtytree from c2b. */
    dirtytree = c2b->dirtytree;
    BUG_ON(!dirtytree);
    spin_lock_irqsave(&dirtytree->lock, flags);

    /* Remove c2b from the tree. */
    rb_erase(&c2b->rb_dirtytree, &dirtytree->rb_root);
    if (RB_EMPTY_ROOT(&dirtytree->rb_root))
    {
        /* Last dirty c2b for this extent, remove it from the global
         * list of dirty extents. */
        spin_lock(&castle_cache_extent_dirtylist_lock);
        list_del_init(&dirtytree->list);
        spin_unlock(&castle_cache_extent_dirtylist_lock);
        BUG_ON(atomic_dec_return(&castle_cache_extent_dirtylist_sizes[dirtytree->flush_prio]) < 0);
    }

    /* Maintain the number of pages in this dirtytree. */
    dirtytree->nr_pages -= c2b->nr_pages;
    BUG_ON(dirtytree->nr_pages < 0);

    /* Release lock and put reference, potentially freeing the dirtytree if
     * the extent has already been freed. */
    c2b->dirtytree = NULL;
    spin_unlock_irqrestore(&dirtytree->lock, flags);
    castle_extent_dirtytree_put(dirtytree);

    return EXIT_SUCCESS;
}

/**
 * Place a c2b onto its per-extent dirtytree.
 *
 * @param c2b   Block to insert
 *
 * In order to dirty a c2b its extent must exist.
 *
 * - Get and hold per-extent dirtytree reference via c2b->cep.ext_id
 * - Lock dirtytree and insert c2b into RB-tree
 * - If RB-tree was previously empty, thread dirtytree onto the global
 *   list of dirty extents (castle_cache_extent_dirtylist)
 * - Don't drop the dirtytree reference (put in c2_dirtytree_remove())
 *
 * @also c2_dirtytree_remove()
 */
static int c2_dirtytree_insert(c2_block_t *c2b)
{
    struct rb_node **p, *parent = NULL;
    c2_ext_dirtytree_t *dirtytree;
    c2_block_t *tree_c2b;
    unsigned long flags;
    c_chk_cnt_t start, end;
    int cmp;

    BUG_ON(c2b_compressed(c2b));

    /* Get the current valid extent space. This is not a strict check. Strict check
     * would have to use the mask_id that the client is using. */
    castle_extent_mask_read_all(c2b->cep.ext_id, &start, &end);

    /* End of c2b, shouldn't below current valid extent space. */
    BUG_ON((c2b->cep.offset + (c2b->nr_pages * C_BLK_SIZE)) < (start * C_CHK_SIZE));

    /* Start of c2b, shouldn't be after valid extent space. */
    BUG_ON(c2b->cep.offset >= ((end + 1) * C_CHK_SIZE));

    /* Get dirtytree and hold its lock while we manipulate the tree. */
    dirtytree = castle_extent_dirtytree_by_ext_id_get(c2b->cep.ext_id);
    BUG_ON(!dirtytree);
    spin_lock_irqsave(&dirtytree->lock, flags);

    /* Find position in tree. */
    p = &dirtytree->rb_root.rb_node;
    while (*p)
    {
        parent = *p;
        tree_c2b = rb_entry(parent, c2_block_t, rb_dirtytree);

        cmp = EXT_POS_COMP(c2b->cep, tree_c2b->cep);
        if (cmp < 0)
            p = &(*p)->rb_left;
        else if (cmp > 0)
            p = &(*p)->rb_right;
        else
        {
            /* We found a c2b with the same offset.  Larger to the right. */
            /** @TODO would it make more sense to have C2B_COMP() above that calls
             * EXT_POS_COMP and does below if result == 0? */

            if (c2b->nr_pages < tree_c2b->nr_pages)
                p = &(*p)->rb_left;
            else if (c2b->nr_pages > tree_c2b->nr_pages)
                p = &(*p)->rb_right;
            else
            {
                castle_printk(LOG_ERROR, "c2b with cep "cep_fmt_str_nl" already in tree.\n",
                        cep2str(c2b->cep));
                BUG();
            }
        }
    }

    /* Insert dirty c2b into the tree. */
    if (RB_EMPTY_ROOT(&dirtytree->rb_root))
    {
        /* First dirty c2b for this extent, place it onto the global
         * list of dirty extents. */
        BUG_ON(dirtytree->flush_prio >= NR_EXTENT_FLUSH_PRIOS);
        spin_lock(&castle_cache_extent_dirtylist_lock);
        list_add(&dirtytree->list, &castle_cache_extent_dirtylists[dirtytree->flush_prio]);
        spin_unlock(&castle_cache_extent_dirtylist_lock);
        atomic_inc(&castle_cache_extent_dirtylist_sizes[dirtytree->flush_prio]);
    }
    rb_link_node(&c2b->rb_dirtytree, parent, p);
    rb_insert_color(&c2b->rb_dirtytree, &dirtytree->rb_root);

    /* Maintain the number of pages in this dirtytree. */
    dirtytree->nr_pages += c2b->nr_pages;

    /* Keep the reference until the c2b is clean but drop the lock. */
    c2b->dirtytree = dirtytree;
    spin_unlock_irqrestore(&dirtytree->lock, flags);

    return EXIT_SUCCESS;
}

/**
 * Demote tree of dirty blocks (dirtytree) when the extent is being deleted.
 * This prioritises flushing the blocks of this extent out of the cache.
 *
 * @param c2b   Dirtytree to demote.
 *
 * @also c2_dirtytree_remove()
 */
void castle_cache_dirtytree_demote(c2_ext_dirtytree_t *dirtytree)
{
    if (likely(!RB_EMPTY_ROOT(&dirtytree->rb_root)))
    {
        atomic_dec(&castle_cache_extent_dirtylist_sizes[dirtytree->flush_prio]);
        spin_lock_irq(&castle_cache_extent_dirtylist_lock);
        list_del(&dirtytree->list);
        dirtytree->flush_prio = DEAD_EXT_FLUSH_PRIO;
        list_add(&dirtytree->list, &castle_cache_extent_dirtylists[dirtytree->flush_prio]);
        spin_unlock_irq(&castle_cache_extent_dirtylist_lock);
        atomic_inc(&castle_cache_extent_dirtylist_sizes[dirtytree->flush_prio]);
    }
}

/**
 * Mark c2b and associated c2ps dirty and place on dirtytree.
 *
 * @param c2b   c2b to mark as dirty.
 *
 * - Insert c2b into per-extent RB-tree dirtytree
 * - Update cache list accounting.
 *
 * By maintaining a per-extent list of dirty c2bs we can flush dirty data out
 * in a contiguous fashion to reduce disk seeks.
 *
 * @also castle_cache_block_hash_clean()
 */
void dirty_c2b(c2_block_t *c2b)
{
    unsigned long old;
    int i, nr_c2ps;

    /* The c2b must be write-locked while dirtying.  This ensures we are
     * serialised but also means the c2b cannot be evicted as it is busy. */
    BUG_ON(!c2b_write_locked(c2b));

    /* With overlapping c2bs we cannot rely on this c2b being dirty.
     * We have to dirty all c2ps. */
    nr_c2ps = castle_cache_pages_to_c2ps(c2b->nr_pages);
    for (i = 0; i < nr_c2ps; i++)
        dirty_c2p(c2b->c2ps[i]);

    /* Place c2b on per-extent dirtytree if it is not already dirty. */
    if (!test_set_c2b_bit(c2b, C2B_dirty, &old))
    {
        BUG_ON(atomic_dec_return(&castle_cache_clean_blks) < 0);
        atomic_inc(&castle_cache_dirty_blks);

        for (i = 0; i < NR_CACHE_PARTITIONS; i++)
            if (old & (1ULL << (C2B_STATE_PARTITION_OFFSET + i)))
                c2_partition_budget_dirty_update(i, c2b->nr_pages);

        /* Remove c2b from eviction list if it is there. */
        if (c2b_evictlist(c2b))
        {
            spin_lock_irq(&castle_cache_block_evictlist_lock);
            if (likely(test_clear_c2b_evictlist(c2b)))
            {
                /* We just cleared the evictlist bit. */
                BUG_ON(!c2b_partition(c2b, MERGE_OUT));
                BUG_ON(atomic_dec_return(&castle_cache_block_evictlist_size) < 0);
                list_del(&c2b->evict);
            }
            spin_unlock_irq(&castle_cache_block_evictlist_lock);
        }

        /* Place uncompressed dirty c2bs onto per-extent dirtytree. */
        if (!c2b_compressed(c2b))
            c2_dirtytree_insert(c2b);
    }
}

/**
 * Mark c2b and associated c2ps clean.
 *
 * @param c2b   c2b to mark as clean.
 *
 * - Remove c2b from per-extent RB-tree dirtytree
 * - Update cache list accounting.
 * - Handles special case of remap c2bs which can have a clean c2b but dirty c2ps
 *
 * NOTE: This function is not serialised in any way.  It's possible that two
 *       threads could race to clean a c2b, which would cause problems with
 *       dirtytrees and accounting.  Our caching strategy relies on the consumer
 *       doing "the right thing".
 *
 * @also castle_cache_block_hash_insert()
 * @also c2_dirtytree_remove()
 * @also I/O callback handlers (callers)
 */
void _clean_c2b(c2_block_t *c2b, int checklocked)
{
    unsigned long old;
    int i, nr_c2ps;

    BUG_ON(checklocked && !c2b_locked(c2b));
    BUG_ON(!c2b_dirty(c2b) && (!c2b_remap(c2b)));

    /* Clean all c2ps. */
    nr_c2ps = castle_cache_pages_to_c2ps(c2b->nr_pages);
    for (i = 0; i < nr_c2ps; i++)
        clean_c2p(c2b->c2ps[i]);

    if (c2b_remap(c2b) && !c2b_dirty(c2b))
        return;

    /* Remove from per-extent dirtytree if it is not compressed. */
    if (!c2b_compressed(c2b))
        c2_dirtytree_remove(c2b);

    BUG_ON(atomic_read(&c2b->count) == 0);

    BUG_ON(atomic_dec_return(&castle_cache_dirty_blks) < 0);
    atomic_inc(&castle_cache_clean_blks);

    /* Place c2b on eviction list if it is in the MERGE_OUT partition. */
    if (c2b_partition(c2b, MERGE_OUT))
    {
        unsigned long flags;

        spin_lock_irqsave(&castle_cache_block_evictlist_lock, flags);
        BUG_ON(test_set_c2b_evictlist(c2b));
        atomic_inc(&castle_cache_block_evictlist_size);
        list_add_tail(&c2b->evict, &castle_cache_block_evictlist);
        spin_unlock_irqrestore(&castle_cache_block_evictlist_lock, flags);
    }

    if (test_clear_c2b_bit(c2b, C2B_dirty, &old))
    {
        for (i = 0; i < NR_CACHE_PARTITIONS; i++)
            if (old & (1ULL << (C2B_STATE_PARTITION_OFFSET + i)))
                c2_partition_budget_dirty_update(i, -c2b->nr_pages);
    }
}

void clean_c2b(c2_block_t *c2b)
{
    _clean_c2b(c2b, 1 /*checklocked*/);
}

void update_c2b(c2_block_t *c2b)
{
    int i, nr_c2ps;

    BUG_ON(!c2b_write_locked(c2b));

    /* Update all c2ps. */
    nr_c2ps = castle_cache_pages_to_c2ps(c2b->nr_pages);
    for(i=0; i<nr_c2ps; i++)
    {
        c2_page_t *c2p = c2b->c2ps[i];

        BUG_ON(!c2p_write_locked(c2p));
        set_c2p_uptodate(c2p);
    }
    /* Finally set the entire c2b uptodate. */
    set_c2b_uptodate(c2b);
}

struct bio_info {
    int                 rw;
    struct bio          *bio;
    c2_block_t          *c2b;
    uint32_t            nr_pages;
    struct block_device *bdev;
    struct completion   completion;
    int                 err;
};

/**
 * Decrement c2b->remaining and finalise c2b and execute end_io(), if necessary.
 *
 * @param   nr_pages    Number of outstanding pages that have completed
 * @param   async       Whether nr_pages are being put asynchronously
 */
static void c2b_remaining_io_sub(int rw, int nr_pages, c2_block_t *c2b, int async)
{
    BUG_ON(!c2b_in_flight(c2b));
    if(!atomic_sub_and_test(nr_pages, &c2b->remaining))
        return;

    debug("Completed io on c2b"cep_fmt_str_nl, cep2str(c2b->cep));

    /* At least one of the bios for this c2b had an error. Handle that first. */
    if(c2b_bio_error(c2b))
    {
        clear_c2b_bio_error(c2b);
        if (!c2b_no_resubmit(c2b)) /* This c2b can be resubmitted */
            castle_resubmit_c2b(rw, c2b);
        else
        {
            /*
             * Caller has set no_resubmit on c2b and is responsible for checking the c2b for
             * I/O error via !uptodate or dirty flags.
             */
            debug("c2b %p had bio error(s) - returning error\n", c2b);
            clear_c2b_in_flight(c2b);
            c2b->end_io(c2b, 1 /*did_io*/);
        }
        return;
    }

    /* All bios succeeded for this c2b. On reads, update the c2b, on writes clean it. */
    if(rw == READ)
        update_c2b(c2b);
    else
        clean_c2b(c2b);
    clear_c2b_in_flight(c2b);
    c2b->end_io(c2b, async /*did_io*/);
}

#if LINUX_VERSION_CODE <= KERNEL_VERSION(2,6,18)
static int c2b_multi_io_end(struct bio *bio, unsigned int completed, int err)
#else
static void c2b_multi_io_end(struct bio *bio, int err)
#endif
{
    struct bio_info     *bio_info = bio->bi_private;
    struct castle_slave *slave, *io_slave;
    c2_block_t          *c2b = bio_info->c2b;
    struct list_head    *lh;
#ifdef CASTLE_DEBUG
    unsigned long flags;

    /* In debugging mode force the end_io to complete in atomic */
    local_irq_save(flags);
#endif
#if LINUX_VERSION_CODE <= KERNEL_VERSION(2,6,18)
    if (bio->bi_size)
    {
#ifdef CASTLE_DEBUG
        local_irq_restore(flags);
#endif
        return 1;
    }

    /* Check if we always complete the entire BIO. Likely yes, since
       the interface in >= 2.6.24 removes the completed variable */
    BUG_ON((!err) && (completed != C_BLK_SIZE * bio_info->nr_pages));
    BUG_ON(err && test_bit(BIO_UPTODATE, &bio->bi_flags));
#endif
    BUG_ON(atomic_read(&c2b->remaining) == 0);

    if (INJECT_ERR(SLAVE_OOS_ERR))
    {
        struct castle_slave *oos_slave = castle_slave_find_by_bdev(bio_info->bdev);
        if (oos_slave->uuid == castle_fault_arg)
        {
            castle_printk(LOG_WARN, "Injecting bio error on slave 0x%x\n", oos_slave->uuid);
            castle_fault = castle_fault_arg = 0;
            clear_bit(BIO_UPTODATE, &bio->bi_flags);
        }
    }

    io_slave = castle_slave_find_by_bdev(bio_info->bdev);
    BUG_ON(!io_slave);

    if (!test_bit(BIO_UPTODATE, &bio->bi_flags))
    {
        /* I/O has failed for this bio, or testing has injected fault. */
        if (!test_and_set_bit(CASTLE_SLAVE_OOS_BIT, &io_slave->flags))
        {
            /*
             * This is the first time a bio for this slave has failed. If removing this slave
             * from service would leave us with less than the minimum number of live slaves,
             * then BUG out. Otherwise, mark the slave as out-of-service and trigger a rebuild.
             * Note: We only look at non-SSD slaves here, as SSD slaves can be remapped to
             * non-SSD slaves.
             */
            if (!(io_slave->cs_superblock.pub.flags & CASTLE_SLAVE_SSD))
            {
                int nr_live_slaves=0;

                rcu_read_lock();
                list_for_each_rcu(lh, &castle_slaves.slaves)
                {
                    slave = list_entry(lh, struct castle_slave, list);
                    if (!test_bit(CASTLE_SLAVE_EVACUATE_BIT, &slave->flags) &&
                        !test_bit(CASTLE_SLAVE_OOS_BIT, &slave->flags) &&
                        !(slave->cs_superblock.pub.flags & CASTLE_SLAVE_SSD))
                        nr_live_slaves++;
                }
                rcu_read_unlock();
                BUG_ON(nr_live_slaves < MIN_LIVE_SLAVES);
            }
            castle_printk(LOG_WARN, "Disabling slave 0x%x [%s], due to IO errors.\n",
                    io_slave->uuid, io_slave->bdev_name);
            castle_extents_rebuild_conditional_start();
        }

        /* We may need to re-submit I/O for the c2b. Mark this c2b as 'bio_error' */
        set_c2b_bio_error(((struct bio_info *)bio->bi_private)->c2b);
    }

    /* Record how many pages we've completed, potentially ending the c2b io. */
    c2b_remaining_io_sub(bio_info->rw, bio_info->nr_pages, c2b, 1 /*async*/);
#ifdef CASTLE_DEBUG
    local_irq_restore(flags);
#endif
    castle_free(bio_info);
    bio_put(bio);

    /*
     * io_in_flight logic. The ordering of the dec and read of io_in_flight and the test
     * of CASTLE_SLAVE_OOS_BIT is important.
     * Decrement io_in_flight. If the slave is marked out-of-service, then check if
     * io_in_flight is zero. If it is, then we know that it cannot now be incremented
     * in submit_c2b_io because it is only incremented there if the out-of-service flag
     * is not set. It is therefore safe to queue the device for release.
     */
    atomic_dec(&io_slave->io_in_flight);

    /* If slave is out-of-service, and no I/O is outstanding, then queue up bdev release. */
    if (test_bit(CASTLE_SLAVE_OOS_BIT, &io_slave->flags) &&
        (atomic_read(&io_slave->io_in_flight) == 0))
    {
        CASTLE_INIT_WORK(&io_slave->work, castle_release_oos_slave);
        queue_work(castle_wq, &io_slave->work);
    }

#if LINUX_VERSION_CODE <= KERNEL_VERSION(2,6,18)
    return 0;
#endif
}

#ifdef CASTLE_DEBUG
int chk_valid(c_disk_chk_t chk)
{
    struct castle_slave *cs = castle_slave_find_by_uuid(chk.slave_id);
    c_chk_t size;

    if (!cs)
    {
        castle_printk(LOG_DEBUG, "Couldn't find disk with uuid: %u\n", chk.slave_id);
        return 0;
    }

    BUG_ON(test_bit(CASTLE_SLAVE_GHOST_BIT, &cs->flags));
    castle_freespace_summary_get(cs, NULL, &size);
    if (chk.offset >= size)
    {
        castle_printk(LOG_DEBUG, "Unexpected chunk "disk_chk_fmt", Disk Size: 0x%x\n",
                disk_chk2str(chk), size);
        return 0;
    }

    return 1;
}
#endif

#define MAX_BIO_PAGES        128

/**
 * Handle completion for submit_direct_io bios
 *
 * @return     'err' is returned to submit_bio caller via bio_info.
 */
#if LINUX_VERSION_CODE <= KERNEL_VERSION(2,6,18)
static int direct_io_complete(struct bio *bio, unsigned int completed, int err)
#else
static int direct_io_complete(struct bio *bio, int err)
#endif
{
    struct bio_info     *bio_info = bio->bi_private;

#if LINUX_VERSION_CODE <= KERNEL_VERSION(2,6,18)
    if (bio->bi_size)
        return 1;

    /* Check if we always complete the entire BIO. Likely yes, since
       the interface in >= 2.6.24 removes the completed variable */
    BUG_ON((!err) && (completed != C_BLK_SIZE * bio_info->nr_pages));
    BUG_ON(err && test_bit(BIO_UPTODATE, &bio->bi_flags));
#endif

    /* Return the error back to caller of submit_bio. */
    bio_info->err = err;

    complete((struct completion *)&bio_info->completion);
    return 0;
}

/**
 * Read directly from disk
 * This function performs I/O using a single submit_bio, and is therefore limited to a maximum
 * of bio_get_nr_vecs(bdev) pages per call (which varies depending on the underlying block driver).
 *
 * @param rw        [in]    READ, WRITE or WRITE_BARRIER.
 * @param bdev      [in]    The block device.
 * @param sector    [in]    The sector to start at.
 * @param iopages   [in]    The pages to read/write into/from.
 * @param size      [in]    The number of pages.
 *
 * @return 0:       On success.
 * @return -EINVAL: If nr_pages > the number of pages submit_bio can handle (in one bio).
 * @return -EPERM:  If a barrier write is attempted on a device which does not support it.
 */
int submit_direct_io(int                    rw,
                     struct block_device    *bdev,
                     sector_t               sector,
                     struct page            **iopages,
                     int                    nr_pages)
{
    struct bio          *bio;
    struct bio_info     *bio_info;
    int                 i, ret;

    if (nr_pages > bio_get_nr_vecs(bdev))
        return -EINVAL;

    /* Allocate BIO and bio_info struct */
    bio = bio_alloc(GFP_KERNEL, 1);
    BUG_ON(!bio);
    bio_info = castle_alloc(sizeof(struct bio_info));
    BUG_ON(!bio_info);

    /* Init BIO and bio_info. */
    bio_info->nr_pages = nr_pages;
    bio_info->bdev     = bdev;
    init_completion(&bio_info->completion);

    for(i=0; i < nr_pages; i++)
    {
        bio->bi_io_vec[i].bv_page   = iopages[i];
        bio->bi_io_vec[i].bv_len    = PAGE_SIZE;
        bio->bi_io_vec[i].bv_offset = 0;
    }

    bio->bi_sector  = sector;
    bio->bi_bdev    = bdev;
    bio->bi_vcnt    = 1;
    bio->bi_idx     = 0;
    bio->bi_size    = nr_pages * PAGE_SIZE;
    bio->bi_end_io  = direct_io_complete;
    bio->bi_private = bio_info;

    bio_get(bio);
    /* Hand off to Linux block layer. */
    submit_bio(rw, bio);
    if(bio_flagged(bio, BIO_EOPNOTSUPP))
    {
        castle_printk(LOG_ERROR, "BIO flagged not supported.\n");
        bio_put(bio);
        castle_free(bio_info);
        return -EOPNOTSUPP;
    }

    bio_put(bio);

    wait_for_completion(&bio_info->completion);
    ret = bio_info->err;

    castle_free(bio_info);

    return ret;
}

/**
 * Allocate bio for pages & hand-off to Linux block layer.
 *
 * @param disk_chk  Chunk to be IOed to
 * @param pages     Array of pages to be used for IO
 * @param nr_pages  Size of @pages array
 *
 * @return          number of pages remaining un-submitted if slave is,
 *                  or becomes, out-of-service. Otherwise EXIT_SUCCESS.
 */
int submit_c2b_io(int           rw,
                  c2_block_t   *c2b,
                  c_ext_pos_t   cep,
                  c_disk_chk_t  disk_chk,
                  struct page **pages,
                  int           nr_pages)
{
    struct castle_slave *cs;
    sector_t sector;
    struct bio *bio;
    struct bio_info *bio_info;
    int i, j, batch;
    c_ext_type_t ext_type;

#ifdef CASTLE_DEBUG
    /* Check that we are submitting IO to the right ceps. */
    c_ext_pos_t dcep = cep;
    c2_page_t *c2p;

    /* This first one could be turned into a valid error. */
    BUG_ON(DISK_CHK_INVAL(disk_chk));
    BUG_ON(!SUPER_EXTENT(cep.ext_id) && !chk_valid(disk_chk));

    /* Only works for 1 page c2ps. */
    BUG_ON(PAGES_PER_C2P != 1);
    for(i=0; i<nr_pages; i++)
    {
        c2p = (c2_page_t *)pages[i]->lru.next;
        if(!EXT_POS_EQUAL(c2p->cep, dcep))
        {
            castle_printk(LOG_DEBUG, "Unmatching ceps "cep_fmt_str", "cep_fmt_str_nl,
                cep2str(c2p->cep), cep2str(dcep));
            BUG();
        }
        dcep.offset += PAGE_SIZE;
    }
#endif

    /* Update extent-type statistics */
    ext_type = castle_extent_type_get(cep.ext_id);
    if (ext_type != EXT_T_INVALID)
        atomic_inc(&extent_stats[ext_type].ios_cnt);

    /* Work out the slave structure. */
    cs = castle_slave_find_by_uuid(disk_chk.slave_id);
    debug("slave_id=%d, cs=%p\n", disk_chk.slave_id, cs);
    BUG_ON(!cs);
    BUG_ON(test_bit(CASTLE_SLAVE_GHOST_BIT, &cs->flags));
    /* Work out the sector on the slave. */
    sector = ((sector_t)disk_chk.offset << (C_CHK_SHIFT - 9)) +
              (BLK_IN_CHK(cep.offset) << (C_BLK_SHIFT - 9));

    BUG_ON(nr_pages > MAX_BIO_PAGES);
    j = 0;
    while (nr_pages > 0)
    {
        /*
         * io_in_flight logic. The ordering of the dec and read of io_in_flight and the test
         * of CASTLE_SLAVE_OOS_BIT is important.
         * Pre-increment io_in_flight, then check if the slave is out-of-service. If it is then
         * decrement it and request device release if required. If it is not out-of-service
         * then it remains incremented. This means that, effectively, io_in_flight is only
         * incremented if the slave is not out-of-service.
         */
        atomic_inc(&cs->io_in_flight);
        if (test_bit(CASTLE_SLAVE_OOS_BIT, &cs->flags))
        {
            /* Slave is OOS. Return true and release claimed device if no outstanding I/O. */
            if (atomic_dec_and_test(&cs->io_in_flight) &&
                (test_bit(CASTLE_SLAVE_BDCLAIMED_BIT, &cs->flags)))
                castle_release_device(cs);
            return nr_pages;
        }

        /*
         * We may have more pages than we are allowed to submit in one bio. Each time we submit
         * we re-calculate what we can send, because bio_get_nr_vecs can change dynamically.
         */
        batch = min(nr_pages, bio_get_nr_vecs(cs->bdev));

        /* Allocate BIO and bio_info struct */
        bio = bio_alloc(GFP_KERNEL, batch);
        bio_info = castle_alloc(sizeof(struct bio_info));
        BUG_ON(!bio_info);

        /* Init BIO and bio_info. */
        bio_info->rw       = rw;
        bio_info->bio      = bio;
        bio_info->c2b      = c2b;
        bio_info->nr_pages = batch;
        bio_info->bdev     = cs->bdev;
        for(i=0; i < batch; i++)
        {
            bio->bi_io_vec[i].bv_page   = pages[i + j];
            bio->bi_io_vec[i].bv_len    = PAGE_SIZE;
            bio->bi_io_vec[i].bv_offset = 0;
        }
        bio->bi_sector  = sector + (sector_t)(j * 8);
        bio->bi_bdev    = cs->bdev;
        bio->bi_vcnt    = batch;
        bio->bi_idx     = 0;
        bio->bi_size    = batch * C_BLK_SIZE;
        bio->bi_end_io  = c2b_multi_io_end;
        bio->bi_private = bio_info;

        j += batch;
        nr_pages -= batch;

        bio_get(bio);
        /* Hand off to Linux block layer. Deal with barrier writes correctly. */
        if(unlikely(c2b_barrier(c2b) &&
                    nr_pages <= 0 &&
                    test_bit(CASTLE_SLAVE_ORDERED_SUPP_BIT, &cs->flags)))
        {
            BUG_ON(rw != WRITE);
            /* Set the barrier flag, but only if that the last bio. */
            submit_bio(WRITE_BARRIER, bio);
        }
        else
            submit_bio(rw, bio);
        if(bio_flagged(bio, BIO_EOPNOTSUPP))
        {
            castle_printk(LOG_ERROR, "BIO flagged not supported.\n");
            WARN_ON(1);
        }
        bio_put(bio);
    }
    return EXIT_SUCCESS;
}

typedef struct castle_io_array {
    struct page *io_pages[MAX_BIO_PAGES];
    c_ext_pos_t start_cep;
    c_chk_t chunk;
    int next_idx;
} c_io_array_t;

/**
 * Select the next slave to read from.
 *
 * @param chunks    The chunk for which a slave is to be selected
 * @param k_factor  k_factor for the chunk
 * @param idx       Returns the index in the chunk for the slave to use
 *
 * @return          ENOENT if no slave found, EXIT_SUCCESS if found
 */
static int c_io_next_slave_get(c2_block_t *c2b, c_disk_chk_t *chunks, int k_factor, int *idx)
{
    struct castle_slave *slave;
    int i, do_second, disk_idx, min_outstanding_ios, tmp;

    /*
     * Read scheduler: select the one with minimum in-flight IOs
     *
     * At the moment, when prefetching,
     * 1. Avoid using the first copy, which may be stored on SSDs (don't waste SSD bandwidth).
     * 2. Always go to the same hd-copy in order to exploit sequentiality of prefetches.
     */
    do_second = c2b_prefetch(c2b);
    /* Loop around, searching for disks in service. */
    disk_idx = -1;
    min_outstanding_ios = 0; /* keep the compiler happy */
    for(i=0; i<k_factor; i++)
    {
        slave = castle_slave_find_by_uuid(chunks[i].slave_id);
        BUG_ON(!slave);
        if (!test_bit(CASTLE_SLAVE_OOS_BIT, &slave->flags))
        {
            if(disk_idx == -1)
            {
                disk_idx = i;
                min_outstanding_ios = atomic_read(&slave->io_in_flight);
            }
            else if(do_second && disk_idx != -1) {
                disk_idx = i;
                min_outstanding_ios = 0; /* fix on this second disk */
            }
            else
            {
                tmp = atomic_read(&slave->io_in_flight);
                if(tmp < min_outstanding_ios)
                {
                    disk_idx = i;
                    min_outstanding_ios = tmp;
                }
            }
        }
    }

    if(disk_idx >= 0)
    {
        *idx = disk_idx;
        return EXIT_SUCCESS;
    }
    BUG_ON(disk_idx != -1);
    /* Could not find a slave to read from. */
    return -ENOENT;

}

/**
 * Dispatches k copies of the I/O.
 *
 * @param rw        Reading or writing
 * @param c2b       The c2b we are performing I/O for
 * @param chunks    The disk chunks we are reading/writing from/to
 * @param k_factor  The number of disk chunks we are reading/writing from/to
 * @param io_array  The array of pages that we will actually do I/O on
 * @param ext_id    The extent we are performing I/O for
 *
 * @return          EAGAIN if none of the slaves in the disk chunks were found to be live
 *                  EXIT_SUCCESS if I/O was successfully submitted
 *
 * @see submit_c2b_io()
 */
static int c_io_array_submit(int rw,
                             c2_block_t *c2b,
                             c_disk_chk_t *chunks,
                             int k_factor,
                             c_io_array_t *array,
                             c_ext_id_t ext_id)
{
    int                  i, nr_pages, nr_pages_remaining, read_idx, found;
    struct castle_slave *slave;
    int                  ret = 0;

    nr_pages = array->next_idx;
    debug("%s::Submitting io_array of %d pages, for cep "cep_fmt_str", k_factor=%d, rw=%s\n",
        __FUNCTION__,
        nr_pages,
        cep2str(array->start_cep),
        k_factor,
        (rw == READ) ? "read" : "write");

    BUG_ON((nr_pages <= 0) || (nr_pages > MAX_BIO_PAGES));

    if (rw == READ) /* Read from one slave only */
    {
        /* Accounting */
        atomic_add(nr_pages, &castle_cache_read_stats);

retry:
        /* Call the slave scheduler to find the next slave to read from */
        ret = c_io_next_slave_get(c2b, chunks, k_factor, &read_idx);
        /*
         * If there is a read failure here (no live slaves found) then we return error.
         * Callers must check for read failure. For non-superblock extents this will be fatal.
         * For superblock extents this is non-fatal, but the caller needs to know not to use the
         * returned buffers.
         */
        if (ret)
            return ret;

        slave = castle_slave_find_by_uuid(chunks[read_idx].slave_id);
        BUG_ON(!slave);

        /* Only increment remaining count once we know we'll submit the IO. */
        atomic_add(nr_pages, &c2b->remaining);
        /* Submit the IO. */
        nr_pages_remaining = submit_c2b_io(READ, c2b, array->start_cep, chunks[read_idx],
                            array->io_pages, nr_pages);
        if (nr_pages_remaining)
        {
            /*
             * Failed to read nr_pages_remaining pages from this slave because it has gone
             * out-of-service. Retry to find another slave to read from.
             */
            atomic_sub(nr_pages_remaining, &c2b->remaining);
            goto retry;
        }

        /* Return with success. */
        return EXIT_SUCCESS;
    }

    /* Write to all slaves */
    BUG_ON(rw != WRITE);
    found = 0;
    for(i=0; i<k_factor; i++)
    {
        slave = castle_slave_find_by_uuid(chunks[i].slave_id);
        if(!slave)
            castle_printk(LOG_ERROR, "%s::writing %d pages for cep "cep_fmt_str
                    ", no slave; chunks[%d].slave_id=%d\n",
                    __FUNCTION__, nr_pages, cep2str(array->start_cep), i, chunks[i].slave_id);
        BUG_ON(!slave);

        if (!test_bit(CASTLE_SLAVE_OOS_BIT, &slave->flags))
        {
            found = 1;
            /* Slave is not out-of-service - submit the IO */
            atomic_add(nr_pages, &castle_cache_write_stats);
            atomic_add(nr_pages, &c2b->remaining);
            nr_pages_remaining = submit_c2b_io(WRITE, c2b, array->start_cep, chunks[i],
                                               array->io_pages, nr_pages);
            if (nr_pages_remaining)
            {
                /*
                 * Failed to write nr_pages_remaining pages to this slave because it has
                 * gone out-of-service. Skip to next slave.
                 */
                atomic_sub(nr_pages_remaining, &castle_cache_write_stats);
                atomic_sub(nr_pages_remaining, &c2b->remaining);
                continue;
            }
        }
    }

    /*
     * If no live slave was found , and the extent is for a superblock then we can treat this
     * as successful because we don't care if writes fail to a to the superblock of a now-dead
     * disk. We won't have incremented c2b->remaining so doing nothing here is safe.
     * For all other extent types, if we find no live slave then return EAGAIN so the caller
     * can retry if it wants.
     */
    if (!found && !SUPER_EXTENT(ext_id))
    {
        set_c2b_eio(c2b);
        debug("Could not submit I/O. Only oos slaves specified in disk chunk\n");
        return -EAGAIN;
    }

    return EXIT_SUCCESS;
}

static inline void c_io_array_init(c_io_array_t *array)
{
    array->start_cep = INVAL_EXT_POS;
    array->chunk = INVAL_CHK;
    array->next_idx = 0;
}

/**
 * Add page to I/O array.
 */
static inline int c_io_array_page_add(c_io_array_t *array,
                                      c_ext_pos_t cep,
                                      c_chk_t logical_chunk,
                                      struct page *page)
{
    c_ext_pos_t cur_cep;

    /* We cannot accept any more pages, if we already have MAX_BIO_PAGES. */
    if(array->next_idx >= MAX_BIO_PAGES)
        return -1;
    /* If it is an established array, reject pages for different chunks, or non-sequential ceps. */
    if(array->next_idx > 0)
    {
        cur_cep = array->start_cep;
        cur_cep.offset += array->next_idx * PAGE_SIZE;
        if(logical_chunk != array->chunk)
            return -2;
        if(!EXT_POS_EQUAL(cur_cep, cep))
            return -3;
    }
    /* If it is a new array, initialise start_cep and chunk. */
    if(array->next_idx == 0)
    {
        array->start_cep = cep;
        array->chunk = logical_chunk;
        cur_cep = cep;
    }
    /* Add the page, increment the index. */
    array->io_pages[array->next_idx] = page;
    array->next_idx++;

    return EXIT_SUCCESS;
}

extern atomic_t wi_in_flight;

/**
 * Callback for synchronous c2b I/O completion.
 *
 * Wakes thread that dispatched the synchronous I/O
 *
 * @param c2b   completed c2b I/O
 */
static void castle_cache_sync_io_end(c2_block_t *c2b, int did_io)
{
    struct completion *completion = c2b->private;

    complete(completion);
}

extern int rebuild_write_chunks;

/**
 * Generates asynchronous write I/O for disk block(s) associated with a remap c2b.
 * A remap c2b maps just one logical chunk.
 *
 * Iterates over passed c2b's c2ps
 * Populates array of pages from c2ps
 * Dispatches array to all disk chunks if a dirty page was found
 * Dispatches array to remap disk chunks only if a dirty page was not found
 * Continues until whole c2b has been dispatched
 *
 * @param c2b       The c2b to be written
 * @param chunks    The array of disk chunks for this logical chunk
 * @param nr_remaps The number of disk chunks that are for remaps
 *
 * @also c_io_array_init()
 * @also c_io_array_page_add()
 * @also c_io_array_submit()
 * @also submit_c2b()
 */
int submit_c2b_remap_rda(c2_block_t *c2b, c_disk_chk_t *chunks, int nr_remaps)
{
    c2_page_t           *c2p;
    c_io_array_t        *io_array;
    struct page         *page;
    int                 ret = 0;
    c_ext_pos_t         cur_cep;
    c_ext_id_t          ext_id = c2b->cep.ext_id;
    uint32_t            k_factor = castle_extent_kfactor_get(ext_id);
    int                 found_dirty_page = 0;

    /* This can only be called with chunks populated, and nr_remaps > 0 */
    BUG_ON(!chunks || !nr_remaps);

    BUG_ON(!c2b_locked(c2b));

    debug("Submitting remap write c2b "cep_fmt_str", for %s\n", __cep2str(c2b->cep));

    io_array = kmem_cache_alloc(castle_io_array_cache, GFP_KERNEL);
    if (!io_array)
        return -1;

    /* TODO: Add a check to make sure cep is within live extent range. */

    /* c2b->remaining is effectively a reference count. Get one ref before we start. */
    BUG_ON(atomic_read(&c2b->remaining) != 0);
    atomic_inc(&c2b->remaining);
    c_io_array_init(io_array);

    found_dirty_page = 0;
    /* Everything initialised, go through each page in the c2p. */
    c2b_for_each_page_start(page, c2p, cur_cep, c2b)
    {
        /* If any page is found to be dirty, the next c_io_array_submit must write to all slaves */
        if (c2p_dirty(c2p))
            found_dirty_page = 1;

        /* Add the page to the io array. */
        if(c_io_array_page_add(io_array, cur_cep, 0, page) != EXIT_SUCCESS)
        {
            /*
             * Failed to add this page to the array (see return code for reason).
             * Dispatch the current array, initialise a new one and
             * attempt to add the page to the new array.
             */
            debug("%s on c2p->cep="cep_fmt_str_nl,
                    (found_dirty_page ? "Writing to all slaves" : "Writing to remap slaves only"),
                    cep2str(c2p->cep));

            /* Submit the array. */
            ret = c_io_array_submit(WRITE, c2b, chunks, (found_dirty_page ? k_factor : nr_remaps),
                                io_array, ext_id);
            if (ret)
                /*
                 * Could not submit the IO, possibly due to a slave going out-of-service. Drop
                 * our reference and return early.
                 */
                goto out;
            /* Reinit the array, and re-try adding the current page. This should not
               fail any more. */
            c_io_array_init(io_array);
            found_dirty_page = 0;
            BUG_ON(c_io_array_page_add(io_array, cur_cep, 0, page));
        }
    }
    c2b_for_each_page_end(page, c2p, cur_cep, c2b);

    /* IO array may contain leftover pages, submit those too. */
    if(io_array->next_idx > 0)
    {
        ret = c_io_array_submit(WRITE, c2b, chunks, (found_dirty_page ? k_factor : nr_remaps),
                                io_array, ext_id);
        if (ret)
            /*
             * Could not submit the IO, possibly due to a slave going out-of-service. Drop
             * our reference and return early.
             */
            goto out;
    }

    if (c2b_remap(c2b))
        rebuild_write_chunks+=nr_remaps;

    /* Drop the 1 ref. */

out:
    /* Drop the c2b->remaining reference we took at the beginning.  We correctly
     * pass async==0 here as if we put the last remaining reference we should
     * synchronously call c2b->end_io(). */
    c2b_remaining_io_sub(WRITE, 1, c2b, 0 /*async*/);
    kmem_cache_free(castle_io_array_cache, io_array);
    return ret;
}

/**
 * Generates I/O for disk block(s) associated with the c2b.
 *
 * Iterates over passed c2b's c2ps (ignoring those that are clean/uptodate for WRITEs/READs)
 * Populates array of pages from c2ps
 * Dispatches array once it reaches a chunk boundary
 * Continues until whole c2b has been dispatched
 *
 * @param   rw              [in]    READ or WRITE c2b
 * @param   c2b             [in]    c2b to dispatch I/O for
 * @param   submitted_c2ps  [out]   Number of c2ps that needed I/O
 *
 * @see c_io_array_init()
 * @see c_io_array_page_add()
 * @see c_io_array_submit()
 */
int _submit_c2b_rda(int rw, c2_block_t *c2b, int *submitted_c2ps)
{
    c2_page_t    *c2p;
    c_io_array_t *io_array;
    struct page  *page;
    int           skip_c2p, ret = 0, iochunks = 0;
    c_ext_pos_t   cur_cep;
    c_chk_t       last_chk, cur_chk;
    c_ext_id_t    ext_id = c2b->cep.ext_id;
    uint32_t      k_factor = castle_extent_kfactor_get(ext_id);
    c_disk_chk_t  chunks[k_factor*2]; /* May need to handle I/O to shadow map chunks as well. */
    int           chunk;
    int           array_submitted_c2ps; /* Number of c2ps in current io_array.  */

    debug("%s::Submitting c2b "cep_fmt_str", for %s\n",
            __FUNCTION__, __cep2str(c2b->cep), (rw == READ) ? "read" : "write");

    /* TODO: Add a check to make sure cep is within live extent range. */

    /* Track not only the total number of submitted c2ps but also the number
     * of c2ps that are submitted per io_array so we can accurately inform
     * c2b->end_io()s of whether or not we did I/O. */
    if (submitted_c2ps)
        *submitted_c2ps  = 0;
    array_submitted_c2ps = 0;

    io_array = kmem_cache_alloc(castle_io_array_cache, GFP_KERNEL);
    if (!io_array)
        return -1;

    /* c2b->remaining is effectively a reference count. Get one ref before we start. */
    BUG_ON(atomic_read(&c2b->remaining) != 0);
    atomic_inc(&c2b->remaining);
    last_chk = INVAL_CHK;
    cur_chk = INVAL_CHK;
    c_io_array_init(io_array);

    /* Everything initialised, go through each page in the c2p. */
    c2b_for_each_page_start(page, c2p, cur_cep, c2b)
    {
        cur_chk = CHUNK(cur_cep.offset);
        debug("Processing a c2b page, last_chk=%d, cur_chk=%d\n", last_chk, cur_chk);

        /* Do not read into uptodate pages, do not write out of clean pages. */
        skip_c2p = ((rw == READ)  && c2p_uptodate(c2p)) ||
                   ((rw == WRITE) && !c2p_dirty(c2p));
        debug("%s %s on c2p->cep="cep_fmt_str_nl,
                    (skip_c2p ? "Skipping" : "Not skipping"),
                    (rw == READ ? "read" : "write"),
                    cep2str(c2p->cep));
        /* Move to the next page, if we are not supposed to do IO on this page. */
        if(skip_c2p)
            goto next_page; // continue

        /* If we are not skipping, add the page to io array. */
        if(c_io_array_page_add(io_array, cur_cep, cur_chk, page) != EXIT_SUCCESS)
        {
            /* Failed to add this page to the array (see return code for reason).
             * Dispatch the current array, initialise a new one and
             * attempt to add the page to the new array.
             *
             * We've got physical chunks for last_chk (logical chunk), this should
             * match with the logical chunk stored in io_array. */
            BUG_ON(io_array->chunk != last_chk);
            /* Submit the array. */
            ret = c_io_array_submit(rw, c2b, chunks, iochunks, io_array, ext_id);
            if (ret)
                /*
                 * Could not submit the IO, possibly due to a slave going out-of-service. Drop
                 * our reference and return early.
                 */
                goto out;
            if (submitted_c2ps)
                *submitted_c2ps += array_submitted_c2ps;
            array_submitted_c2ps = 0;

            /* Reinit the array, and re-try adding the current page. This should not
               fail any more. */
            c_io_array_init(io_array);
            BUG_ON(c_io_array_page_add(io_array, cur_cep, cur_chk, page));
        }

        /* Increment the number of c2ps we are going to do I/O on. */
        array_submitted_c2ps++;

        /* Update chunk map when we move to a new chunk. */
        if(cur_chk != last_chk)
        {
            debug("Asking extent manager for "cep_fmt_str_nl,
                    cep2str(cur_cep));
            iochunks = castle_extent_map_get(cur_cep.ext_id,
                                        CHUNK(cur_cep.offset),
                                        chunks,
                                        rw, cur_cep.offset);
            BUG_ON((iochunks != 0) && (iochunks > k_factor*2));
            if (iochunks == 0)
                /* Complete the IO by dropping our reference, return early. */
                goto out;

            /*
             * Keep track of remap c2b IOs (we're only handling writes).
             * Any chunks for non-oos slaves will (probably) result into a chunk write.
             */
            if (c2b_remap(c2b))
            {
                for (chunk=0; chunk<iochunks; chunk++)
                {
                    if (!test_bit(CASTLE_SLAVE_OOS_BIT, &chunks[chunk].slave_id))
                    rebuild_write_chunks++;
                }
            }

            debug("chunks[0]="disk_chk_fmt_nl, disk_chk2str(chunks[0]));
            last_chk = cur_chk;
        }
    }
next_page:
    c2b_for_each_page_end(page, c2p, cur_cep, c2b);

    /* IO array may contain leftover pages, submit those too. */
    if(io_array->next_idx > 0)
    {
        /* Chunks array is always initialised for last_chk. */
        BUG_ON(io_array->chunk != last_chk);
        ret = c_io_array_submit(rw, c2b, chunks, iochunks, io_array, ext_id);
        if (ret)
            /*
             * Could not submit the IO, possibly due to a slave going out-of-service. Drop
             * our reference and return early.
             */
            goto out;
        if (submitted_c2ps)
            *submitted_c2ps += array_submitted_c2ps;
    }

out:
    /* Drop the c2b->remaining reference we took at the beginning.  We correctly
     * pass async==0 here as if we put the last remaining reference we should
     * synchronously call c2b->end_io(). */
    c2b_remaining_io_sub(rw, 1 /*nr_pages*/, c2b, 0 /*async*/);
    kmem_cache_free(castle_io_array_cache, io_array);
    return ret;
}

int submit_c2b_rda(int rw, c2_block_t *c2b)
{
    return _submit_c2b_rda(rw, c2b, NULL);
}

static int _submit_c2b_decompress(int rw, c2_block_t *c2b, c_ext_id_t compr_ext_id, int *submitted_c2ps);

/**
 * Submit compressed c2b I/O.
 *
 * If the c2b belongs to a virtual extent, find the id of the corresponding compressed
 * extent and submit an appropriate request to that. Otherwise, simply pass through to
 * _submit_c2b_rda().
 */
static int _submit_c2b_compressed(int rw, c2_block_t *c2b, int *submitted_c2ps)
{
    c_ext_id_t compr_ext_id = castle_compr_compressed_ext_id_get(c2b->cep.ext_id);

    if (!EXT_ID_INVAL(compr_ext_id) && rw == READ)
        return _submit_c2b_decompress(rw, c2b, compr_ext_id, submitted_c2ps);
    else if (!EXT_ID_INVAL(compr_ext_id) && rw == WRITE)
        BUG();                  /* we should never submit writes on virtual c2bs */
    else
        return _submit_c2b_rda(rw, c2b, submitted_c2ps);
}

/**
 * Submit asynchronous c2b I/O.
 *
 * Updates statistics before passing I/O to submit_c2b_rda().
 *
 * NOTE: IOs can also be submitted via submit_c2b_remap_rda().
 *
 * @also submit_c2b_rda()
 * @also submit_c2b_remap_rda()
 */
int _submit_c2b(int rw, c2_block_t *c2b, int *submitted_c2ps)
{
    BUG_ON(!c2b->end_io);
    BUG_ON(EXT_POS_INVAL(c2b->cep));
    BUG_ON(atomic_read(&c2b->remaining));
    /* If we are reading into the c2b block, we need to hold the write lock */
    BUG_ON((rw == READ) && !c2b_write_locked(c2b));
    /* If we writing out of the block, we need to hold the lock in either mode */
    BUG_ON((rw == WRITE) && !c2b_locked(c2b));
    if (unlikely(BLOCK_OFFSET(c2b->cep.offset)))
    {
        castle_printk(LOG_ERROR, "RDA %s: nr_pages - %u cep: "cep_fmt_str_nl,
                (rw == READ)?"Read":"Write", c2b->nr_pages, __cep2str(c2b->cep));
        BUG();
    }

    /* Set in-flight bit on the block. */
    set_c2b_in_flight(c2b);

    return _submit_c2b_compressed(rw, c2b, submitted_c2ps);
}

/**
 * Submit asynchronous c2b I/O.
 *
 * @param   rw  READ or WRITE
 * @param   c2b Block to perform I/O on
 *
 * On I/O completion c2b->end_io() is called.
 */
int submit_c2b(int rw, c2_block_t *c2b)
{
    return _submit_c2b(rw, c2b, NULL);
}

/**
 * Submit synchronous c2b I/O.
 *
 * @param   rw              [in]    READ or WRITE
 * @param   c2b             [in]    Block to perform I/O on
 * @param   submitted_c2ps  [out]   Number of c2ps we issued I/O on
 *
 * @also submit_c2b()
 */
int _submit_c2b_sync(int rw, c2_block_t *c2b, int *submitted_c2ps)
{
    struct completion completion;
    int ret;

    BUG_ON((rw == READ)  &&  c2b_uptodate(c2b));
    BUG_ON((rw == WRITE) && !c2b_dirty(c2b));
    c2b->end_io = castle_cache_sync_io_end;
    c2b->private = &completion;
    init_completion(&completion);
    if ((ret = _submit_c2b(rw, c2b, submitted_c2ps)) != EXIT_SUCCESS)
        return ret;
    wait_for_completion(&completion);

    /* Success (ret=0) if c2b is uptodate now for READ, or dirty now for WRITE */
    if (rw == READ)
        return !c2b_uptodate(c2b);
    else
        return c2b_dirty(c2b);
}

/**
 * Submit synchronous c2b I/O.
 *
 * @param   rw  READ or WRITE
 * @param   c2b Block to perform I/O on
 *
 * @return  Non-zero if an error occurred dispatching I/O.
 */
int submit_c2b_sync(int rw, c2_block_t *c2b)
{
    return _submit_c2b_sync(rw, c2b, NULL);
}

/**
 * Submit synchronous c2b write, which is also a barrier write.
 *
 * See Documentation/block/barrier.txt for more information.
 *
 * @see submit_c2b_sync()
 */
int submit_c2b_sync_barrier(int rw, c2_block_t *c2b)
{
    int ret;

    /* Only makes sense for writes. */
    BUG_ON(rw != WRITE);

    /* Mark the c2b as a barrier c2b. */
    set_c2b_barrier(c2b);

    /* Submit the c2b as per usual. */
    ret = submit_c2b_sync(rw, c2b);

    /* Clear the bit, since c2b is write locked, noone else will see it. */
    clear_c2b_barrier(c2b);

    return ret;
}

/**
 * Unplug queues on all live slaves.
 *
 * Useful if you know that a sequence of submit_c2b()s has been completed.
 *
 * @TODO we should be more intelligent about this and unplug just those slaves
 * that need to be.
 */
static void castle_slaves_unplug(void)
{
    struct list_head *lh;

    rcu_read_lock();
    list_for_each_rcu(lh, &castle_slaves.slaves)
    {
        struct castle_slave *cs = list_entry(lh, struct castle_slave, list);
        if (!test_bit(CASTLE_SLAVE_OOS_BIT, &cs->flags))
            generic_unplug_device(bdev_get_queue(cs->bdev));
    }
    rcu_read_unlock();
}

/*******************************************************************************
 * Decompression.
 */

#define CASTLE_CACHE_USE_LZO 0

/**
 * Actually perform the decompression of a compressed c2b into a virtual c2b.
 *
 * @param   compr_c2b   The compressed c2b to use as the source of the decompression
 * @param   virt_c2b    The virtual c2b to use as the destination of the decompression
 * @param   async       Whether we went asynchronous
 */
static void castle_cache_decompression_do(c2_block_t *compr_c2b, c2_block_t *virt_c2b, int async)
{
    c_ext_pos_t compr_cep, virt_cep;
    c_byte_off_t compr_size, compr_block_size;
    c_byte_off_t virt_size, virt_base, virt_off;
    size_t used;
    unsigned char *compr_buf, *virt_buf;

    compr_block_size = castle_compr_block_size_get(compr_c2b->cep.ext_id);
    virt_cep  = virt_c2b->cep;
    virt_size = virt_c2b->nr_pages * PAGE_SIZE;
    virt_off  = virt_cep.offset;
    virt_base = virt_off & ~(compr_block_size - 1);
    virt_buf  = virt_c2b->buffer;

    while (virt_size > 0)
    {
        /* get map for the next compressed block */
        virt_cep.offset = virt_base;
        compr_size = castle_compr_map_get(virt_cep, &compr_cep);
        BUG_ON(compr_cep.ext_id != compr_c2b->cep.ext_id);
        BUG_ON(compr_cep.offset < compr_c2b->cep.offset ||
               compr_cep.offset + compr_size > compr_c2b->cep.offset + compr_c2b->nr_pages * PAGE_SIZE);
#if CASTLE_CACHE_USE_LZO
#else
        BUG_ON(compr_size != compr_block_size);
#endif
        compr_buf = (unsigned char *) compr_c2b->buffer + (compr_cep.offset - compr_c2b->cep.offset);

        /* decompress the block */
        used = min(virt_size, compr_block_size - (virt_off - virt_base));
        if (virt_base == virt_off && virt_size >= compr_block_size)
        {
#if CASTLE_CACHE_USE_LZO
            size_t decompressed = compr_block_size;
            if (lzo1x_decompress_safe(compr_buf, compr_size, virt_buf, &decompressed) < 0 ||
                decompressed != compr_block_size)
                BUG();
#else
            memcpy(virt_buf, compr_buf, compr_size);
#endif
        }
        else
        {
            unsigned char *tmp_buf = get_cpu_var(castle_cache_decompress_buf);
#if CASTLE_CACHE_USE_LZO
            size_t decompressed = CASTLE_CACHE_DECOMPRESS_BUF_SIZE;
            if (lzo1x_decompress_safe(compr_buf, compr_size, tmp_buf, &decompressed) < 0 ||
                decompressed != compr_block_size)
                BUG();
#else
            BUG_ON(compr_size > CASTLE_CACHE_DECOMPRESS_BUF_SIZE);
            memcpy(tmp_buf, compr_buf, compr_size);
#endif
            memcpy(virt_buf, tmp_buf + (virt_off - virt_base), used);
            put_cpu_var(castle_cache_decompress_buf);
        }

        /* update accounting information */
        virt_size -= used;
        virt_base += used + (virt_off - virt_base);
        virt_off  += used;
        virt_buf  += used;
    }

    put_c2b(compr_c2b);
    virt_c2b->end_io(virt_c2b, async);
}

/**
 * The decompression thread function.
 *
 * In a loop, wait for c2bs to appear in the decompression list. When that happens, remove
 * them from the list and then decompress them one by one.
 */
static int castle_cache_decompress(void *unused)
{
    LIST_HEAD(to_decompress);
    struct list_head *entry, *tmp;
    c2_block_t *compr_c2b, *virt_c2b;
    int should_stop = 0;

    for (;;) {
        wait_event(castle_cache_decompress_wq,
                   unlikely((should_stop = kthread_should_stop())) ||
                   atomic_read(&castle_cache_decompress_list_size) > 0);

        if (unlikely(should_stop))
        {
            BUG_ON(atomic_read(&castle_cache_decompress_list_size) > 0);
            break;
        }

        /* grab the contents of the decompression list */
        spin_lock_irq(&castle_cache_decompress_lock);
        list_splice_init(&castle_cache_decompress_list, &to_decompress);
        atomic_set(&castle_cache_decompress_list_size, 0);
        spin_unlock_irq(&castle_cache_decompress_lock);

        list_for_each_safe(entry, tmp, &to_decompress)
        {
            compr_c2b = list_entry(entry, c2_block_t, compress);
            list_del(&compr_c2b->compress);
            virt_c2b = compr_c2b->private;
            castle_cache_decompression_do(compr_c2b, virt_c2b, 1 /* async */);
        }
    }

    return EXIT_SUCCESS;
}

/**
 * Handle the end of I/O for compressed cache blocks.
 *
 * @param   compr_c2b   The compressed block on which I/O was performed
 * @param   async       Whether we went asynchronous
 *
 * If the I/O was performed synchronously, directly call into the actual decompression
 * code; otherwise, pass the c2b to the decompression thread.
 */
static void decompress_c2b_endio(c2_block_t *compr_c2b, int async)
{
    c2_block_t *virt_c2b = compr_c2b->private;
    unsigned long flags;

    /* We don't need the write lock anymore, and we still have the reference. */
    write_unlock_c2b(compr_c2b);

    if (async)
    {
        /* add c2b to the decompression queue and notify the thread */
        spin_lock_irqsave(&castle_cache_decompress_lock, flags);
        list_add_tail(&compr_c2b->compress, &castle_cache_decompress_list);
        atomic_inc(&castle_cache_decompress_list_size);
        spin_unlock_irqrestore(&castle_cache_decompress_lock, flags);
        wake_up(&castle_cache_decompress_wq);
    }
    else castle_cache_decompression_do(compr_c2b, virt_c2b, 0 /* async */);
}

/**
 * Submit compressed c2b I/O.
 *
 * @param   rw              [in]    READ or WRITE
 * @param   c2b             [in]    Block to perform I/O on
 * @param   compr_ext_id    [in]    Id of the corresponding compressed extent
 * @param   submitted_c2ps  [out]   Number of c2ps we issued I/O on
 *
 * Given a c2b belonging to a virtual extent, construct a c2b for the corresponding
 * compressed extent and submit that for I/O.
 */
static int _submit_c2b_decompress(int rw, c2_block_t *c2b, c_ext_id_t compr_ext_id, int *submitted_c2ps)
{
    c_ext_pos_t virt_cep = c2b->cep, compr_cep;
    c_byte_off_t virt_size = c2b->nr_pages * PAGE_SIZE, compr_size;
    c_byte_off_t virt_base, virt_off, compr_base, compr_off;
    c_byte_off_t compr_block_size = castle_compr_block_size_get(compr_ext_id);
    c2_block_t *compr_c2b;

    /* get extent mapping for the start of the c2b */
    virt_off = virt_cep.offset;
    virt_base = virt_off & ~(compr_block_size - 1); /* align to compressed block boundary */
    virt_cep.offset = virt_base;
    compr_size = castle_compr_map_get(virt_cep, &compr_cep);
    BUG_ON(compr_cep.ext_id != compr_ext_id);
    compr_off = compr_cep.offset;
    compr_base = compr_off & ~(PAGE_SIZE - 1); /* align to page boundary */

    /* get extent mapping for the end of the c2b, if necessary */
    if (virt_size + (virt_off - virt_base) > compr_block_size)
    {
        /* We need to be careful here not to ask for a mapping beyond the end of the
         * extent. */
        virt_cep.offset = roundup(virt_off + virt_size - compr_block_size, compr_block_size);
        compr_size = castle_compr_map_get(virt_cep, &compr_cep);
        BUG_ON(compr_cep.ext_id != compr_ext_id);
    }
    /* Note that compr_size and compr_cep here might come from the *original*
     * invocation of castle_compr_map_get(). */
    compr_size += compr_cep.offset - compr_base;
    compr_size = roundup(compr_size, PAGE_SIZE);

    /* construct the compressed c2b */
    compr_cep.offset = compr_base;
    compr_c2b = castle_cache_block_get(compr_cep, compr_size / PAGE_SIZE, USER /* TODO@LT */);

    /* schedule I/O on the compressed c2b, if necessary */
    if (c2b_uptodate(compr_c2b))
        goto endio;
    write_lock_c2b(compr_c2b);
    if (c2b_uptodate(compr_c2b)) /* check again, in case we raced with someone */
        goto unlock;

    compr_c2b->end_io = decompress_c2b_endio;
    compr_c2b->private = c2b;
    return _submit_c2b(READ, compr_c2b, submitted_c2ps);

unlock:
    write_unlock_c2b(compr_c2b);
endio:
    castle_cache_decompression_do(compr_c2b, c2b, 0 /* async */);
    return 0;
}

/**
 * Stop the decompression thread and free the per-cpu decompression buffers.
 */
static void castle_cache_decompress_fini(void)
{
    unsigned char **decompress_buf_ptr;
    int i;

    kthread_stop(castle_cache_decompress_thread);

    for (i = 0; i < NR_CPUS; ++i)
    {
        decompress_buf_ptr = &per_cpu(castle_cache_decompress_buf, i);
        if (*decompress_buf_ptr)
            castle_free(*decompress_buf_ptr);
    }
}

/**
 * Allocate the per-cpu decompression buffers and start the decompression thread.
 */
static int castle_cache_decompress_init(void)
{
    unsigned char **decompress_buf_ptr;
    int i, ret = 0;

    atomic_set(&castle_cache_decompress_list_size, 0);

    for (i = 0; i < NR_CPUS; ++i)
    {
        if (cpu_possible(i))
        {
            decompress_buf_ptr = &per_cpu(castle_cache_decompress_buf, i);
            *decompress_buf_ptr = castle_alloc(CASTLE_CACHE_DECOMPRESS_BUF_SIZE);
            if (!*decompress_buf_ptr)
            {
                castle_printk(LOG_INIT, "Could not allocate per-cpu decompression buffers.\n");
                ret = -ENOMEM;
                goto err;
            }
        }
    }

    castle_cache_decompress_thread = kthread_run(castle_cache_decompress, NULL, "castle_decompress");
    return 0;

err:
    castle_cache_decompress_fini();
    return ret;
}

/*******************************************************************************
 * castle_cache_page and castle_cache_block management.
 */

static inline unsigned long castle_cache_hash_idx(c_ext_pos_t cep, int nr_buckets)
{
    unsigned long hash_idx = (cep.ext_id ^ cep.offset);

    hash_idx = hash_long(hash_idx, 32);
    return (hash_idx % nr_buckets);
}

static inline void castle_cache_page_hash_idx(c_ext_pos_t cep, int *hash_idx_p, int *lock_idx_p)
{
    int hash_idx;

    hash_idx = castle_cache_hash_idx(cep, castle_cache_page_hash_buckets);

    if(hash_idx_p)
        *hash_idx_p = hash_idx;
    if(lock_idx_p)
        *lock_idx_p = hash_idx / PAGE_HASH_LOCK_PERIOD;
}

/* Must be called with the page_hash lock held */
static inline void __castle_cache_c2p_get(c2_page_t *c2p)
{
#ifdef CASTLE_DEBUG
    int lock_idx;

    castle_cache_page_hash_idx(c2p->cep, NULL, &lock_idx);
    BUG_ON(!spin_is_locked(&castle_cache_page_hash_locks[lock_idx]));
#endif
    c2p->count++;
}

static c2_page_t* castle_cache_page_hash_find(c_ext_pos_t cep)
{
    struct hlist_node *lh;
    c2_page_t *c2p;
    int idx;

    castle_cache_page_hash_idx(cep, &idx, NULL);
    debug("Idx = %d\n", idx);
    hlist_for_each_entry(c2p, lh, &castle_cache_page_hash[idx], hlist)
    {
        if(EXT_POS_EQUAL(c2p->cep, cep))
            return c2p;
    }

    return NULL;
}

static c2_page_t* castle_cache_page_hash_insert_get(c2_page_t *c2p)
{
    c2_page_t *existing_c2p;
    spinlock_t *lock;
    int idx, lock_idx;

    /* Work out the index, and the lock. */
    castle_cache_page_hash_idx(c2p->cep, &idx, &lock_idx);
    lock = castle_cache_page_hash_locks + lock_idx;

    /* Check if already in the hash */
    spin_lock_irq(lock);
    existing_c2p = castle_cache_page_hash_find(c2p->cep);
    if(existing_c2p)
    {
        __castle_cache_c2p_get(existing_c2p);
        spin_unlock_irq(lock);
        return existing_c2p;
    }
    else
    {
        __castle_cache_c2p_get(c2p);
        hlist_add_head(&c2p->hlist, &castle_cache_page_hash[idx]);
        spin_unlock_irq(lock);
        return c2p;
    }
}

#define MIN(_a, _b)     ((_a) < (_b) ? (_a) : (_b))
static inline void castle_cache_c2p_put(c2_page_t *c2p, struct list_head *accumulator)
{
    spinlock_t *lock;
    int idx, lock_idx;

    castle_cache_page_hash_idx(c2p->cep, &idx, &lock_idx);
    lock = castle_cache_page_hash_locks + lock_idx;
    spin_lock_irq(lock);

    c2p->count--;
    /* If the count reached zero, delete from the hash, add to the accumulator list,
       so that they get freed later on. */
    if(c2p->count == 0)
    {
#ifdef CASTLE_DEBUG
        char *buf, *poison="dead-page";
        int i, j, str_len;

        str_len = strlen(poison);
        for(i=0; i<PAGES_PER_C2P; i++)
        {
            buf = pfn_to_kaddr(page_to_pfn(c2p->pages[i]));
            for(j=0; j<PAGE_SIZE; j+=str_len)
                memcpy(buf+j, poison, MIN(PAGE_SIZE-j, str_len));
        }
#endif
        if (LOGICAL_EXTENT(c2p->cep.ext_id))
            atomic_sub(PAGES_PER_C2P, &castle_cache_logical_ext_pages);
        debug("Freeing c2p for cep="cep_fmt_str_nl, cep2str(c2p->cep));
        BUG_ON(c2p_dirty(c2p));
        atomic_sub(PAGES_PER_C2P, &castle_cache_clean_pgs);
        hlist_del(&c2p->hlist);
        list_add(&c2p->list, accumulator);
    }
    spin_unlock_irq(lock);
}

static inline int castle_cache_block_hash_idx(c_ext_pos_t cep)
{
    return castle_cache_hash_idx(cep, castle_cache_block_hash_buckets);
}

static c2_block_t* castle_cache_block_hash_find(c_ext_pos_t cep, uint32_t nr_pages)
{
    struct hlist_node *lh;
    c2_block_t *c2b;
    int idx;

    idx = castle_cache_block_hash_idx(cep);
    debug("Idx = %d\n", idx);
    hlist_for_each_entry(c2b, lh, &castle_cache_block_hash[idx], hlist)
    {
        if(EXT_POS_EQUAL(c2b->cep, cep) && (c2b->nr_pages == nr_pages))
            return c2b;
    }

    return NULL;
}

/**
 * Drop reference on c2b and advise cache c2b can be reclaimed.
 *
 * NOTE: c2b may/may not be in CLOCK, but clearing the accessed bit
 *       doesn't harm us either way.
 */
void put_c2b_and_demote(c2_block_t *c2b)
{
    c2b_accessed_assign(c2b, 0);
    put_c2b(c2b);
}

/**
 * Get c2b matching (cep, nr_pages) if it is in the hash.
 *
 * @param cep       Specifies the c2b offset and extent
 * @param nr_pages  Specifies size of block
 *
 * NOTE: This function does not modify the "accessed" field of the c2b.  This
 *       is the caller's responsibility if required.
 *
 * @return Matching c2b with an additional reference
 * @return NULL if no matches were found
 */
static inline c2_block_t* castle_cache_block_hash_get(c_ext_pos_t cep,
                                                      uint32_t nr_pages)
{
    c2_block_t *c2b = NULL;

    read_lock(&castle_cache_block_hash_lock);
    c2b = castle_cache_block_hash_find(cep, nr_pages);
    if (c2b)
        get_c2b(c2b);
    read_unlock(&castle_cache_block_hash_lock);

    return c2b;
}

/**
 * Insert a clean block into the hash.
 *
 * - Insert the block into the hash
 * - Cache list accounting
 *
 * NOTE: Block must not be dirty.
 *
 * @return >0   on success
 * @return  0   on failure
 */
static int castle_cache_block_hash_insert(c2_block_t *c2b)
{
    int idx, inserted = 0;

    BUG_ON(atomic_read(&c2b->count) == 0);
    BUG_ON(c2b_dirty(c2b));

    write_lock(&castle_cache_block_hash_lock);

    /* Insert c2b into hash if matching c2b isn't already there. */
    if (!castle_cache_block_hash_find(c2b->cep, c2b->nr_pages))
    {
        idx = castle_cache_block_hash_idx(c2b->cep);
        hlist_add_head(&c2b->hlist, &castle_cache_block_hash[idx]);
        atomic_inc(&castle_cache_clean_blks);

        inserted = 1;
    }

    write_unlock(&castle_cache_block_hash_lock);

    return inserted;
}

/**
 * Add c2p to freelist or reservelist and do list accounting.
 *
 * c2p goes to the reservelist if reservelist_size is below quota.
 */
static inline void __castle_cache_page_freelist_add(c2_page_t *c2p)
{
    int size, on_reservelist = 0;

    BUG_ON(c2p->count != 0);

    size = atomic_read(&castle_cache_page_reservelist_size);

    if (unlikely(size < CASTLE_CACHE_RESERVELIST_QUOTA))
    {
        /* c2p reservelist is below quota.  Grab the lock and retest.  If it is
         * still below quota, place this c2p on reservelist. */
        spin_lock(&castle_cache_reservelist_lock);
        size = atomic_read(&castle_cache_page_reservelist_size);
        if (likely(size < CASTLE_CACHE_RESERVELIST_QUOTA))
        {
            list_add_tail(&c2p->list, &castle_cache_page_reservelist);
            atomic_inc(&castle_cache_page_reservelist_size);
            on_reservelist = 1;
        }
        spin_unlock(&castle_cache_reservelist_lock);
    }

    if (likely(!on_reservelist))
    {
        /* c2p reservelist is at its quota.  Place this c2p on freelist. */
        list_add_tail(&c2p->list, &castle_cache_page_freelist);
        castle_cache_page_freelist_size++;
    }
}

/**
 * Add block to freelist or reservelist and do list accounting.
 *
 * c2b goes to the reservelist if reservelist_size is below quota.
 */
static inline void __castle_cache_block_freelist_add(c2_block_t *c2b)
{
    int size, on_reservelist = 0;

    size = atomic_read(&castle_cache_block_reservelist_size);

    if (unlikely(size < CASTLE_CACHE_RESERVELIST_QUOTA))
    {
        /* c2b reservelist is below quota.  Grab the lock and retest.  If it is
         * still below quota, places this c2b on reservelist. */
        spin_lock(&castle_cache_reservelist_lock);
        size = atomic_read(&castle_cache_block_reservelist_size);
        if (likely(size < CASTLE_CACHE_RESERVELIST_QUOTA))
        {
            list_add_tail(&c2b->reserve, &castle_cache_block_reservelist);
            atomic_inc(&castle_cache_block_reservelist_size);
            on_reservelist = 1;
        }
        spin_unlock(&castle_cache_reservelist_lock);
    }

    if (likely(!on_reservelist))
    {
        /* c2b reservelist is at its quota.  Places this c2b on freelist. */
        list_add_tail(&c2b->free, &castle_cache_block_freelist);
        castle_cache_block_freelist_size++;
    }
}

/**
 * Get nr_pages of c2ps from the freelist.
 *
 * @param nr_pages  Number of pages to get from freelist
 * @param part_id   Cache partition to allocate from
 *
 * @also castle_cache_page_reservelist_get()
 */
static c2_page_t** castle_cache_page_freelist_get(int nr_pages, c2_partition_id_t part_id)
{
    struct list_head *lh, *lt;
    c2_page_t **c2ps;
    int i, nr_c2ps;

    debug("%s::Asked for %d pages from the freelist.\n", __FUNCTION__, nr_pages);

    nr_c2ps = castle_cache_pages_to_c2ps(nr_pages);

    c2ps = castle_zalloc(nr_c2ps * sizeof(c2_page_t *));
    BUG_ON(!c2ps);

    spin_lock(&castle_cache_freelist_lock);
    /* Will only be able to satisfy the request if we have nr_pages on the list */
    if (castle_cache_page_freelist_size * PAGES_PER_C2P < nr_pages)
    {
        spin_unlock(&castle_cache_freelist_lock);
        castle_free(c2ps);
        debug("Freelist too small to allocate %d pages.\n", nr_pages);
        return NULL;
    }

    i = 0;
    list_for_each_safe(lh, lt, &castle_cache_page_freelist)
    {
        if (nr_pages <= 0)
            break;
        list_del(lh);
        castle_cache_page_freelist_size--;
        BUG_ON(i >= nr_c2ps);
        c2ps[i++] = list_entry(lh, c2_page_t, list);
        nr_pages -= PAGES_PER_C2P;
    }
    spin_unlock(&castle_cache_freelist_lock);
#ifdef CASTLE_DEBUG
    for (i--; i>=0; i--)
    {
        debug("Got c2p id=%d from freelist.\n", c2ps[i]->id);
    }
#endif
    /* Check that we _did_ succeed at allocating required number of c2ps */
    BUG_ON(nr_pages > 0);

    return c2ps;
}

/**
 * Get nr_pages of c2ps from the reservelist.
 *
 * @also castle_cache_page_freelist_get()
 */
static c2_page_t** castle_cache_page_reservelist_get(int nr_pages)
{
    struct list_head *lh, *lt;
    c2_page_t **c2ps;
    int i, nr_c2ps;

    nr_c2ps = castle_cache_pages_to_c2ps(nr_pages);
    c2ps = castle_zalloc(nr_c2ps * sizeof(c2_page_t *));
    BUG_ON(!c2ps);

    spin_lock(&castle_cache_reservelist_lock);
    if (atomic_read(&castle_cache_page_reservelist_size) * PAGES_PER_C2P < nr_pages)
    {
        spin_unlock(&castle_cache_reservelist_lock);
        castle_free(c2ps);
        debug("Reservelist too small to allocate %d pages.\n", nr_pages);
        return NULL;
    }

    i = 0;
    list_for_each_safe(lh, lt, &castle_cache_page_reservelist)
    {
        if (nr_pages <= 0)
            break;
        list_del(lh);
        atomic_dec(&castle_cache_page_reservelist_size);
        BUG_ON(i >= nr_c2ps);
        c2ps[i++] = list_entry(lh, c2_page_t, list);
        nr_pages -= PAGES_PER_C2P;
    }
    spin_unlock(&castle_cache_reservelist_lock);
#ifdef CASTLE_DEBUG
    for (i--; i >= 0; i--)
    {
        debug("Got c2p id=%d from reservelist.\n", c2ps[i]->id);
    }
#endif
    BUG_ON(nr_pages > 0); /* verify we got nr_pages of c2ps */

    castle_trace_cache(TRACE_VALUE,
                       TRACE_CACHE_RESERVE_PGS_USED_ID,
                       CASTLE_CACHE_RESERVELIST_QUOTA
                            - atomic_read(&castle_cache_page_reservelist_size), 0);

    return c2ps;
}

/**
 * Get a c2b from the freelist.
 *
 * @param part_id   Cache partition to allocate from
 *
 * @return c2b from freelist.
 * @return NULL if the freelist is empty.
 */
static c2_block_t* castle_cache_block_freelist_get(c2_partition_id_t part_id)
{
    struct list_head *lh;
    c2_block_t *c2b = NULL;

    spin_lock(&castle_cache_freelist_lock);
    if(castle_cache_block_freelist_size > 0)
    {
        lh = castle_cache_block_freelist.next;
        list_del(lh);
        c2b = list_entry(lh, c2_block_t, free);
        castle_cache_block_freelist_size--;
        BUG_ON(castle_cache_block_freelist_size < 0);
    }
    spin_unlock(&castle_cache_freelist_lock);

    return c2b;
}

/**
 * Return a c2b from the reservelist if one exists.
 *
 * @return      c2b from the reservelist
 * @return NULL reservelist is empty
 */
static c2_block_t *castle_cache_block_reservelist_get(void)
{
    struct list_head *lh;
    c2_block_t *c2b = NULL;

    BUG_ON(current != castle_cache_flush_thread);

    spin_lock(&castle_cache_reservelist_lock);
    if (atomic_read(&castle_cache_block_reservelist_size) > 0)
    {
        lh = castle_cache_block_reservelist.next;
        list_del(lh);
        c2b = list_entry(lh, c2_block_t, reserve);
        atomic_dec(&castle_cache_block_reservelist_size);
    }
    spin_unlock(&castle_cache_reservelist_lock);

    castle_trace_cache(TRACE_VALUE,
                       TRACE_CACHE_RESERVE_BLKS_USED_ID,
                       CASTLE_CACHE_RESERVELIST_QUOTA
                           - atomic_read(&castle_cache_block_reservelist_size), 0);

    return c2b;
}

static void castle_cache_page_init(c_ext_pos_t cep,
                                   c2_page_t *c2p)
{
    BUG_ON(c2p->count != 0);
    c2p->cep   = cep;
    c2p->state = INIT_C2P_BITS;
}

static int castle_cache_pages_get(c_ext_pos_t cep,
                                  c2_page_t **c2ps,
                                  int nr_c2ps)
{
    struct list_head *lh, *lt;
    LIST_HEAD(freed_c2ps);
    c2_page_t *c2p;
    int i, freed_c2ps_cnt, all_uptodate;

    BUG_ON(nr_c2ps <= 0);

    all_uptodate = 1;
    freed_c2ps_cnt = 0;
    for(i=0; i<nr_c2ps; i++)
    {
        castle_cache_page_init(cep, c2ps[i]);
        debug("c2p for cep="cep_fmt_str_nl, cep2str(c2ps[i]->cep));
        c2p = castle_cache_page_hash_insert_get(c2ps[i]);
        if(c2p != c2ps[i])
        {
            debug("Found c2p in the hash\n");
            list_add(&c2ps[i]->list, &freed_c2ps);
            freed_c2ps_cnt++;
            c2ps[i] = c2p;
            BUG_ON(c2p == NULL);
        }
        else
        {
            atomic_add(PAGES_PER_C2P, &castle_cache_clean_pgs);
            if (LOGICAL_EXTENT(cep.ext_id))
                atomic_add(PAGES_PER_C2P, &castle_cache_logical_ext_pages);
        }
        /* Check if this page is clean. */
        if(!c2p_uptodate(c2ps[i]))
            all_uptodate = 0;
        cep.offset += PAGES_PER_C2P * PAGE_SIZE;
    }

    /* Return all the freed_c2ps back onto the freelist */
    BUG_ON(!list_empty(&freed_c2ps) && (freed_c2ps_cnt == 0));
    BUG_ON( list_empty(&freed_c2ps) && (freed_c2ps_cnt != 0));
    /* Return early if we have nothing to free (this avoids locking). */
    if(freed_c2ps_cnt == 0)
        return all_uptodate;
    spin_lock(&castle_cache_freelist_lock);
    list_for_each_safe(lh, lt, &freed_c2ps)
    {
        list_del(lh);
        c2p = list_entry(lh, c2_page_t, list);
        __castle_cache_page_freelist_add(c2p);
    }
    spin_unlock(&castle_cache_freelist_lock);

    return all_uptodate;
}

/**
 * Initialises a c2b to meet cep, nr_pages.
 *
 * NOTE: c2b passed in could have come from the freelist so it is necessary
 * to fully initialise all fields.
 */
static void castle_cache_block_init(c2_block_t *c2b,
                                    c_ext_pos_t cep,
                                    c2_page_t **c2ps,
                                    int nr_pages,
                                    c2_partition_id_t part_id)
{
    struct page *page;
    c_ext_pos_t dcep;
    c2_page_t *c2p;
    int i, uptodate, compressed;
    struct mutex *vmap_per_cpu_mutex_ptr;
    struct page ** vmap_per_cpu_pgs_ptr;

    debug("Initing c2b for cep="cep_fmt_str", nr_pages=%d\n",
            cep2str(cep), nr_pages);
    /* c2b should only be initialised if it's not used */
    BUG_ON(nr_pages > CASTLE_CACHE_VMAP_PGS);
#ifdef CASTLE_DEBUG
    /* On debug builds, unpoison the fields. */
    atomic_set(&c2b->count, 0);
    atomic_set(&c2b->lock_cnt, 0);
#else
    /* On non-debug builds, those fields should all be zero. */
    BUG_ON(c2b->c2ps != NULL);
    BUG_ON(atomic_read(&c2b->count) != 0);
    BUG_ON(atomic_read(&c2b->lock_cnt) != 0);
#endif
    /* Init the page array (note: this may substitute some c2ps,
       if they already exist in the hash. */
    uptodate   = castle_cache_pages_get(cep, c2ps, castle_cache_pages_to_c2ps(nr_pages));
    compressed = castle_compr_type_get(cep.ext_id) == C_COMPR_COMPRESSED;
    /* Initialise c2b. */
    atomic_set(&c2b->remaining, 0);
    c2b->cep = cep;
    c2b->state.bits = INIT_C2B_BITS
                            | (uptodate   ? (1 << C2B_uptodate)   : 0)
                            | (compressed ? (1 << C2B_compressed) : 0);
    c2b->state.partition = 0;
    c2b->state.accessed  = 1;   /* not zero, but not a lot either */
    c2b->nr_pages = nr_pages;
    c2b->c2ps = c2ps;

    i = 0;
    debug("c2b->nr_pages=%d\n", nr_pages);
    vmap_per_cpu_mutex_ptr = &get_cpu_var(castle_cache_vmap_lock);
    vmap_per_cpu_pgs_ptr = (struct page **)&get_cpu_var(castle_cache_vmap_pgs);
    put_cpu_var(castle_cache_vmap_pgs);
    put_cpu_var(castle_cache_vmap_lock);
    /* we can now sleep or switch cpus even though we hold a reference
     * to a per-cpu variable
     */
    mutex_lock(vmap_per_cpu_mutex_ptr);
    c2b_for_each_page_start(page, c2p, dcep, c2b)
    {
#ifdef CASTLE_DEBUG
        debug("Adding c2p id=%d, to cep "cep_fmt_str_nl,
                c2p->id, cep2str(dcep));
#endif
        vmap_per_cpu_pgs_ptr[i++] = page;
    }
    c2b_for_each_page_end(page, c2p, dcep, c2b)
    debug("Added %d pages.\n", i);
    BUG_ON(i != nr_pages);

    if (nr_pages == 1)
        c2b->buffer = pfn_to_kaddr(page_to_pfn(vmap_per_cpu_pgs_ptr[0]));
    else if (nr_pages <= CASTLE_VMAP_PGS)
        c2b->buffer = castle_vmap_fast_map(vmap_per_cpu_pgs_ptr, i);
    else
        c2b->buffer = vmap(vmap_per_cpu_pgs_ptr, i, VM_READ|VM_WRITE, PAGE_KERNEL);

    mutex_unlock(vmap_per_cpu_mutex_ptr);
    BUG_ON(!c2b->buffer);
}

/**
 * Return clean c2b to the freelist.
 *
 * @param c2b   c2b to go to the freelist
 *
 * - Unmap buffer (linear mapping of pages)
 * - Destroy any associated prefetch window
 * - Drop reference on each c2p
 * - Place on the freelist
 *
 * NOTE: Cache list accounting must have already been done prior to calling this function.
 */
static void castle_cache_block_free(c2_block_t *c2b)
{
    struct list_head *lh, *lt;
    LIST_HEAD(freed_c2ps);
    c2_page_t *c2p, **c2ps;
    int i, nr_c2ps;

#ifdef CASTLE_DEBUG
    if(c2b_locked(c2b))
        castle_printk(LOG_DEBUG, "%s::c2b for "cep_fmt_str" locked from: %s:%d\n",
                __FUNCTION__, cep2str(c2b->cep), c2b->file, c2b->line);
    if(atomic_read(&c2b->count) != 0)
        castle_printk(LOG_DEBUG, "%s::c2b for "cep_fmt_str" refcount = %d, locked from: %s:%d\n",
                __FUNCTION__, cep2str(c2b->cep), atomic_read(&c2b->count), c2b->file, c2b->line);
#endif
    BUG_ON(c2b_locked(c2b));
    BUG_ON(atomic_read(&c2b->count) != 0);
    BUG_ON(c2b_clock(c2b));
    BUG_ON(c2b_evictlist(c2b));

    nr_c2ps = castle_cache_pages_to_c2ps(c2b->nr_pages);
    if (c2b->nr_pages > 1)
    {
        if (c2b->nr_pages <= CASTLE_VMAP_PGS)
            castle_vmap_fast_unmap(c2b->buffer, c2b->nr_pages);
        else
            vunmap(c2b->buffer);
    }
#ifdef CASTLE_DEBUG
    {
        c2_page_t *c2p;
        c_ext_pos_t cep_unused;

        c2b_for_each_c2p_start(c2p, cep_unused, c2b, 0)
            debug("Freeing c2p id=%d, from c2b=%p\n", c2p->id, c2b);
        c2b_for_each_c2p_end(c2p, cep_unused, c2b, 0)
    }
#endif

    /* Maintain cache statistics for number of active prefetch chunks. */
    if (c2b_prefetch(c2b))
        atomic_dec(&c2_pref_active_window_size);
    /* Call deallocator function for all prefetch window start c2bs. */
    if (c2b_windowstart(c2b))
        c2_pref_c2b_destroy(c2b);

    /* Free c2bs shouldn't be on replacement lists or partitions. */
    BUG_ON(c2b_clock(c2b));
    BUG_ON(c2b_evictlist(c2b));
    BUG_ON(c2b->state.partition);

    /* Add the pages back to the freelist */
    for(i=0; i<nr_c2ps; i++)
        castle_cache_c2p_put(c2b->c2ps[i], &freed_c2ps);
    /* Save the array of c2ps. */
    c2ps = c2b->c2ps;
    /* Poison the c2b. */
#ifdef CASTLE_DEBUG
    memset(c2b, 0x0D, sizeof(c2_block_t));
#endif
    /* Set c2ps array to NULL, BUGed_ON in _init(). */
    c2b->c2ps = NULL;
    /* Changes to freelists under freelist_lock */
    spin_lock(&castle_cache_freelist_lock);
    /* Free all the c2ps. */
    list_for_each_safe(lh, lt, &freed_c2ps)
    {
        list_del(lh);
        c2p = list_entry(lh, c2_page_t, list);
        __castle_cache_page_freelist_add(c2p);
    }
    /* Then put the block on its freelist */
    __castle_cache_block_freelist_add(c2b);
    spin_unlock(&castle_cache_freelist_lock);
    /* Free the c2ps array. By this point, we must not use c2b any more. */
    castle_free(c2ps);
}

/**
 * Is the block busy?
 *
 * Busy blocks are those where the use count does not match expected_count or
 * where the block is dirty or locked.
 */
static inline int c2b_busy(c2_block_t *c2b, int expected_count)
{
    /* If the lock can be read locked it means that lock isn't writelocked
       (which is expected when calling c2b_busy). */
    BUG_ON(read_can_lock(&castle_cache_block_hash_lock));
    /* c2b_locked() implies (c2b->count > 0) */
    return (atomic_read(&c2b->count) != expected_count)
                || c2b_dirty(c2b)
                || c2b_locked(c2b);
}

/**
 * Pick c2bs (and associated c2ps) to move from the CLOCK to freelist.
 *
 * @param part_id   Only process c2bs from this cache partition
 *
 * - Return immediately if clean blocks make up < 10% of the cache.
 * - Iterate through the CLOCK looking for evictable blocks.
 *
 * @return 0    Victims found
 * @return 1    No victims found
 * @return 2    Too few clean blocks (caller to force flush)
 *
 * @also _castle_cache_block_get()
 * @also castle_cache_freelists_grow()
 */
static int castle_cache_block_clock_process(int target_pages, c2_partition_id_t part_id)
{
    static const int CLOCK_ROUNDS = 3;
    struct list_head *next;
    struct hlist_node *le, *te;
    HLIST_HEAD(victims_to_free);
    c2_block_t *c2b;
    int nr_pages = 0, unevictable_pages = 0, rounds = 0;

    /* Taking castle_cache_block_hash_lock allows us to remove from the
     * hash but also prevents further c2b references being taken and
     * prevents castle_cache_block_evictlist_process() from racing us. */
    write_lock(&castle_cache_block_hash_lock);
    spin_lock_irq(&castle_cache_block_clock_lock);
    /* A c2b will be busy while being inserted/removed from the eviction list
     * so there is no need to take castle_cache_block_evictionlist_lock here. */

    for (next = castle_cache_block_clock_hand->next;
         nr_pages < target_pages && rounds < CLOCK_ROUNDS;
         castle_cache_block_clock_hand = next, next = castle_cache_block_clock_hand->next)
    {
        /* skip the list's head (which isn't part of an actual entry) if necessary */
        if (unlikely(castle_cache_block_clock_hand == &castle_cache_block_clock))
        {
            /* also use the head to spot how many times we've gone round the clock */
            ++rounds;
            continue;
        }

        c2b = list_entry(castle_cache_block_clock_hand, c2_block_t, clock);

        /* We can not assume that this c2b has the clock bit set, so we do not
         * perform a BUG_ON() test here.  It is possible that somebody else
         * (e.g. castle_cache_block_destroy()) has just cleared that bit and is
         * waiting on the castle_cache_block_clock_lock in order to remove the
         * c2b.  Since the caller will hold a reference on the c2b, it will
         * fail the busy test below and will be ignored by this function. */

        /* Skip c2bs not in the specified partition. */
        if (unlikely(!c2b_partition(c2b, part_id)))
        {
            BUG_ON(1); /* currently have just two partitions */
            continue;
        }

        /* Skip recently accessed blocks and decrease their "accessed" field. */
        if (c2b_accessed(c2b))
        {
            c2b_accessed_dec(c2b);
            continue;
        }

        /* Skip blocks that are in use, locked or from non-evictable extents. */
        if (atomic_read(&c2b->count)
                || c2b_locked(c2b)
                || !EVICTABLE_EXTENT(c2b->cep.ext_id))
        {
            unevictable_pages += c2b->nr_pages;
            continue;
        }

        /* Skip dirty blocks but record the extent ID for the flush thread. */
        if (c2b_dirty(c2b))
        {
            if (!c2b_flushing(c2b)
//                    && castle_cache_partition[part_id].dirty_pct > 75
                    && !castle_cache_flush_hint_ext_id)
                castle_cache_flush_hint_ext_id = c2b->cep.ext_id;
            unevictable_pages += c2b->nr_pages;
            continue;
        }

        /*
         * We will remove this block from CLOCK.
         *
         * Remove the c2b from the hash and free it if it is not also
         * on the evictlist, otherwise just remove it from CLOCK.
         */

        BUG_ON(atomic_dec_return(&castle_cache_block_clock_size) < 0);
        atomic_inc(&castle_cache_block_victims);
        BUG_ON(!test_clear_c2b_clock(c2b));
        BUG_ON(!test_leave_c2b_partition(c2b, part_id));

        if (!c2b_evictlist(c2b))
        {
            hlist_del(&c2b->hlist);
            hlist_add_head(&c2b->hlist, &victims_to_free);
            BUG_ON(atomic_dec_return(&castle_cache_clean_blks) < 0);
        }
        list_del(&c2b->clock);

        nr_pages += c2b->nr_pages;
    }

    spin_unlock_irq(&castle_cache_block_clock_lock);
    write_unlock(&castle_cache_block_hash_lock);

    /* We couldn't find any victims */
    if (nr_pages == 0)
    {
        int user_pgs = atomic_read(&castle_cache_partition[USER].cur_pgs);
        if (unevictable_pages > user_pgs / 2)
            castle_printk(LOG_WARN, "CLOCK: No victims in %d pages. USER %d pages (%d%% dirty), total cache %d.\n",
                    unevictable_pages,
                    user_pgs,
                    castle_cache_partition[USER].dirty_pct,
                    castle_cache_size);

        return 1;
    }

    /* Free victims that were not also on the evictlist. */
    hlist_for_each_entry_safe(c2b, le, te, &victims_to_free, hlist)
    {
        hlist_del(le);
        castle_cache_block_free(c2b);
    }

    return 0;
}

/**
 * Return blocks from the evictlist to the freelist.
 *
 * NOTE: All blocks on evictlist are expected to be in MERGE_OUT partition.
 */
static int castle_cache_block_evictlist_process(int target_pages)
{
    struct list_head *lh, *th;
    LIST_HEAD(victims_to_free);
    c2_block_t *c2b;
    int nr_pages = 0;

    /* Taking castle_cache_block_hash_lock allows us to remove from the
     * hash but also prevents further c2b references from being taken
     * and prevents castle_cache_block_clock_process() from racing us. */
    write_lock(&castle_cache_block_hash_lock);
    spin_lock_irq(&castle_cache_block_evictlist_lock);
    /* A c2b will be busy for the whole duration of an insert into CLOCK
     * so we do not need to take the castle_cache_block_clock_lock here. */

    list_for_each_safe(lh, th, &castle_cache_block_evictlist)
    {
        c2b = list_entry(lh, c2_block_t, evict);

        /* We can not assume that this c2b has the evictlist bit set, so we do
         * not perform a BUG_ON() test here.  It is possible that somebody else
         * (e.g. dirty_c2b()) has just cleared that bit and is waiting on the
         * castle_cache_block_evictlist_lock in order to remove the c2b.  Since
         * the caller will hold a reference on the c2b, it will fail the busy
         * test below and will be ignored by this function. */

        /* We assume that busy c2bs in CLOCK are not in use by MERGE_OUT.
         * Remove these c2bs from the evictlist and let CLOCK deal with them. */
        if (c2b_busy(c2b, 0) && !c2b_clock(c2b))
            continue;

        /*
         * We will remove this block from the evictlist.
         *
         * Remove the c2b from the hash and free it if is not also in CLOCK,
         * otherwise just remove it from the evictlist.
         */

        BUG_ON(atomic_dec_return(&castle_cache_block_evictlist_size) < 0);
        atomic_inc(&castle_cache_block_victims);
        BUG_ON(!test_clear_c2b_evictlist(c2b));
        BUG_ON(!test_leave_c2b_partition(c2b, MERGE_OUT));

        if (!c2b_clock(c2b))
        {
            hlist_del(&c2b->hlist);
            list_move_tail(&c2b->evict, &victims_to_free);
            BUG_ON(atomic_dec_return(&castle_cache_clean_blks) < 0);
        }
        else
            list_del(&c2b->evict);

        if ((nr_pages += c2b->nr_pages) >= target_pages)
            break;
    }

    spin_unlock_irq(&castle_cache_block_evictlist_lock);
    write_unlock(&castle_cache_block_hash_lock);

    if (nr_pages == 0)
        return 1;

    /* Free victims that were not in CLOCK. */
    list_for_each_safe(lh, th, &victims_to_free)
    {
        c2b = list_entry(lh, c2_block_t, evict);
        list_del(&c2b->evict);
        castle_cache_block_free(c2b);
    }

    return 0;
}

/**
 * Wake up the castle_cache_flush() thread.
 */
void castle_cache_flush_wakeup(void)
{
    wake_up_process(castle_cache_flush_thread);
}

/**
 * Evict c2bs to the freelist so they can be used by specified partition.
 */
static int _castle_cache_freelists_grow(int req_pages, c2_partition_id_t part_id)
{
    int target_pages, free_pages;
#ifdef CASTLE_DEBUG
    c2_partition_id_t grow_for_part_id = part_id;
#endif

    /* Always pick the most overbudget cache partition to evict blocks from.
     *
     * If growing the freelists to satisfy an allocation for a partition which
     * is itself over budget, it does not necessarily make sense to evict from
     * its own clean c2bs.  Because c2bs can overlap we tend towards a situation
     * where all cache partitions are overbudget at all times.  Unless we always
     * evict from the most overbudget partition we are not fairly sharing the
     * available resources between partitions. */
    part_id = c2_partition_most_overbudget_find();

    /* Return immediately if the partition to evict from is > 75% dirty.
     *
     * By doing this we expect the caller to wake the flush thread to write back
     * dirty c2ps to disk.
     *
     * If we are the flush thread, skip this check and instead attempt to return
     * as much as we can to the freelist so the active flush can progress. */
    if (likely(current != castle_cache_flush_thread)
            && castle_cache_partition[part_id].dirty_pct > 75)
    {
        /* Inform the flush thread which partition is too dirty. */
        castle_cache_flush_part_id = part_id;

        return 2;
    }

#ifdef CASTLE_DEBUG
    if (grow_for_part_id == USER)
        castle_printk(LOG_DEBUG, "Evicting from %s (%d%%) to satisfy allocation for %s (%d%%)\n",
                part_id == USER ? "USER" : (part_id == MERGE_OUT ? "MERGE" : "UNKNOWN"),
                castle_cache_partition[part_id].use_pct,
                grow_for_part_id == USER ? "USER" : (grow_for_part_id == MERGE_OUT ? "MERGE" : "UNKNOWN"),
                castle_cache_partition[grow_for_part_id].use_pct);
#endif

    /* Determine how much of the cache to evict:
     *
     * - If the cache is 2% free or more, evict nothing.
     * - If the cache is between 1% and 2% free, evict 0.1% of it.
     * - If the cache is less than 1% free, evict proportionally up to 1%.
     *
     * These figures are overriden if they are less than the requested number of pages. */

    spin_lock(&castle_cache_freelist_lock);
    free_pages = castle_cache_page_freelist_size;
    spin_unlock(&castle_cache_freelist_lock);

    if (free_pages >= castle_cache_size / 50)
        target_pages = 0;
    else if (free_pages >= castle_cache_size / 100)
        target_pages = castle_cache_size / 1000;
    else
        target_pages = (10 * castle_cache_size - 900 * free_pages) / 1000;

    target_pages = max(target_pages, req_pages);

    /* Evict blocks from overbudget partition. */
    if (part_id == MERGE_OUT)
        return castle_cache_block_evictlist_process(target_pages);
    else
    {
        BUG_ON(!castle_cache_partition[part_id].use_clock);
        return castle_cache_block_clock_process(target_pages, part_id);
    }
}

/**
 * Bypass replacement policy and return c2b to the freelist if not busy.
 *
 * NOTE: c2b is put iff there is one reference (held by the caller).
 *
 * NOTE: The caller's c2b reference is put regardless of whether the c2b was
 *       freed under the assumption the caller is no longer interested.
 *
 * @return  0       Success
 * @return -EINVAL  Failed, c2b was busy
 */
int castle_cache_block_destroy(c2_block_t *c2b)
{
    int lists = 0;

    /* Take the castle_cache_block_hash_lock and remove the
     * c2b from the hash if nobody else holds a reference. */
    write_lock(&castle_cache_block_hash_lock);
    if (unlikely(c2b_busy(c2b, 1)))
    {
        write_unlock(&castle_cache_block_hash_lock);
        put_c2b_and_demote(c2b);
        return -EINVAL;
    }
    BUG_ON(atomic_dec_return(&castle_cache_clean_blks) < 0);
    atomic_inc(&castle_cache_block_victims);
    hlist_del(&c2b->hlist);
    write_unlock(&castle_cache_block_hash_lock);

    /*
     * We now hold the only reference on this c2b.  Other eviction functions
     * will skip it, so we can proceed without the castle_cache_block_hash_lock.
     */

    if (likely(test_clear_c2b_clock(c2b)))
    {
        spin_lock_irq(&castle_cache_block_clock_lock);
        if (unlikely(castle_cache_block_clock_hand == &c2b->clock))
            castle_cache_block_clock_hand = castle_cache_block_clock_hand->next;
        list_del(&c2b->clock);
        spin_unlock_irq(&castle_cache_block_clock_lock);
        BUG_ON(atomic_dec_return(&castle_cache_block_clock_size) < 0);
        lists++;
    }
    if (test_clear_c2b_evictlist(c2b))
    {
        spin_lock_irq(&castle_cache_block_evictlist_lock);
        list_del(&c2b->evict);
        spin_unlock_irq(&castle_cache_block_evictlist_lock);
        BUG_ON(atomic_dec_return(&castle_cache_block_evictlist_size) < 0);
        lists++;
    }
    BUG_ON(!lists); /* c2b is busy so it must have been on a list */
    c2_partition_budget_all_return(c2b);

    /* Free the c2b now it is no longer in the hash or on any lists. */
    put_c2b(c2b);
    BUG_ON(atomic_read(&c2b->count) != 0);
    BUG_ON(c2b_dirty(c2b));
    castle_cache_block_free(c2b);

    return 0;
}

/**
 * Grow the freelists until we have nr_c2bs and nr_pages free.
 *
 * If we are unable to return enough c2bs & c2ps to the freelist then wake the
 * flush thread so dirty pages get written back to disk.
 *
 * If we are the flush thread then return before waking the flush thread after
 * checking that the reservelist is capable of satisfying the request.
 *
 * @param nr_c2bs   Minimum number of c2bs we need freed up
 * @param nr_pages  Minimum number of pages we need freed up
 * @param partition Cache partition to allocate from
 *
 * @also _castle_cache_block_get()
 * @also castle_cache_block_hash_clean()
 * @also castle_extent_remap()
 */
static void castle_cache_freelists_grow(int nr_c2bs, int nr_pages, c2_partition_id_t part_id)
{
    int flush_seq, success;

    while (_castle_cache_freelists_grow(nr_pages, part_id) != EXIT_SUCCESS)
    {
        debug("Failed to clean the hash.\n");

        /* The cache is < 10% clean pages or we failed to find any clean pages.
         *
         * Another thread might have raced us in castle_cache_block_hash_clean()
         * so get the relevant lock and check whether the freelist can satisfy
         * our request. */
        flush_seq = atomic_read(&castle_cache_flush_seq);

        spin_lock(&castle_cache_freelist_lock);
        success = (castle_cache_page_freelist_size * PAGES_PER_C2P >= nr_pages)
            && (castle_cache_block_freelist_size >= nr_c2bs);
        spin_unlock(&castle_cache_freelist_lock);

        if (success)
            return;

        /* If we're the flush thread the reservelist should now be capable of
         * satisfying our request.  We raced with castle_extent_remap() if it
         * isn't - in this case, wait and then try cleaning the hash again. */
        if (unlikely(current == castle_cache_flush_thread))
        {
            int c2p_size, c2b_size;

            spin_lock(&castle_cache_reservelist_lock);
            c2p_size = atomic_read(&castle_cache_page_reservelist_size);
            c2b_size = atomic_read(&castle_cache_block_reservelist_size);
            success = (c2p_size * PAGES_PER_C2P >= nr_pages)
                && (c2b_size >= nr_c2bs);
            spin_unlock(&castle_cache_reservelist_lock);

            if (likely(success))
                return;
            else
            {
                /* Raced with castle_extent_remap().  Wait for it to complete
                 * and call castle_cache_page_block_unreserve() to release a
                 * c2b back to the reservelist.
                 * This should never be called from userspace context. But
                 * use non-interruptible msleep just to be safe. */
                msleep(500);
                continue;
            }
        }

        /* If there are still no clean c2bs, wake the flush thread. */
        debug("Could not clean the hash table. Waking flush.\n");
        castle_cache_flush_wakeup();
        /* Make sure at least one extra IO is done */
        wait_event(castle_cache_flush_wq,
                (atomic_read(&castle_cache_flush_seq) != flush_seq));
        debug("We think there is some free memory now (clean pages: %d).\n",
                atomic_read(&castle_cache_clean_pgs));
    }
    debug("Grown the list.\n");
}

/**
 * Grow castle_cache_block_freelist by (a minimum of) one block.
 */
static inline void castle_cache_block_freelist_grow(c2_partition_id_t part_id)
{
    castle_cache_freelists_grow(1 /*nr_c2bs*/, 0 /*nr_pages*/, part_id);
}

/**
 * Grow castle_cache_page_freelist_size by nr_pages/PAGES_PER_C2P.
 */
static inline void castle_cache_page_freelist_grow(int nr_pages, c2_partition_id_t part_id)
{
    castle_cache_freelists_grow(0 /*nr_c2bs*/, nr_pages, part_id);
}

/**
 * Wake up 10 times/second and perform some evictions.
 */
static int castle_cache_evict(void *unused)
{
    while (!kthread_should_stop())
    {
        _castle_cache_freelists_grow(0, NR_CACHE_PARTITIONS);
        msleep_interruptible(100); /* can be woken up if necessary */
    }

    return EXIT_SUCCESS;
}

/**
 * Asynchronously issue read I/O for c2b, if required, or execute callback.
 *
 * NOTE: c2b must be write-locked.
 *
 * @return  Return value from submit_c2b().
 */
int _castle_cache_block_read(c2_block_t *c2b, c2b_end_io_t end_io, void *private)
{
    int submitted_c2ps = 0;
    int ret = 0;

    /* Issue I/O or execute callback directly if already uptodate. */
    c2b->end_io  = end_io;
    c2b->private = private;
    if (c2b_uptodate(c2b))
        c2b->end_io(c2b, 0 /*did_io*/);
    else
        ret = _submit_c2b(READ, c2b, &submitted_c2ps);
    trace_CASTLE_CACHE_BLOCK_READ(submitted_c2ps,
                                  c2b->cep.ext_id,
                                  castle_extent_type_get(c2b->cep.ext_id),
                                  c2b->cep.offset,
                                  c2b->nr_pages,
                                  1 /*async*/);
    return ret;
}

/**
 * Asynchronously issue read I/O for c2b, if required, or execute callback.
 *
 * NOTE: end_io() must handle dropping c2b write-lock.
 *
 * @return  Return value from submit_c2b().
 */
int castle_cache_block_read(c2_block_t *c2b, c2b_end_io_t end_io, void *private)
{
    write_lock_c2b(c2b);
    return _castle_cache_block_read(c2b, end_io, private);
}

/**
 * Synchronously issue read I/O for c2b, if required.
 *
 * NOTE: c2b returned with no locks held.
 *
 * @return  Return value from submit_c2b_sync().
 */
int castle_cache_block_sync_read(c2_block_t *c2b)
{
    int submitted_c2ps = 0;
    int ret = 0;

    /* Don't issue I/O if uptodate. */
    if (c2b_uptodate(c2b))
        goto out;
    write_lock_c2b(c2b);
    if (c2b_uptodate(c2b))
        /* Somebody did I/O. */
        goto unlock_out;

    /* Issue sync I/O on block. */
    ret = _submit_c2b_sync(READ, c2b, &submitted_c2ps);
unlock_out:
    write_unlock_c2b(c2b);
out:
    trace_CASTLE_CACHE_BLOCK_READ(submitted_c2ps,
                                  c2b->cep.ext_id,
                                  castle_extent_type_get(c2b->cep.ext_id),
                                  c2b->cep.offset,
                                  c2b->nr_pages,
                                  0 /*async*/);
    return ret;
}

/**
 * Get block starting at cep, size nr_pages from specified partition.
 *
 * @return  Block matching cep, nr_pages.
 */
c2_block_t* castle_cache_block_get(c_ext_pos_t cep,
                                   int nr_pages,
                                   c2_partition_id_t part_id)
{
    int grown_block_freelist = 0, grown_page_freelist = 0;
#ifdef CASTLE_PERF_DEBUG
    c_ext_type_t ext_type;
#endif
    c2_block_t *c2b;
    c2_page_t **c2ps;

    BUG_ON(BLOCK_OFFSET(cep.offset));

    might_sleep();
    for(;;)
    {
        debug("Trying to find buffer for cep="cep_fmt_str", nr_pages=%d\n",
            __cep2str(cep), nr_pages);
        /* Try to find in the hash first */
        c2b = castle_cache_block_hash_get(cep, nr_pages);
        debug("Found in hash: %p\n", c2b);
        if (c2b)
        {
            /* Make sure that the number of pages agrees */
            BUG_ON(c2b->nr_pages != nr_pages);

            /* Bump "accessed" if we're getting for a CLOCK partition. */
            if (castle_cache_partition[part_id].use_clock)
                c2b_accessed_inc(c2b);
#if 0
            /* Bump "accessed" to max if we're getting for a CLOCK partition. */
            if (castle_cache_partition[part_id].use_clock)
                c2b_accessed_assign(c2b, C2B_STATE_ACCESS_MAX);
#endif

            goto out;
        }

        /* If we couldn't find in the hash, try allocating from the freelists. Get c2b first. */
        /* @TODO: Return NULL if extent doesn't exist any more. Make sure this
         * doesn't break any of the clients. */
#ifdef CASTLE_DEBUG
        {
            uint64_t ext_size;

            /* Check sanity of CEP. */
            ext_size = (uint64_t)castle_extent_size_get(cep.ext_id);
            BUG_ON(ext_size == 0 && cep.ext_id != RESERVE_EXT_ID);
            if (ext_size &&
                ((ext_size * C_CHK_SIZE) < (cep.offset + (nr_pages * C_BLK_SIZE))))
            {
                castle_printk(LOG_DEBUG, "Couldn't create cache page of size %d at cep: "cep_fmt_str
                       "on extent of size %llu chunks\n", nr_pages, __cep2str(cep), ext_size);
                WARN_ON(1);
                msleep(10000);
                BUG();
            }
        }
#endif

        /* c2b couldn't be found in the hash.
         *
         * Try and get c2b and c2ps from the freelists.
         *
         * If we are the flush thread and fail to get c2b/c2ps from the freelist
         * after a _freelist_grow then allocate from the reservelist. */
        do {
            c2b = castle_cache_block_freelist_get(part_id);
            if (unlikely(!c2b))
            {
                castle_cache_block_freelist_grow(part_id);

                if (unlikely(current == castle_cache_flush_thread)
                        && grown_block_freelist++)
                    c2b = castle_cache_block_reservelist_get();
            }
        } while (!c2b);
        do {
            c2ps = castle_cache_page_freelist_get(nr_pages, part_id);
            if (unlikely(!c2ps))
            {
                castle_cache_page_freelist_grow(nr_pages, part_id);

                if (unlikely(current == castle_cache_flush_thread)
                        && grown_page_freelist++)
                    c2ps = castle_cache_page_reservelist_get(nr_pages);
            }
        } while (!c2ps);

        /* Initialise the buffer */
        debug("Initialising the c2b: %p\n", c2b);
        castle_cache_block_init(c2b, cep, c2ps, nr_pages, part_id);
        get_c2b(c2b);
        /* Try to insert into the hash, can fail if it is already there */
        debug("Trying to insert\n");
        if (!castle_cache_block_hash_insert(c2b))
        {
            put_c2b(c2b);
            castle_cache_block_free(c2b);
        }
        else
        {
            BUG_ON(c2b->nr_pages != nr_pages);

            goto out;
        }
    }

    BUG(); /* can't reach here */

out:
#ifdef CASTLE_PERF_DEBUG
    /* Update per-extent type cache statistics. */
    ext_type = castle_extent_type_get(c2b->cep.ext_id);
    if (ext_type != EXT_T_INVALID)
    {
        if (c2b_uptodate(c2b)) {
            atomic_add(c2b->nr_pages, &extent_stats[ext_type].hits);
            atomic_add(c2b->nr_pages, &non_merge_hits);
        }
        else {
            atomic_add(c2b->nr_pages, &extent_stats[ext_type].misses);
            atomic_add(c2b->nr_pages, &non_merge_misses);
        }
    }
#endif

    /*
     * c2b is now in the hash and has at least one reference taken.
     *
     * Because all c2b eviction and hash insertion takes place under the
     * castle_cache_block_hash_lock there is no risk of racing setting/clearing
     * cache partition bits and partition budget adjustments.
     */

    /* Is c2b being added to requested partition for the first time? */
    if (!test_join_c2b_partition(c2b, part_id))
    {
        /* Place c2b on CLOCK list if it is for a partition subject to CLOCK
         * eviction policy and is not already there.  Since the c2b has at
         * least one reference, we won't race with any eviction functions. */
        if (castle_cache_partition[part_id].use_clock
                && !test_set_c2b_clock(c2b))
        {
            /* We just set the CLOCK bit. */
            spin_lock_irq(&castle_cache_block_clock_lock);
            list_add_tail(&c2b->clock, castle_cache_block_clock_hand);
            spin_unlock_irq(&castle_cache_block_clock_lock);
            atomic_inc(&castle_cache_block_clock_size);
        }

        /* Place c2b on eviction list if it is a clean c2b being added to the
         * MERGE_OUT partition.  It's possible that the state of the c2b dirty
         * bit could change while we're attempting this operation.  Be careful
         * not to race with dirty_c2b() and/or clean_c2b(). */
        if (part_id == MERGE_OUT
                && !c2b_dirty(c2b)
                && !c2b_evictlist(c2b))
        {
            spin_lock_irq(&castle_cache_block_evictlist_lock);
            if (!test_set_c2b_evictlist(c2b))
            {
                /* We just set the evictlist bit. */
                if (likely(!c2b_dirty(c2b)))
                {
                    atomic_inc(&castle_cache_block_evictlist_size);
                    list_add_tail(&c2b->evict, &castle_cache_block_evictlist);
                }
                else
                    clear_c2b_evictlist(c2b);
            }
            spin_unlock_irq(&castle_cache_block_evictlist_lock);
        }
    }

    return c2b;
}

/**
 * Release reservation on c2b and immediately place on relevant freelist.
 *
 * Private interface for castle_extent_remap() to remove a previously made c2b
 * reservation.  This is required for the c2b/c2p reservelist to always be
 * capable of satisfying demands on c2bs, even when the remap thread is making
 * changes to otherwise static metaextent pages.
 *
 * The caller should have a reservation for the duration of the time it holds
 * a metaextent c2b for writing.
 *
 * - Put reference on c2b
 * - Wake up the flush thread
 *
 * @also castle_extent_remap()
 * @also castle_cache_page_block_reserve()
 * @also castle_cache_freelists_grow()
 */
void castle_cache_page_block_unreserve(c2_block_t *c2b)
{
    BUG_ON(!EXT_ID_RESERVE(c2b->cep.ext_id));
    BUG_ON(atomic_read(&c2b->count) != 1);

    put_c2b_and_demote(c2b);

    atomic_inc(&castle_cache_flush_seq);
    wake_up(&castle_cache_flush_wq);
}

/*******************************************************************************
 * PREFETCHING
 *
 * castle_cache_prefetch_window / c2_pref_window_t:
 *    See structure definition for full description of members.
 *
 *  - start_off->end_off: Range within extent ext_id that has been prefetched.
 *  - pref_pages: Number of pages from a requested offset (cep) that will be
 *    prefetched.
 *  - adv_thresh: Percentage of window size from end_off before we advance.
 *
 * Window storage:
 *    All windows are stored in a global RB tree, protected by a spinlock.
 *    When a window is being operated on (either because of a prefetch advise
 *    or when destroying the window due to the cache evicting the start c2b)
 *    the window gets removed from the tree (through atomic
 *    c2_pref_window_find_and_remove()).
 *    When (re-)inserting the window back into the tree, conflicting window
 *    may exist, in which case the window needs to be destroyed.
 *    Finally, in order to guarantee that cache eviction isn't going to be
 *    racing with window adds. Reference to the start_c2b needs to be held
 *    when inserting.
 *
 * Invocation:
 *    Consumers call castle_cache_advise().  These consumer calls could
 *    potentially race.
 *
 * Deprecation of windows:
 *    When inserting a window into the RB tree, the strat_c2b is marked with
 *    'windowstart' bit. That bit provides a link between a c2b in the cache
 *    and a window.
 *    When a block with the windowstart bit set is to be freed (via
 *    castle_cache_block_free()) we call into c2_pref_c2b_destroy() which finds
 *    a matching window and destroys it.
 *    During shutdown, by the time the very last c2b gets freed, all prefetch
 *    windows should be gone too (BUG_ONs in castle_cache_hashes_fini() check
 *    for that).
 *
 * Prefetch algorithm and variables:
 *    Algorithm and variables: see comments in c2_pref_window_advance().
 *
 * General rules / observations:
 *
 * 1. All changes to a window (e.g. modifying start_off, end_off, state, etc.)
 *    must happen when having exclusive access to the window. This is achieved
 *    by removing window from the RB-tree.
 *
 * 2. Within the tree windows are sorted according to start_off.  The start
 *    points in the tree are unique.
 *
 * 3. Within the tree windows ranges (start_off->end_off) may overlap.
 *
 * 4. Windows are totally chunk aligned.  If a consumer makes a non-chunk-
 *    aligned request then we align to the start of the requested chunk on
 *    their behalf.
 *
 * 5. We prefetch whole chunks.
 *
 * Code flow:
 *
 *    A very rough flow of control for updating an existing prefetch window.
 *
 *      castle_cache_advise()
 *          // calls straight into:
 *      castle_cache_prefetch_advise()
 *        c2_pref_window_get()
 *            // gets existing or allocates a new window
 *      c2_pref_window_advance()
 *          // calculates the number of pages to prefetch
 *          // updates the window
 *      c2_pref_window_falloff()
 *          // handles deprecation of old chunks
 *      c2_pref_window_submit()
 *          // issues chunk-aligned I/O
 */
#define PREF_WINDOW_ADAPTIVE        (0x1)           /**< Whether this is an adaptive window.      */
#define PREF_PAGES                  4 *BLKS_PER_CHK /**< #pages to non-adaptive prefetch.         */
#define PREF_ADAP_INITIAL           2 *BLKS_PER_CHK /**< Initial #pages to adaptive prefetch.     */
#define PREF_ADAP_MAX               16*BLKS_PER_CHK /**< Maximum #pages to adaptive prefetch.     */
#define PREF_ADV_THRESH             25              /**< 25% from end of window before advance.   */
STATIC_BUG_ON(PREF_ADV_THRESH > 100);

/**
 * Prefetch window definition.
 *
 * start_off to end_off defines the range within ext_id that we have already
 * issued prefetching for.
 */
typedef struct castle_cache_prefetch_window {
    uint8_t         state;      /**< State of the prefetch window.                                */
    c_ext_id_t      ext_id;     /**< Extent this window describes.                                */
    c_byte_off_t    start_off;  /**< Start of range that has been prefetched.                     */
    c_byte_off_t    end_off;    /**< End of range that[P] tests for reserve list (dirty at
                                     high rates to trigger reserve list being used)
                                     has been prefetched.  Chunk aligned.                         */
    uint32_t        pref_pages; /**< Number of pages we prefetch.                                 */
    uint8_t         adv_thresh; /**< Percentage of window size from end_off before we advance.    */
    struct rb_node  rb_node;    /**< RB-node for this window.                                     */
} c2_pref_window_t;

static          DEFINE_SPINLOCK(c2_prefetch_lock);          /**< Protects c2p_rb_root.            */
static struct rb_root           c2p_rb_root = RB_ROOT;      /**< RB tree of c2_pref_windows.      */
static  DECLARE_WAIT_QUEUE_HEAD(castle_cache_prefetch_wq);  /**< _in_flight wait queue.           */
static atomic_t                 castle_cache_prefetch_in_flight = ATOMIC_INIT(0);   /**< Number of
                                                                 outstanding prefetch IOs.        */

static USED char* c2_pref_window_to_str(c2_pref_window_t *window)
{
#define PREF_WINDOW_STR_LEN     (128)
    static char win_str[PREF_WINDOW_STR_LEN];
    c_ext_pos_t cep;

    cep.ext_id = window->ext_id;
    cep.offset = window->start_off;

    snprintf(win_str, PREF_WINDOW_STR_LEN,
        "%s pref win: {cep="cep_fmt_str" start_off=0x%llx (%lld) "
        "end_off=0x%llx (%lld) pref_pages=%d (%lld) adv_thresh=%u%% st=0x%.2x",
        window->state & PREF_WINDOW_ADAPTIVE ? "A" : "",
        cep2str(cep),
        window->start_off,
        CHUNK(window->start_off),
        window->end_off,
        CHUNK(window->end_off),
        window->pref_pages,
        window->pref_pages / BLKS_PER_CHK,
        window->adv_thresh,
        window->state);
    win_str[PREF_WINDOW_STR_LEN-1] = '\0';

    return win_str;
}

/**
 * Get a c2b for use by the prefetcher setting necessary bits.
 *
 * - Get c2b
 * - Mark as prefetch
 *
 * @return c2b
 */
static c2_block_t* c2_pref_block_chunk_get(c_ext_pos_t cep,
                                           c2_pref_window_t *window,
                                           c2_partition_id_t part_id)
{
    c2_block_t *c2b;

    if ((c2b = castle_cache_block_get(cep, BLKS_PER_CHK, part_id)))
    {
        /* Set c2b status bits. */
        if (!test_set_c2b_prefetch(c2b))
            atomic_inc(&c2_pref_active_window_size);
    }

#ifdef CASTLE_PERF_DEBUG
    if (!c2b_uptodate(c2b))
    {
        c2_page_t *c2p;
        c_ext_pos_t cep_unused;
        int up2date = 1;

        c2b_for_each_c2p_start(c2p, cep_unused, c2b, 0)
        {
            if (!c2p_uptodate(c2p))
                up2date = 0;
        }
        c2b_for_each_c2p_end(c2p, cep_unused, c2b, 0)

        if (up2date)
            set_c2b_uptodate(c2b);
    }
#endif

    debug("ext_id==%lld chunk %lld/%u\n",
          cep.ext_id, CHUNK(cep.offset), castle_extent_size_get(cep.ext_id)-1);

    return c2b;
}

/**
 * Put a c2b used by the prefetcher, unsetting necessary bits.
 *
 * - Lookup c2b, if one exists:
 * - Clear prefetch bit
 *   - Maintain prefetch_chunks stats if the bit was previously set
 */
static void c2_pref_block_chunk_put(c_ext_pos_t cep, c2_pref_window_t *window)
{
    c2_block_t *c2b;

    if ((c2b = castle_cache_block_hash_get(cep, BLKS_PER_CHK)))
    {
        /* Clear c2b status bits. */
        if (test_clear_c2b_prefetch(c2b))
        {
            atomic_dec(&c2_pref_active_window_size);
            set_c2b_prefetched(c2b);
        }

        debug("ext_id==%lld chunk %lld/%u\n",
              cep.ext_id, CHUNK(cep.offset), castle_extent_size_get(cep.ext_id)-1);

        put_c2b_and_demote(c2b);
    }
}

/**
 * Perform operations on c2bs that fall off front of prefetch window.
 *
 * @param cep   c2bs prior to this offset will be operated on.
 * @param pages Number of pages to falloff.
 *
 * Get the prefetch c2bs we used in this window.  This covers a range from
 * start_off to the chunk that cep.offset lies within.  We're moving the
 * window forward we should let the cache know we're done with these c2bs.
 *
 * It may seem more sensible to store the prefetch c2bs within the window.
 * In fact this method would require that we either: a) hold a reference,
 * thereby preventing the c2bs from being freed under memory pressure; or
 * b) perform the same steps we do here to verify they still exist within
 * the cache.
 *
 * @also c2_pref_block_chunk_put()
 */
static void c2_pref_window_falloff(c_ext_pos_t cep, int pages, c2_pref_window_t *window)
{
    BUG_ON(CHUNK_OFFSET(cep.offset));
    BUG_ON(pages % BLKS_PER_CHK);

    while (pages)
    {
        c2_pref_block_chunk_put(cep, window);

        pages -= BLKS_PER_CHK;
        cep.offset += C_CHK_SIZE;
    }
}

/**
 * Compare extent offset (cep) to a prefetch window.
 *
 * - Check the extent ID
 * - Return whether offset is prior, within or after window
 *
 * @param window    Window to check.
 * @param cep       Position to check for.
 *
 * @return <0:  cep is prior to window
 * @return  0:  cep is within the window
 * @return >0:  cep is after next window
 */
static inline int c2_pref_window_compare(c2_pref_window_t *window, c_ext_pos_t cep)
{
    /* Check if cep and this window describe the same extent. */
    if (cep.ext_id < window->ext_id)
        return -1;
    if (cep.ext_id > window->ext_id)
        return 1;

    if (cep.offset < window->start_off)
        return -1;
    if (cep.offset < window->end_off)
        return 0;

    if (cep.offset == window->start_off && cep.offset == window->end_off)
        return 0;

    return 1;
}

/**
 * Find prefetch window with furthest start_off that matches cep.
 *
 * @TODO This logic is likely broken for adaptive prefetch windows.
 * Specifically a given cep might match two overlapping windows:
 * - One with a start_off of 10 and end_off of 200
 * - Another with a start_off of 15 and end_off of 30
 * This function will return the second (smaller, but more 'advanced') for a
 * cep.offset 20.  This behaviour is not ideal but is not incorrect.
 *
 * @arg n       Starting point for search
 * @arg cep     Offset
 *
 * @return Most advanced window matching cep
 */
static inline c2_pref_window_t* c2_pref_window_closest_find(struct rb_node *n,
                                                            c_ext_pos_t cep)
{
    c2_pref_window_t *window;
    struct rb_node *p;
    int cmp;

    /* The logic below is (probably) broken for back prefetch. */
    BUG_ON(!spin_is_locked(&c2_prefetch_lock));
    BUG_ON(c2_pref_window_compare(rb_entry(n, c2_pref_window_t, rb_node), cep) != 0);

    /* Save provided window rb_node ptr.  It is guaranteed to satisfy cep. */
    p = n;

    do {
        /* Check next entry satisfies cep. */
        n = rb_next(n);
        if(!n)
            break;
        window = rb_entry(n, c2_pref_window_t, rb_node);

        cmp = c2_pref_window_compare(window, cep);
        if (cmp == 0)
            /* Greater start_off, still satisfies cep. */
            p = n;
    }
    while (cmp >= 0);

    /* n is now NULL, or in the first window that doesn't cover the cep, return
     * the window associated with p. */
    window = rb_entry(p, c2_pref_window_t, rb_node);

    return window;
}

/**
 * Find prefetch window from tree whose range encompasses cep.
 *
 * @param cep           Position to find a window for.
 * @param forward       Direction to prefetch.
 * @param exact_match   Whether a window that exactly matches cep is required.
 *                      If false, return the most advanced matching window.
 *
 * @return Valid prefetch window if found.
 * @return NULL if no matching windows were found.
 *
 * @see c2_pref_window_compare()
 * @see c2_pref_window_closest_find()
 */
static c2_pref_window_t *c2_pref_window_find_and_remove(c_ext_pos_t cep, int exact_match)
{
    struct rb_node *n;
    c2_pref_window_t *window;
    int cmp;

//    debug(0, "Looking for pref window cep="cep_fmt_str", exact_match=%d\n",
//            cep2str(cep), exact_match);
    spin_lock(&c2_prefetch_lock);
    n = c2p_rb_root.rb_node;
    while (n)
    {
        c_ext_pos_t window_cep;

        /* Get prefetch window from tree and initialise cep. */
        window = rb_entry(n, c2_pref_window_t, rb_node);
        window_cep.ext_id = window->ext_id;
        window_cep.offset = window->start_off;

        if(exact_match)
            /* Do they have identical offsets? */
            cmp = EXT_POS_COMP(cep, window_cep);
        else
            /* Does the offset fall within the window? */
            cmp = c2_pref_window_compare(window, cep);

        if(cmp < 0)
            /* Window is prior to cep; go left. */
            n = n->rb_left;
        else if (cmp > 0)
            /* Window is after cep; go right. */
            n = n->rb_right;
        else
        {
            /* If we are not looking for an exact match, we should return the window
               that covers the cep we are looking for, but is furthest along as well.
               This prevents corner cases, where we find a window, try to advance it
               but then fail to insert into the tree, because its already there. */
            if(!exact_match)
                window = c2_pref_window_closest_find(n, cep);
            /* Get a reference to the window. Reference count should be strictly > 1.
               Otherwise the window should not be in the tree. */
            BUG_ON(!window);
            BUG_ON(c2_pref_window_compare(window, cep) != 0);

            /* Remove from the rbtree, still under the spinlock. */
            rb_erase(&window->rb_node, &c2p_rb_root);

            /* Update count of pages covered by windows in the tree. */
            c2_pref_total_window_size -=
                ((window->end_off - window->start_off) >> PAGE_SHIFT) / BLKS_PER_CHK;

            /* Tree updated, release the lock. */
            spin_unlock(&c2_prefetch_lock);

            debug("Found %s\n", c2_pref_window_to_str(window));

            return window;
        }
    }
    spin_unlock(&c2_prefetch_lock);

//    debug("No existing prefetch window found.\n");

    return NULL;
}

/**
 * Insert prefetch window into tree.
 *
 * @param window    Window to insert.
 *
 * @also c2_pref_window_advance()
 * @also castle_cache_block_free().
 */
static int c2_pref_window_insert(c2_pref_window_t *window, c2_partition_id_t part_id)
{
    struct rb_node **p, *parent = NULL;
    c2_pref_window_t *tree_window;
    c_ext_pos_t cep, tree_cep;
    c2_block_t *start_c2b;
    int cmp;

//    debug("Asked to insert %s\n", c2_pref_window_to_str(window));

    cep.ext_id = window->ext_id;
    cep.offset = window->start_off;
    /* The c2b at the start of the window must be held when inserting into the rbtree. */
    start_c2b = castle_cache_block_get(cep, BLKS_PER_CHK, part_id);

    /* We must hold the prefetch tree lock while manipulating the tree. */
    spin_lock(&c2_prefetch_lock);

    p = &c2p_rb_root.rb_node;
    while(*p)
    {
        parent = *p;
        tree_window = rb_entry(parent, c2_pref_window_t, rb_node);
        tree_cep.ext_id = tree_window->ext_id;
        tree_cep.offset = tree_window->start_off;

        cmp = EXT_POS_COMP(cep, tree_cep);
        if(cmp < 0)
            p = &(*p)->rb_left;
        else if (cmp > 0)
            p = &(*p)->rb_right;
        else
        {
            /* We found an identical starting point.  Do not insert. */
            spin_unlock(&c2_prefetch_lock);
//            debug("Starting point already exists.  Not inserting.\n");
            /* Release start_c2b ref. */
            put_c2b(start_c2b);

            return -EINVAL;
        }
    }

    rb_link_node(&window->rb_node, parent, p);
    rb_insert_color(&window->rb_node, &c2p_rb_root);

    /* Update count of pages covered by windows in the tree.  This window might
     * overlap an existing window but we don't account for that (@TODO?). */
    c2_pref_total_window_size +=
        ((window->end_off - window->start_off) >> PAGE_SHIFT) / BLKS_PER_CHK;

    /* Release the lock. */
    spin_unlock(&c2_prefetch_lock);

    /* Get the first chunk in the window (from start_off).  We will perform no
     * (additional) I/O on this block but we require that it is: allocated,
     * marked as windowstart, and exists within the cache.
     *
     * This semantic is required to allow prefetch windows to be freed (see
     * castle_cache_block_free() and c2_pref_c2b_destroy()).  By marking the
     * first block in the window we try to prevent holes from occurring in the
     * window during cache eviction. */
    set_c2b_windowstart(start_c2b);
    /* Release start_c2b ref. */
    put_c2b(start_c2b);

    return EXIT_SUCCESS;
}

#ifdef PREF_DEBUG
/**
 * Walk and print entries in the prefetch window RB-tree.
 *
 * For debug purposes.
 */
static void c2_pref_window_dump(void)
{
    struct rb_node **p, *parent = NULL;
    c2_pref_window_t *cur_window;
    int entries = 0;

    /* We must hold the c2_prefetch_lock while working. */
    spin_lock(&c2_prefetch_lock);

    /* Find the leftmost node. */
    p = &c2p_rb_root.rb_node;
    while(*p)
    {
        parent = *p;
        p = &(*p)->rb_left;
    }

    /* Traverse through all of the entries with rb_entry(). */
    while(parent)
    {
        cur_window = rb_entry(parent, c2_pref_window_t, rb_node);
//        debug("%s\n", c2_pref_window_to_str(cur_window));
        parent = rb_next(parent);

        /* Record how many entries we find. */
        entries++;
    }

//    debug("Found %d prefetch window(s).\n", entries);

    /* Release the lock. */
    spin_unlock(&c2_prefetch_lock);
}
#endif

/**
 * Allocate new prefetch window for ext_id & initialise as PREF_WINDOW_NEW.
 *
 * @return A freshly allocated & initialised prefetch window.
 * @return NULL if we could not allocate enough memory.
 */
static c2_pref_window_t * c2_pref_window_alloc(c2_pref_window_t *window,
                                               c_ext_pos_t cep,
                                               c2_advise_t advise)
{
    window = castle_alloc(sizeof(c2_pref_window_t));
    if(!window)
        return NULL;

    window->state           = 0;
    window->ext_id          = cep.ext_id;
    window->start_off       = cep.offset;
    window->end_off         = cep.offset;
    window->adv_thresh      = PREF_ADV_THRESH;

    if (advise & C2_ADV_STATIC)
        window->pref_pages  = PREF_PAGES;
    else// if (advise & C2_ADV_ADAPTIVE)
    {
        /* By default, prefetch windows are adaptive. */
        window->state      |= PREF_WINDOW_ADAPTIVE;
        window->pref_pages  = PREF_ADAP_INITIAL;
    }

//    debug("Allocated a new window.\n");

    return window;
}

/**
 * Looks up and returns an existing prefetch window or allocates a new one.
 *
 * @param cep       Extent position to prefetch from.
 * @param forward   Whether to look for a forward fetching window.
 *
 * @also c2_pref_window_find()
 * @also c2_pref_window_alloc()
 */
static c2_pref_window_t* c2_pref_window_get(c_ext_pos_t cep, c2_advise_t advise)
{
    c2_pref_window_t *window;

    /* Look for existing prefetch window. */
//    debug("Looking for window for cep="cep_fmt_str_nl, cep2str(cep));
    if ((window = c2_pref_window_find_and_remove(cep, 0)))
    {
        /* Found a matching prefetch window. */
//        debug("Found %s\n", c2_pref_window_to_str(window));
        return window;
    }

    /* No matching prefetch windows exist.  Allocate one. */
//    debug("Failed to find window for cep="cep_fmt_str_nl, cep2str(cep));
#ifdef PREF_DEBUG
    c2_pref_window_dump();
#endif

    if ((window = c2_pref_window_alloc(window, cep, advise)) == NULL)
    {
        /* Failed to allocate a new window. */
//        debug("Failed to allocate new window.\n");
        return NULL;
    }

    /* Return the newly allocate prefetch window. */
    return window;
}

/**
 * Prefetch I/O completion callback handler.
 *
 * NOTE: Wakes up castle_cache_prefetch_wq waiters when the number of in flight
 *       prefetch IOs reaches 0.
 *
 * @param c2b   Cache block I/O has been completed on
 */
static void c2_pref_io_end(c2_block_t *c2b, int did_io)
{
    if (did_io)
        debug("ext_id==%lld chunk %lld/%u I/O completed\n",
                cep.ext_id, CHUNK(cep.offset), castle_extent_size_get(cep.ext_id)-1);
    else
        debug("ext_id==%lld chunk %lld/%u already up-to-date\n",
                cep.ext_id, CHUNK(cep.offset), castle_extent_size_get(cep.ext_id)-1);

    write_unlock_c2b(c2b);
    put_c2b(c2b);

    /* Allow castle_cache_prefetch_fini() to complete. */
    if (atomic_dec_return(&castle_cache_prefetch_in_flight) == 0)
        wake_up(&castle_cache_prefetch_wq);
}

/**
 * Arrange to delete prefetch window. Cleans up all chunks by calling c2_pref_window_falloff
 * on all pages.
 *
 * @param window    Window to delete.
 *
 * @also c2_pref_window_falloff()
 * @also c2_pref_c2b_destroy()
 */
static void c2_pref_window_drop(c2_pref_window_t *window)
{
    c_ext_pos_t cep;
    int pages;

//    debug("Deleting %s\n", c2_pref_window_to_str(window));

    debug("Performing falloff for to-be-deallocated prefetch window %s.\n",
            c2_pref_window_to_str(window));

    pages = (window->end_off - window->start_off) >> PAGE_SHIFT;
    /* Construct cep corresponding to window start. */
    cep.ext_id = window->ext_id;
    cep.offset = window->start_off;
    c2_pref_window_falloff(cep, pages, window);

    /* Free up the window structure. */
    castle_free(window);
}

/**
 * Destroy prefetch window associated with c2b.
 *
 * Find prefetch window exactly matching c2b's offset and destroy it.
 *
 * @param c2b   Callback block to try and match against windows.
 *
 * @also c2_pref_window_remove()
 * @also c2_pref_window_drop()
 */
static void c2_pref_c2b_destroy(c2_block_t *c2b)
{
    c2_pref_window_t *window;

    BUG_ON(!c2b_windowstart(c2b));

//    debug("Destroying a prefetch c2b->cep"cep_fmt_str", nr_pages=%d.\n",
//            cep2str(c2b->cep), c2b->nr_pages);

    /* Try and find a window matching c2b. */
    if (!(window = c2_pref_window_find_and_remove(c2b->cep, 1 /*exact_match*/)))
    {
//        debug("No window found for c2b->ceb="cep_fmt_str_nl, cep2str(c2b->cep));
        return;
    }

    /* Window found and removed from the tree. Clean up and destroy it. */
//    debug("Found %s\n", c2_pref_window_to_str(window));

    /* Drop the window. */
    c2_pref_window_drop(window);
}

/**
 * Hardpin 'chunks' chunk-sized c2bs from cep.
 *
 * @param cep       Extent and offset to pin
 * @param advise    Advice for the cache
 * @param part_id   Cache partition to allocate from
 * @param chunks    Number of chunks from cep to pin
 *
 * WARNING: There must be an accompanying _unpin() call for every _pin().
 *
 * @also castle_cache_prefetch_unpin()
 */
void castle_cache_prefetch_pin(c_ext_pos_t cep,
                               c2_advise_t advise,
                               c2_partition_id_t part_id,
                               int chunks)
{
    c2_block_t *c2b;

    BUG_ON(cep.offset % BLKS_PER_CHK != 0);

    while (chunks > 0)
    {
        /* Get block, lock it and update offset. */
        c2b = castle_cache_block_get(cep, BLKS_PER_CHK, part_id);

        if (advise & C2_ADV_PREFETCH)
        {
            get_c2b(c2b); /* will drop this in c2_pref_io_end() */
            atomic_inc(&castle_cache_prefetch_in_flight);
            BUG_ON(castle_cache_block_read(c2b, c2_pref_io_end, NULL));
        }

        if (!(advise & C2_ADV_HARDPIN))
        {
            put_c2b(c2b);
        }
        cep.offset += BLKS_PER_CHK * PAGE_SIZE;
        chunks--;
    }

#if 0
    if (advise & C2_ADV_HARDPIN)
    {
        debug("Hardpinning for ext_id %llu\n", cep.ext_id);
    }
#endif
}

/**
 * Un-hardpin 'chunks' chunk-sized c2bs from cep allowing them to be evicted.
 *
 * @param cep       Extent and offset to unpin from
 * @param advise    Advice for the cache
 * @param chunks    Number of chunks from cep to unpin
 *
 * @warning If unhardpinning the extent must previously have
 *          been hard-pinned with castle_cache_prefetch_pin().
 *
 * @also castle_cache_prefetch_pin()
 */
static void castle_cache_prefetch_unpin(c_ext_pos_t cep,
                                        c2_advise_t advise,
                                        int chunks)
{
    c2_block_t *c2b;

    BUG_ON(cep.offset % BLKS_PER_CHK != 0);

    while (chunks > 0)
    {
        c2b = castle_cache_block_hash_get(cep, BLKS_PER_CHK);

        if (advise & C2_ADV_HARDPIN)
        {
            BUG_ON(!c2b); /* should always find hardpinned c2b in hash */
            castle_cache_block_unhardpin(c2b);
        }

        if (c2b)
            put_c2b_and_demote(c2b);
        cep.offset += BLKS_PER_CHK * PAGE_SIZE;
        chunks--;
    }

#if 0
    if (advise & C2_ADV_HARDPIN)
    {
        debug("Unhardpinning for ext_id %llu\n", cep.ext_id);
    }
#endif
}

/**
 * Submit new chunks for read I/O.
 *
 * @param window    The window we're advancing.
 * @param cep       Position to advance from.
 * @param pages     Number of pages to advance from cep.
 *
 * - Get n chunk-sized c2bs from cep
 * - Dispatch c2bs if they require I/O
 *
 * @also c2_pref_io_end()
 * @also c2_pref_block_chunk_get()
 */
static void c2_pref_window_submit(c2_pref_window_t *window,
                                  c_ext_pos_t cep,
                                  c2_partition_id_t part_id,
                                  int pages)
{
    c2_block_t *c2b;

    BUG_ON(CHUNK_OFFSET(cep.offset));
    BUG_ON(pages % BLKS_PER_CHK);

    while (pages && CHUNK(cep.offset) < castle_extent_size_get(cep.ext_id))
    {
        c2b = c2_pref_block_chunk_get(cep, window, part_id);
        atomic_inc(&castle_cache_prefetch_in_flight);
        BUG_ON(castle_cache_block_read(c2b, c2_pref_io_end, NULL));
        pages -= BLKS_PER_CHK;
        cep.offset += C_CHK_SIZE;
    }
    castle_slaves_unplug();
}

/*
 * Advance the window and kick off prefetch I/O if necessary.
 *
 * @param window    Window to advance
 * @param cep       User-requested offset
 * @param advise    User-specified prefetch parameters
 * @param part_id   Cache partition to allocate from
 *
 * @return 0        Window not advanced (cep already satisfied by window)
 * @return 1        Window advanced (cep now satisfied by window)
 * @return -EEXIST  Window already existed within tree, dropped
 */
static int c2_pref_window_advance(c2_pref_window_t *window,
                                  c_ext_pos_t cep,
                                  c2_advise_t advise,
                                  c2_partition_id_t part_id)
{
    int ret = EXIT_SUCCESS;
    int pages, size, adv_pos, falloff_pages;
    c_ext_pos_t submit_cep; // old window->end_off cep (prefetch pages from here)
    c_ext_pos_t start_cep;  // old window->start_off cep

    BUG_ON(cep.ext_id != window->ext_id);
    BUG_ON(CHUNK_OFFSET(cep.offset));
    BUG_ON(CHUNK_OFFSET(window->start_off));
    BUG_ON(CHUNK_OFFSET(window->end_off));

    /* Calculate number of pages beyond end_off we would need to fetch if we
     * push start_off to cep.offset. */
    pages  = (cep.offset - window->end_off) >> PAGE_SHIFT;
    pages += window->pref_pages;
    BUG_ON(pages % BLKS_PER_CHK);

    /* No more pages need to be prefetched. */
    if (!pages)
        goto dont_advance;

    /* Pages doesn't meet advance threshold. */
    size    = (window->end_off - window->start_off) >> PAGE_SHIFT;
    adv_pos = size / (100 / window->adv_thresh);
    if (size && CHUNK(cep.offset) < CHUNK(window->end_off - adv_pos * PAGE_SIZE))
        goto dont_advance;

    debug("window=%p cep=%llu pages=%d size=%d end_off=%llu "
            "start_off=%llu pref_pages=%u adv_thresh=%u\n",
            window, cep.offset, pages, size, window->end_off,
            window->start_off, window->pref_pages, window->adv_thresh);
    ret = 1;

    /* We're going to slide the window forward by pages. */
    start_cep.ext_id  = window->ext_id;
    start_cep.offset  = window->start_off;
    submit_cep.ext_id = window->ext_id;
    submit_cep.offset = window->end_off;
    falloff_pages = (cep.offset - window->start_off) >> PAGE_SHIFT;

    /* Window is not in the tree, its safe to update it. */
    window->start_off = cep.offset;
    window->end_off   = window->end_off + pages * PAGE_SIZE;
    if (window->state & PREF_WINDOW_ADAPTIVE && window->pref_pages < PREF_ADAP_MAX)
    {
        /* Double the number of prefetch pages. */
#ifdef PREF_DEBUG
        uint32_t old_pref_pages = window->pref_pages;
#endif
        window->pref_pages *= 2;
        if (window->pref_pages > PREF_ADAP_MAX)
            window->pref_pages = PREF_ADAP_MAX;
        debug("Window pref_pages %d->%d chunks for next advance.\n",
                old_pref_pages / BLKS_PER_CHK, window->pref_pages / BLKS_PER_CHK);
    }
    /* End of operations on window while not in tree. */
    c2_pref_window_falloff(start_cep, falloff_pages, window);
    c2_pref_window_submit(window, submit_cep, part_id, pages);

dont_advance:
    BUG_ON(cep.ext_id != window->ext_id);
    if (c2_pref_window_insert(window, part_id) != EXIT_SUCCESS)
    {
        /* A window covering the same range already exists.
         * This is a race but no major deal: the data for cep will already have
         * been prefetched. Drop this window. */
        castle_printk(LOG_WARN, "WARNING: %s already in the tree.\n",
                c2_pref_window_to_str(window));
        c2_pref_window_drop(window);

        return -EEXIST;
    }

    return ret;
}

/**
 * Advise prefetcher of intention to begin read.
 *
 * This is the main entry point into the prefetcher.
 *
 * All prefetching is done on chunk-sized c2bs starting from the chunk cep lies
 * within.  If cep is not chunk-aligned we make it so.
 *
 * - Get/allocate a prefetch window for cep
 * - Lock the window
 * - Ensure the window matches cep (race detect)
 * - Prefetch data if necessary
 *
 * @param cep       Requested offset within extent
 * @param advise    Hints for the prefetcher
 * @param part_id   Cache partition to allocate from
 *
 * @return ENOMEM: Failed to allocate a new prefetch window.
 * @return See c2_pref_window_advance().
 *
 * @also c2_pref_window_get()
 * @also c2_pref_window_advance()
 */
static int castle_cache_prefetch_advise(c_ext_pos_t cep,
                                        c2_advise_t advise,
                                        c2_partition_id_t part_id)
{
    c2_pref_window_t *window;

    /* Must be block aligned. */
    BUG_ON(BLOCK_OFFSET(cep.offset));

//    debug("Prefetch advise: "cep_fmt_str_nl, cep2str(cep));

    /* Prefetching is chunk-aligned.  Align cep to start of its chunk. */
    cep.offset = CHUNK(cep.offset) * C_CHK_SIZE;

    /*
     * Obtain a window that satisfies cep.
     * If there already exists a window containing that cep (in the rbtree) this will
     * be used. Otherwise a new one will be created.
     * Once the window is obtained, this thread has an exclusive access to it,
     * since, even if it was find in the rbtree, it'll be removed from it.
     * Once the window is updated (possibly after scheduling the IO) it is (re-)inserted
     * into the tree.
     */
    if (!(window = c2_pref_window_get(cep, advise)))
    {
        castle_printk(LOG_WARN, "WARNING: Failed to allocate prefetch window.\n");
        return -ENOMEM;
    }
//    debug("%sfor cep="cep_fmt_str"\n", c2_pref_window_to_str(window), cep2str(cep));
    /* cep must be within the window. */
    BUG_ON(c2_pref_window_compare(window, cep));

    /* Update window advice to match prefetch advice.  Do this once we know we
     * aren't racing so we don't pollute other bystanding windows.  Currently a no-op (no
     * relevant advice to update). */

    /* Advance the window if necessary. */
    return c2_pref_window_advance(window, cep, advise, part_id);
}

/**
 * Advise the cache of intention to perform specific operation on an extent.
 *
 * @param cep       Extent/offset to operate on/from
 * @param advise    Advice for the cache
 * @param part_id   Cache partition to allocate from
 * @param chunks    Chunks to pin from cep (for !(advise & C2_ADV_EXTENT))
 *
 * - If operating on an extent (advise & C2_ADV_EXTENT) manipulate cep and
 *   chunks to span the whole extent.
 *
 * @also castle_cache_prefetch_advise()
 */
int castle_cache_advise(c_ext_pos_t cep, c2_advise_t advise, c2_partition_id_t part_id, int chunks)
{
    /* Only hardpin if it is enabled. */
    if (!castle_cache_allow_hardpinning)
        advise &= ~C2_ADV_HARDPIN;

    /* Exit early if no actual advice is left. */
    if ((advise & ~C2_ADV_EXTENT) == 0)
        return EXIT_SUCCESS;

    /* Prefetching is handled via a _prefetch_advise() call. */
    if ((advise & C2_ADV_PREFETCH) && !(advise & C2_ADV_EXTENT))
        return castle_cache_prefetch_advise(cep, advise, part_id);

    /* Pinning, etc. is handled via _prefetch_pin() call. */
    if (advise & C2_ADV_EXTENT)
    {
        /* We are going to operate on a whole extent.
         * Massage cep & chunks to match. */
        cep.offset = 0;
        chunks = castle_extent_size_get(cep.ext_id);
    }
    castle_cache_prefetch_pin(cep, advise, part_id, chunks);

    return EXIT_SUCCESS;
}

/**
 * Advise the cache to clear prior requests on a given extent/offset.
 *
 * @param cep       Extent/offset to operate on/from
 * @param advise    Advice for the cache
 * @param part_id   Cache partition to (de)allocate from
 * @param chunks    Chunks to unpin from cep (for !(advise & C2_ADV_EXTENT))
 *
 * - If operating on an extent (advise & C2_ADV_EXTENT) manipulate cep and
 *   chunks to span the whole extent.
 *
 * @also castle_cache_prefetch_unpin()
 */
int castle_cache_advise_clear(c_ext_pos_t cep,
                              c2_advise_t advise,
                              int chunks)
{
    /* Only hardpin if it is enabled. */
    if (!castle_cache_allow_hardpinning)
        advise &= ~C2_ADV_HARDPIN;

    /* Exit early if no actual advice is left. */
    if ((advise & ~C2_ADV_EXTENT) == 0)
        return EXIT_SUCCESS;

    /* There's no such thing as 'unprefetching'. */
    if (advise & C2_ADV_PREFETCH && !(advise & C2_ADV_EXTENT))
        return -ENOSYS;

    /* Unpinning, etc. is handled via _prefetch_unpin() call. */
    if (advise & C2_ADV_EXTENT)
    {
        /* We are going to operate on a whole extent.
         * Massage cep & chunks to match. */
        cep.offset = 0;
        chunks = castle_extent_size_get(cep.ext_id);
    }
    castle_cache_prefetch_unpin(cep, advise, chunks);

    return EXIT_SUCCESS;
}

/**
 * Wait for all outstanding prefetch IOs to complete.
 */
void castle_cache_prefetches_wait(void)
{
    wait_event(castle_cache_prefetch_wq,
            atomic_read(&castle_cache_prefetch_in_flight) == 0);
}

/**
 * Wait for all outstanding prefetch IOs to complete.
 */
static void castle_cache_prefetch_fini(void)
{
    castle_cache_prefetches_wait();
}

#ifdef CASTLE_DEBUG
static int castle_cache_debug_counts = 1;
void castle_cache_debug(void)
{
    int dirty, clean, free, diff;

    if(!castle_cache_debug_counts)
        return;

    dirty = atomic_read(&castle_cache_dirty_pgs);
    clean = atomic_read(&castle_cache_clean_pgs);
    free  = PAGES_PER_C2P * castle_cache_page_freelist_size;

    diff = castle_cache_size - (dirty + clean + free);
    if(diff < 0) diff *= (-1);
    if(diff > castle_cache_size / 10)
    {
        castle_printk(LOG_ERROR, "ERROR: Castle cache pages do not add up:\n"
               "       #dirty_pgs=%d, #clean_pgs=%d, #freelist_pgs=%d\n",
                dirty, clean, free);
    }
    castle_cache_stats_print(1);
}

void castle_cache_debug_fini(void)
{
    castle_cache_debug_counts = 0;
}
#else
#define castle_cache_debug_fini()    ((void)0)
#endif

/**********************************************************************************************
 * Flush thread functions.
 */

/**
 * IO completion callback handler for castle_cache_extent_flush().
 *
 * Also used as IO completion callback for castle_cache_extent_evict() as this
 * calls __castle_cache_extent_flush().
 *
 * This is the primary callback for checkpoint-related flushes.
 *
 * @param c2b   c2b that has been flushed to disk
 *
 * @also __castle_cache_extent_flush()
 * @also castle_cache_flush()
 */
static void castle_cache_extent_flush_endio(c2_block_t *c2b, int did_io)
{
    atomic_t *in_flight = c2b->private; /* outstanding IOs count */

    /* Clear flushing bit and release read lock. */
    BUG_ON(!c2b_flushing(c2b));
    clear_c2b_flushing(c2b);
    read_unlock_c2b(c2b);
    put_c2b(c2b);

    /* Decrementing outstanding IOs count and signal waiters. */
    BUG_ON(atomic_dec_return(in_flight) < 0);
    atomic_inc(&castle_cache_flush_seq);
    wake_up(&castle_cache_flush_wq);
}

static void castle_cache_flush_endio(c2_block_t *c2b, int did_io);

/**
 * Flush a batch of dirty c2bs.
 *
 * @param   c2b_batch   Array of dirty c2bs
 * @param   batch_idx   Number of dirty c2bs in c2b_batch
 * @param   in_flight_p Number of c2bs currently in-flight
 *
 * @also __castle_cache_extent_flush()
 */
static inline void __castle_cache_extent_flush_batch(c2_block_t         *c2b_batch[],
                                                     int                *batch_idx,
                                                     c2b_end_io_t        end_io,
                                                     atomic_t           *in_flight_p)
{
    int i;

    for (i = 0; i < *batch_idx; i++)
    {
        /* Handle flush thread, differently, as it needs two counters. Global inflight counter -
         * for flush  thread rate limiting. Per extent inflight counter - to release extent
         * references. */
        if (end_io == castle_cache_flush_endio)
        {
            c_ext_inflight_t *data = (c_ext_inflight_t *)in_flight_p;

            atomic_inc(data->in_flight);
            atomic_inc(&data->ext_in_flight);
        }
        else
            atomic_inc(in_flight_p);

        c2b_batch[i]->end_io  = end_io;
        c2b_batch[i]->private = (void *)in_flight_p;
        BUG_ON(submit_c2b(WRITE, c2b_batch[i]));
    }

    *batch_idx = 0;
}

/**
 * Get compression unit-sized c2b starting at start_off, if one exists.
 *
 * A read-lock is taken on the c2b to be returned and all c2bs finishing in the
 * specified range are marked as clean.
 *
 * @param   dirtytree   Dirtytree to select c2bs from
 * @param   start_off   Starting offset for c2b to be returned
 * @param   force       TODO    Force-get c2b even if pages do not exist at the end
 */
c2_block_t * __castle_cache_virtual_extent_compr_unit_get(c2_ext_dirtytree_t *dirtytree,
                                                          c_byte_off_t start_off,
                                                          int force)
{
#define TRACK_C2BS      64      // @FIXME - 64KB/4KB = 16, overallocate by 4x
    struct rb_node *parent;
    c2_block_t *c2b = NULL, *ret_c2b = NULL;
    c_byte_off_t end_off, seen_off;
    c2_block_t *c2bs[TRACK_C2BS];
    int c2bs_idx = 0;

    /* Calculate inclusive end_off for compression unit c2b. */
    BUG_ON(start_off % dirtytree->compr_unit_size);
    end_off  = start_off + dirtytree->compr_unit_size - 1;
    seen_off = start_off;

    /* Verify c2bs with pages between start_off (inclusive) and end_off (inclusive)
     * are immutable and all pages in the range are covered by at least one c2b. */
    spin_lock_irq(&dirtytree->lock);
    parent = rb_first(&dirtytree->rb_root);
    while (parent)
    {
        c2b = rb_entry(parent, c2_block_t, rb_dirtytree);

        /* Skip c2bs are out of range. */
        if (c2b_end_off(c2b) <= start_off)
            continue;

        /* Stop searching if c2b is mutable or starts beyond end_off. */
        if (!c2b_immutable(c2b) || c2b->cep.offset > end_off)
            break;

        /* Update the offset we have seen up to. */
        if (c2b_end_off(c2b) > seen_off)
            seen_off = c2b_end_off(c2b);

        /* If c2b ends in range, track it. */
        if (c2b_end_off(c2b) <= end_off)
        {
            c2bs[c2bs_idx++] = c2b;
            get_c2b(c2b);
            BUG_ON(c2bs_idx >= TRACK_C2BS);
        }

        parent = rb_next(parent);
    }
    spin_unlock_irq(&dirtytree->lock);

    BUG_ON(seen_off >= end_off && !c2b_immutable(c2b)); // TR lied to me

    /* Generate compression unit c2b if we have a contiguous, immutable range or
     * if we have been instructed to force-get a c2b, e.g. if we have reached
     * the end of the extent. */
    if (seen_off >= end_off || force)
    {
        c_ext_pos_t cep;

        cep.ext_id = dirtytree->ext_id;
        cep.offset = start_off;
        ret_c2b = castle_cache_block_get(cep,
                                         dirtytree->compr_unit_size >> PAGE_SHIFT,
                                         MERGE_OUT);
        BUG_ON(!c2b_uptodate(ret_c2b));
        set_c2b_flushing(ret_c2b); // someone else may already be flushing
        // @TODO set some c2b->state bits?

        /* Because the c2bs are all immutable, only rebuild should ever hold
         * write locks on the c2ps in ret_c2b.  Busy wait for them. */
        while (!read_trylock_c2b(ret_c2b))
            msleep(10);

        /* Do funny things with those c2bs. */
        for ( ; c2bs_idx > 0; c2bs_idx--)
        {
            c2b = c2bs[c2bs_idx];
            put_c2b(c2b);
            clean_c2b(c2b);
        }
    }

    return ret_c2b;
}

USED static void __castle_cache_virtual_extent_flush(c2_ext_dirtytree_t *dirtytree,
                                                c_byte_off_t        start_off,
                                                c_byte_off_t        end_off,
                                                int                 max_pgs,
                                                c2b_end_io_t        end_io,
                                                atomic_t           *in_flight_p,
                                                int                *flushed_p,
                                                int                 force)
{
    c2_block_t *c2b;

    BUG_ON(1);

    c2b = __castle_cache_virtual_extent_compr_unit_get(dirtytree,
                                                       0 /*start_off*/,
                                                       1 /*force*/);
}

/**
 * Submit async IO on max_pgs dirty pages from start of extent to end_off.
 *
 * @param dirtytree     [in]    Per-extent dirtytree to flush
 * @param end_off       [in]    Bytes to flush from start
 *                                  0 => end of extent
 * @param max_pgs       [in]    Maximum number of pages to flush from extent
 *                                  0 => no limit
 * @param in_flight_p   [both]  Number of c2bs currently in-flight
 * @param flushed_p     [out]   Number of pages flushed from extent
 * @param waitlock      [in]    True if caller wants to block on c2b readlock,
 *                              otherwise use read_trylock()
 *
 * All roads lead to Rome.  __castle_cache_compressed_extent_flush() and this
 * function are the only two places that walk dirtytrees and disaptch I/O on the
 * dirty c2bs they contain.
 *
 * Caller must hold an explicit reference to the dirtytree otherwise in the
 * process of submitting IOs the IO completion handlers might free the tree.
 *
 * NOTE: max_pgs is an estimate of the number of dirty pages that will be
 *       flushed due to overlapping c2bs and dirty c2bs comprised of a mixture
 *       or dirty and clean c2ps.
 *
 * NOTE: While overlapping c2bs are permitted within the cache in practice they
 *       should not occur so are BUG_ON()ed.  Indeed, if they did it could lead
 *       to potential deadlocks when waitlock is set.  See #2237 for details.
 *       @TODO this may happen for compressed extents
 *
 * @also castle_cache_extent_flush()
 */
static void __castle_cache_extent_flush(c2_ext_dirtytree_t *dirtytree,
                                        c_byte_off_t        start_off,
                                        c_byte_off_t        end_off,
                                        int                 max_pgs,
                                        c2b_end_io_t        end_io,
                                        atomic_t           *in_flight_p,
                                        int                *flushed_p,
                                        int                 waitlock)
{
    c2_block_t *c2b;
    struct rb_node *parent;
    c2_block_t *c2b_batch[CASTLE_CACHE_FLUSH_BATCH_SIZE];
    int batch_idx, flushed = 0;

    /* Flush from the beginning of the extent to end_off.
     * If end_off is not specified, flush the entire extent. */
    if (end_off == 0)
        end_off = -1;

    /* If max_pgs is not specified, set a huge limit. */
    if (max_pgs == 0)
        max_pgs = INT_MAX;

#if 0
    /* Use dedicated function if we are flushing a virtual extent. */
    if (!EXT_ID_INVAL(dirtytree->compr_ext_id))
    {
        __castle_cache_virtual_extent_flush(dirtytree,
                                            start_off,
                                            end_off,
                                            max_pgs,
                                            end_io,
                                            in_flight_p,
                                            flushed_p,
                                            waitlock);
        return;
    }
#endif

    debug("Extent flush: (%llu) -> %llu\n", dirtytree->ext_id, nr_pages/BLKS_PER_CHK);
    do
    {
        c_byte_off_t last_end_off;
        int dirtytree_locked;

        batch_idx = 0;

restart_traverse:
        /* Hold dirtytree lock. */
        spin_lock_irq(&dirtytree->lock);
        dirtytree_locked = 1;
        last_end_off = 0;

        /* Walk dirty c2bs until we hit end_off or flush max_pgs. */
        parent = rb_first(&dirtytree->rb_root);
        while (parent)
        {
            /* Flush the current batch if it is full. */
            if (batch_idx >= CASTLE_CACHE_FLUSH_BATCH_SIZE)
                break;

            c2b = rb_entry(parent, c2_block_t, rb_dirtytree);
            BUG_ON(c2b->dirtytree != dirtytree);

            /* Flush is complete if we reached end_off or flushed max_pgs. */
            if (c2b->cep.offset > end_off || flushed >= max_pgs)
            {
                parent = NULL; /* outer loop while clause */
                break;
            }

            /* If c2b is not in range, skip to next c2b. */
            if ((c2b->cep.offset  + (c2b->nr_pages * PAGE_SIZE) - 1) < start_off)
                goto next_c2b;

            if (test_set_c2b_flushing(c2b))
                goto next_c2b; /* already flushing, skip to next c2b */
            while (!read_trylock_c2b(c2b))
            {
                if (unlikely(waitlock))
                {
                    /* We want to block until we have a c2b readlock. */
                    if (unlikely(dirtytree_locked))
                    {
                        /* First time we've failed to lock this c2b.  Take a
                         * temporary reference before we drop the dirtytree
                         * lock.  We'll also flush the current batch of c2bs
                         * before going to sleep, to prevent deadlocks. */
                        get_c2b(c2b);
                        spin_unlock_irq(&dirtytree->lock);
                        dirtytree_locked = 0;
                        __castle_cache_extent_flush_batch(c2b_batch,
                                                          &batch_idx,
                                                          end_io,
                                                          in_flight_p);

                        /* Dirty c2bs should never overlap. */
                        BUG_ON(c2b->cep.offset < last_end_off);
#ifdef CASTLE_DEBUG
                        castle_printk(LOG_DEBUG,
                                "%s::waiting on c2b locked from: %s:%d\n",
                                __FUNCTION__, c2b->file, c2b->line);
#endif
                    }
                    msleep(1);
                }
                else
                    goto cant_lock;
            }
            if (!c2b_uptodate(c2b) || !c2b_dirty(c2b))
                goto dont_flush;

            /* This c2b will be flushed. */
            get_c2b(c2b);
            c2b_batch[batch_idx++] = c2b;
            flushed += castle_cache_c2b_to_pages(c2b);

            goto next_c2b;

dont_flush: read_unlock_c2b(c2b);
cant_lock:  clear_c2b_flushing(c2b);
next_c2b:
            if (likely(dirtytree_locked))
                parent = rb_next(parent);
            else
            {
                put_c2b(c2b); /* extra ref */
                goto restart_traverse;
            }

            /* Calculate extent offset where current c2b ends. */
            last_end_off = c2b->cep.offset
                            + castle_cache_c2b_to_pages(c2b) * PAGE_SIZE;
        }

        /* Release holds. */
        if (likely(dirtytree_locked))
            spin_unlock_irq(&dirtytree->lock);

        /* Flush batch of c2bs. */
        __castle_cache_extent_flush_batch(c2b_batch, &batch_idx, end_io, in_flight_p);
    } while (parent);

    /* Return number of pages to caller, if requested. */
    if (flushed_p)
        *flushed_p = flushed;
}

/**
 * Synchronously flush dirty pages from beginning of extent to start+size.
 * Extent must exist, checked with a BUG_ON(!dirtytree).
 *
 * NOTE: start is currently ignored; we always flush from the beginning of
 *       the extent to start+size.
 *
 * @param ext_id    Extent to flush
 * @param start     Byte offset to flush from   (legacy, ignored)
 * @param size      Bytes to flush from start   (0 => whole extent)
 * @param ratelimit Ratelimit in KB/s           (0 => unlimited)
 */
void castle_cache_extent_flush(c_ext_id_t ext_id,
                               uint64_t start,
                               uint64_t size,
                               unsigned int ratelimit)
{
    atomic_t in_flight = ATOMIC(0);
    c2_ext_dirtytree_t *dirtytree;
    int batch, batch_period, io_time, flushed;
    unsigned long io_start;

    /* Get the dirtytree. */
    dirtytree = castle_extent_dirtytree_by_ext_id_get(ext_id);
    BUG_ON(!dirtytree);

    /* Flush 8 MB at the time if there is a ratelimit. */
    batch = INT_MAX;
    batch_period = 0;
    if(ratelimit != 0)
    {
        batch = 8 * 256;
        /* Work out how long it should take to flush each batch in order
           to achieve the specified rate. In msecs. */
        batch_period = (4 * 1000 * batch) / ratelimit;
    }

    /* Continue flushing batches for as long as there are dirty blocks
       in the specified range. */
    do {
        /* Record when the flush starts. */
        io_start = jiffies;

        /* Schedule flush of up to batch pages. */
        __castle_cache_extent_flush(dirtytree,                      /* dirtytree    */
                                    start,                          /* start offset */
                                    start + size - 1,               /* end offset   */
                                    batch,                          /* max_pgs      */
                                    castle_cache_extent_flush_endio,/* callback     */
                                    &in_flight,                     /* callback data*/
                                    &flushed,                       /* flushed_p    */
                                    1);                             /* waitlock     */

        /* Wait for IO from the current batch to complete. */
        wait_event(castle_cache_flush_wq, (atomic_read(&in_flight) == 0));

        /* If there is ratelimiting, sleep for the required amount of time. */
        if((ratelimit != 0) && (flushed > 0))
        {
            io_time = jiffies_to_msecs(jiffies - io_start);
            /* Only go to sleep if IO took less time than batch_period. */
            if(batch_period > io_time)
                msleep_interruptible(batch_period - io_time);
        }

    } while(flushed > 0);

    /* Put the dirtytree. */
    castle_extent_dirtytree_put(dirtytree);

    /* There should be no IO in flight by now. */
    BUG_ON(atomic_read(&in_flight) != 0);
}

/**
 * Evict dirty blocks for specified extent from the cache.
 *
 * @TODO Make this castle_cache_advise() functionality.
 *
 * @also _castle_extent_free()
 */
void castle_cache_extent_evict(c2_ext_dirtytree_t *dirtytree, c_chk_cnt_t start, c_chk_cnt_t count)
{
    atomic_t in_flight = ATOMIC(0);
    int flushed = 0;

    /* Schedule flush of up to batch pages. */
    __castle_cache_extent_flush(dirtytree,                              /* dirtytree    */
                                start * C_CHK_SIZE,                     /* start offset */
                                (start + count) * C_CHK_SIZE  - 1,      /* end offset   */
                                0,                                      /* max_pgs      */
                                castle_cache_extent_flush_endio,        /* Callback     */
                                &in_flight,                             /* Callback data*/
                                &flushed,                               /* flushed_p    */
                                1);                                     /* waitlock     */

    /* We shouldn't have scheduled any pages for I/O. */
    BUG_ON(atomic_read(&in_flight));
}

/**
 * Comparator for elements on the dirtylist, used by castle_cache_flush().
 *
 * NOTE: Return values are the reverse of what a normal comparator might be
 *       expected to return.  This is to ensure that the dirtylist is sorted
 *       in descending order.
 *
 * @return <0   l1 is greater than l2
 * @return  0   l1 is the same size as l2
 * @return >0   l2 is smaller than l1
 */
int castle_cache_dirtytree_compare(struct list_head *l1, struct list_head *l2)
{
    c2_ext_dirtytree_t *dirtytree;
    int s1, s2;

    dirtytree = list_entry(l1, c2_ext_dirtytree_t, list);
    s1 = castle_extent_size_get(dirtytree->ext_id);
    dirtytree = list_entry(l2, c2_ext_dirtytree_t, list);
    s2 = castle_extent_size_get(dirtytree->ext_id);

    if (s1 > s2)
        return -1;
    else if (s1 < s2)
        return 1;
    else
        return 0;
}

/**
 * I/O completion callback for castle_cache_flush().
 *
 * @also castle_cache_flush()
 */
static void castle_cache_flush_endio(c2_block_t *c2b, int did_io)
{
    c_ext_inflight_t *data = c2b->private;

    /* Clear flushing bit and release read lock. */
    BUG_ON(!c2b_flushing(c2b));
    clear_c2b_flushing(c2b);
    read_unlock_c2b(c2b);
    put_c2b(c2b);

    /* Decrementing outstanding IOs count and signal waiters. */
    BUG_ON(atomic_dec_return(data->in_flight) < 0);

    /* If per extent inflight count reached 0, time to release the reference. */
    if (atomic_dec_return(&data->ext_in_flight) == 0)
    {
        castle_extent_put_all(data->mask_id);
        kmem_cache_free(castle_flush_cache, data);
    }

    atomic_inc(&castle_cache_flush_seq);
    wake_up(&castle_cache_flush_wq);
}

static inline int castle_cache_flush_nr_slaves(void)
{
    static int cache_nr_slaves;
    int tmp_nr_slaves;
    static unsigned long last_nr_slaves_check_jiffies = 0;
#define nr_slaves_sane(_cnt)  (((_cnt) >= 1) && ((_cnt) <= MAX_NR_SLAVES))

    /* Only recheck sporadically. */
    if(likely(last_nr_slaves_check_jiffies + 10 * HZ > jiffies))
        goto out;

    /* Work out how many slaves we've got. */
    tmp_nr_slaves = castle_nr_slaves_get();
    if(!nr_slaves_sane(tmp_nr_slaves))
        tmp_nr_slaves = 1;

    /* Once sanity checked, assign to the cached variable. */
    cache_nr_slaves = tmp_nr_slaves;
    /* Update the check jiffies. */
    last_nr_slaves_check_jiffies = jiffies;

out:
    BUG_ON(!nr_slaves_sane(cache_nr_slaves));
    return cache_nr_slaves;
}

/**
 * Calculate and return the number of pages to flush.
 *
 * @param exiting   Is the flush thread exiting?
 */
static int _castle_cache_flush_pages_calculate(int exiting)
{
#define MIN_FLUSH_FREQ  5           /**< Min flush rate: 5*128pgs/s = 2.5MB/s       */
#define MIN_FLUSH_SIZE  128         /**< Max flush rate: 128*128pg/s = 64MB/s       */
#define MAX_FLUSH_SIZE  (10*256*castle_cache_flush_nr_slaves()) /**< 10MB/s/slave   */

    int i, target_dirty_pgs, dirty_pgs, to_flush;

    /* Exit if we've finished waiting for all outstanding IOs. */
    if (unlikely(exiting))
    {
        for (i = 0; i < NR_EXTENT_FLUSH_PRIOS; i++)
            if (atomic_read(&castle_cache_extent_dirtylist_sizes[i]) != 0)
                return INT_MAX;

        /* All dirtytrees flushed and freed, flush is complete. */
        BUG_ON(i < NR_EXTENT_FLUSH_PRIOS);
        return 0;
    }

    /* Try and keep 3/4 of pages in the cache dirty. */
    target_dirty_pgs = 3 * (castle_cache_size / 4);

    /* Wake up MIN_FLUSH_FREQ times per second, or when somebody wakes us
     * and there are a worthwhile number of pages to flush.  This limits
     * us to a minimum of 10 MIN_BATCHES/s. */
    wait_event_interruptible_timeout(castle_cache_flush_wq,
            (atomic_read(&castle_cache_dirty_pgs) - target_dirty_pgs >= MIN_FLUSH_SIZE)
                || (castle_cache_flush_part_id < NR_CACHE_PARTITIONS),
            HZ/MIN_FLUSH_FREQ);
    dirty_pgs = atomic_read(&castle_cache_dirty_pgs);

    /* We're not exiting, calculate the number of pages to flush.
     *
     * If _castle_cache_freelists_grow() gave us a hint as to which
     * partition is too dirty and we're not already going to flush the
     * MAX_FLUSH_SIZE pages then set to_flush so that 3/4 of the target
     * partition is dirty.
     *
     * Flush at least MIN_FLUSH_SIZE, at most MAX_FLUSH_SIZE and not
     * more than the number of dirty pages within the cache. */
    to_flush = dirty_pgs - target_dirty_pgs;    /* ~#pgs dirtied since last iter    */
    if (to_flush < MAX_FLUSH_SIZE
            && castle_cache_flush_part_id < NR_CACHE_PARTITIONS)
    {
        c2_partition_t *partition;
        int target, dirty, cur;

        partition = &castle_cache_partition[castle_cache_flush_part_id];

        dirty  = atomic_read(&partition->dirty_pgs);
        cur    = atomic_read(&partition->cur_pgs);
        target = 3 * (cur / 4);
        if (dirty > target)
            to_flush = dirty - target;

        /* Clear dirty partition hint. */
        castle_cache_flush_part_id = NR_CACHE_PARTITIONS;
    }
    to_flush = max(MIN_FLUSH_SIZE, to_flush);   /* at least MIN_FLUSH_SIZE pgs      */
    to_flush = min(MAX_FLUSH_SIZE, to_flush);   /* at max MAX_FLUSH_SIZE pgs        */
    to_flush = min(dirty_pgs,      to_flush);   /* and no more than are dirty.      */

    return to_flush;
}

/**
 * Take a reference on and return the next dirtytree to flush.
 *
 * @param prio          [in]        Priority level to flush
 * @param max_scan      [in/out]    Maximum number of dirtytrees to consider at
 *                                  this priority level.  Decremented for each
 *                                  dirtytree that is considered
 * @param aggressive    [in]        Whether to skip flush efficiency check
 *
 * @return  *           Pointer to next dirtytree to flush, with reference taken
 *          NULL        No more dirtytrees available at this priority level
 */
static c2_ext_dirtytree_t * _castle_cache_flush_next_dirtytree_get(c_ext_flush_prio_t prio,
                                                                   int *max_scan,
                                                                   int aggressive)
{
#define MIN_EFFICIENT_DIRTYTREE     (5*256)   /* In pages, equals 5MB                 */
    c2_ext_dirtytree_t *dirtytree = NULL;

    spin_lock_irq(&castle_cache_extent_dirtylist_lock);

    while (!dirtytree
            && (*max_scan)-- > 0
            && !list_empty(&castle_cache_extent_dirtylists[prio]))
    {
        /* Get the first dirtytree in the list and move it to the end so that
         * next time around a different extent will be considered. */
        dirtytree = list_first_entry(&castle_cache_extent_dirtylists[prio],
                c2_ext_dirtytree_t, list);
        list_move_tail(&dirtytree->list, &castle_cache_extent_dirtylists[prio]);

        /* On non-aggressive scans try and keep IO more efficient by flushing
         * just extents with many dirty pages. */
        if (!aggressive
                && prio != DEAD_EXT_FLUSH_PRIO
                && dirtytree->nr_pages < MIN_EFFICIENT_DIRTYTREE)
        {
            dirtytree = NULL;
            continue;
        }

        /* Get dirtytree ref under castle_cache_extent_dirtylist_lock,
         * preventing a race where the final dirty c2b end_io() handler fires
         * and frees the dirtytree. */
        castle_extent_dirtytree_get(dirtytree);
    }

    spin_unlock_irq(&castle_cache_extent_dirtylist_lock);

    return dirtytree;
}

/**
 * Flush specified dirtytree, tracking to_flush and in_flight.
 *
 * @param dirtytree [in]        Dirtytree to flush
 * @param to_flush  [in/out]    Maximum pages to flush from dirtytree
 *                              At function return gets decremented by the
 *                              number of flushed pages
 * @param in_flight [in/out]    Passed to __castle_cache_extent_flush()
 */
static void _castle_cache_flush_dirtytree_flush(c2_ext_dirtytree_t *dirtytree,
                                                int *to_flush,
                                                atomic_t *in_flight)
{
    c_ext_mask_id_t mask_id = INVAL_MASK_ID;
    c_ext_inflight_t *data = NULL;
    c_chk_cnt_t start_chk, end_chk;
    int flushed;

    /* Check if extent is already dead. This shouldn't happen as before we delete
     * the extent, we get rid off all dirty pages. It could happen only if after last
     * link is gone. */
    mask_id = castle_extent_all_masks_get(dirtytree->ext_id);
    if (MASK_ID_INVAL(mask_id))
        goto err_out;

    /* We need to pass two reference counts to __castle_cache_extent_flush() one
     * for global counting (for rate limiting) and another per extent count to
     * release references. */
    data = kmem_cache_alloc(castle_flush_cache, GFP_KERNEL);
    if (!data)
    {
        castle_printk(LOG_ERROR, "Failed to allocate space for flush element.\n");
        goto err_out;
    }

    /* Give an initial reference, to handle end_io(c2b) being called before issuing all
     * submit_c2b(). */
    atomic_set(&data->ext_in_flight, 1);
    data->mask_id   = mask_id;
    data->in_flight = in_flight;

    /* Get the range of extent. */
    castle_extent_mask_read_all(dirtytree->ext_id, &start_chk, &end_chk);

    /* Flushed will be set to an approximation of pages flushed. */
    __castle_cache_extent_flush(dirtytree,                      /* dirtytree    */
                                start_chk * C_CHK_SIZE,         /* start offset */
                                (end_chk + 1) * C_CHK_SIZE - 1, /* end offset   */
                               *to_flush,                       /* max_pgs      */
                                castle_cache_flush_endio,       /* Callback     */
                                (atomic_t *)data,               /* Callback data*/
                                &flushed,                       /* flushed_p    */
                                0);                             /* waitlock     */
    *to_flush -= flushed;

    /* Return immediately if IOs are still flushing.  Otherwise, if all IOs have
     * completed, release references and free the flush structure. */
    if (likely(atomic_dec_return(&data->ext_in_flight)))
        return;

err_out:
    if (!MASK_ID_INVAL(mask_id))
        castle_extent_put_all(mask_id);
    if (data)
        kmem_cache_free(castle_flush_cache, data);
}

/**
 * Flush dirty blocks to disk.
 *
 * Fundamentally this function walks castle_cache_extent_dirtylist (the global
 * list of dirty extents) and calls __castle_cache_extent_flush() on each dirty
 * extent until a suitable number of pages have been flushed.
 *
 * The unit of flush is a page, derived from c2b->nr_pages.  Dirty blocks might
 * not consist of some dirty and some clean c2ps.  Furthermore those blocks may
 * overlap.  As such the calculation in __castle_cache_extent_flush() of pages
 * that were submitted to be flushed is inaccurate (but good enough for our
 * purposes).
 *
 * - Wait for 95% of outstanding flush IOs to complete
 * - Wait until there are at least MIN_FLUSH_SIZE pages to flush (or timeout
 *   occurs)
 * - Calculate the number of pages we will try to flush this run
 * - Grab the first dirty extent from castle_cache_extent_dirtylist and take
 *   a reference to it
 * - Push held extent to the back of the list
 * - Schedule a flush via __castle_cache_extent_flush()
 * - Drop the reference
 * - Pick the next extent from the dirtylist and repeat until we have flushed
 *   enough IOs
 *
 * @also __castle_cache_extent_flush()
 */
static int castle_cache_flush(void *unused)
{
    int exiting, to_flush, last_flush, i, prio, aggressive;
    atomic_t in_flight = ATOMIC(0);
    c2_ext_dirtytree_t *dirtytree;

    last_flush = 0;

    while (1)
    {
        /* If castle_cache_fini() is called, flush everything then exit. */
        exiting = kthread_should_stop();

        /* Wait for 95% of outstanding flush IOs to complete (all if exiting).
         *
         * When exiting we need to wait for all IOs to complete or we may busy
         * loop (in_flight wait_event() never sleeps). */
        wait_event(castle_cache_flush_wq,
                (exiting ? (atomic_read(&in_flight) == 0)
                         : (atomic_read(&in_flight) <= last_flush / 20)));

        /* Calculate how many pages need flushing.  This function sleeps with an
         * interruptible timeout, waking up if a sufficient number of pages are
         * ready for flushing, otherwise MIN_FLUSH_FREQ times per second. */
        to_flush   = _castle_cache_flush_pages_calculate(exiting);
        last_flush = to_flush;
        if (unlikely(exiting && to_flush == 0))
            break; /* only way out */
        else if (unlikely(to_flush == 0))
            continue; /* wait until we have something to flush */

        /* Here we will flush the extent hinted by CLOCK. */
        if (castle_cache_flush_hint_ext_id)
        {
            dirtytree = castle_extent_dirtytree_by_ext_id_get(castle_cache_flush_hint_ext_id);
            if (dirtytree)
            {
                _castle_cache_flush_dirtytree_flush(dirtytree, &to_flush, &in_flight);
                castle_extent_dirtytree_put(dirtytree);
            }
            castle_cache_flush_hint_ext_id = 0;
        }

        aggressive = 0;
aggressive:
        /* Iterate over all dirty extents trying to find pages to flush.
         * Try flushing extents from high priority (i.e. low value) dirtylists first.
         * Start with 'non-aggressive' flush (i.e. when only extents that are deemed
         * to be worth-while flushing are flushed), if to_flush pages aren't found,
         * switch to aggressive. */
        for (prio = 0; prio < NR_EXTENT_FLUSH_PRIOS && to_flush > 0; prio++)
        {
            int nr_dirtytrees;

            nr_dirtytrees = atomic_read(&castle_cache_extent_dirtylist_sizes[prio]);

            while (likely(to_flush > 0))
            {
                might_resched();

                /* Select and take a reference to the next dirtytree to flush at
                 * this priority level.  The reference ensures that it does not
                 * go away while we dispatch IOs on any non-flushing c2bs. */
                dirtytree = _castle_cache_flush_next_dirtytree_get(prio,
                                                                   &nr_dirtytrees,
                                                                   aggressive);
                /* Try the next priority level if we didn't find a dirtytree. */
                if (!dirtytree)
                    break;

                /* Try and flush the dirtytree, then put the reference. */
                _castle_cache_flush_dirtytree_flush(dirtytree, &to_flush, &in_flight);
                castle_extent_dirtytree_put(dirtytree);
            }
        }

        /* If we failed to flush sufficient pages, try again without trying to
         * optimise for IO seeks. */
        if (!aggressive && (to_flush > 0))
        {
            aggressive = 1;
            goto aggressive;
        }
    }

    /* Exiting the flush thread. We shouldn't need locks to check these lists now. */
    for (i = 0; i < NR_EXTENT_FLUSH_PRIOS; i++)
    {
        BUG_ON(atomic_read(&castle_cache_extent_dirtylist_sizes[i]) != 0);
        BUG_ON(!list_empty(&castle_cache_extent_dirtylists[i]));
    }
    BUG_ON(atomic_read(&in_flight) != 0);

    return EXIT_SUCCESS;
}

/***** Init/fini functions *****/
static int castle_cache_threads_init(void)
{
    castle_cache_flush_thread = kthread_run(castle_cache_flush, NULL, "castle_flush");
    castle_cache_evict_thread = kthread_run(castle_cache_evict, NULL, "castle_evict");
    return 0;
}

static void castle_cache_threads_fini(void)
{
    kthread_stop(castle_cache_evict_thread);
    kthread_stop(castle_cache_flush_thread);
}

static int castle_cache_hashes_init(void)
{
    int i;

    if(!castle_cache_page_hash || !castle_cache_page_hash_locks || !castle_cache_block_hash)
        return -ENOMEM;

    /* Init the tables. */
    for(i=0; i<castle_cache_page_hash_buckets; i++)
        INIT_HLIST_HEAD(&castle_cache_page_hash[i]);
    for(i=0; i<(castle_cache_page_hash_buckets / PAGE_HASH_LOCK_PERIOD + 1); i++)
        spin_lock_init(&castle_cache_page_hash_locks[i]);
    for(i=0; i<castle_cache_block_hash_buckets; i++)
        INIT_HLIST_HEAD(&castle_cache_block_hash[i]);

    return 0;
}

/**
 * Release all items and tear down hashes.
 *
 * - All items should have 0 reference counts (anything else indicates a leak).
 */
static void castle_cache_hashes_fini(void)
{
    struct hlist_node *l, *t;
    c2_block_t *c2b;
    int i, part_id;

    if(!castle_cache_block_hash || !castle_cache_page_hash)
    {
        castle_check_free(castle_cache_block_hash);
        castle_check_free(castle_cache_page_hash);
        castle_check_free(castle_cache_page_hash_locks);
        return;
    }

    for(i=0; i<castle_cache_block_hash_buckets; i++)
    {
        hlist_for_each_entry_safe(c2b, l, t, &castle_cache_block_hash[i], hlist)
        {
            hlist_del(l);
            /* Buffers should not be in use any more (devices do not exist) */
            if((atomic_read(&c2b->count) != 0) || c2b_locked(c2b))
            {
                castle_printk(LOG_WARN, "cep="cep_fmt_str" not dropped count=%d, locked=%d.\n",
                    cep2str(c2b->cep), atomic_read(&c2b->count), c2b_locked(c2b));
#ifdef CASTLE_DEBUG
                if(c2b_locked(c2b))
                    castle_printk(LOG_DEBUG, "Locked from: %s:%d\n", c2b->file, c2b->line);
#endif
            }
            BUG_ON(c2b_dirty(c2b));

            atomic_dec(&castle_cache_clean_blks);
            if (test_clear_c2b_clock(c2b))
            {
                list_del(&c2b->clock);
                atomic_dec(&castle_cache_block_clock_size);
            }
            if (test_clear_c2b_evictlist(c2b))
            {
                list_del(&c2b->evict);
                atomic_dec(&castle_cache_block_evictlist_size);
            }
            c2_partition_budget_all_return(c2b);

            castle_cache_block_free(c2b);
        }
    }

    /* Ensure cache list accounting is in order. */
    BUG_ON(atomic_read(&castle_cache_block_clock_size) != 0);
    BUG_ON(atomic_read(&castle_cache_block_evictlist_size) != 0);
    BUG_ON(atomic_read(&castle_cache_dirty_blks) != 0);
    BUG_ON(atomic_read(&castle_cache_clean_blks) != 0);
    BUG_ON(atomic_read(&c2_pref_active_window_size) != 0);
    BUG_ON(c2_pref_total_window_size != 0);
    BUG_ON(!RB_EMPTY_ROOT(&c2p_rb_root));
    for (part_id = 0; part_id < NR_CACHE_PARTITIONS; part_id++)
    {
        BUG_ON(atomic_read(&castle_cache_partition[part_id].cur_pgs) != 0);
        BUG_ON(atomic_read(&castle_cache_partition[part_id].dirty_pgs) != 0);
    }

#ifdef CASTLE_DEBUG
    /* All cache pages should have been removed from the hash by now (there are no c2bs left) */
    for(i=0; i<castle_cache_page_hash_buckets; i++)
    {
        c2_page_t *c2p;

        hlist_for_each_entry(c2p, l, &castle_cache_page_hash[i], hlist)
        {
            castle_printk(LOG_ERROR, "c2p->id=%d not freed, count=%d, cep="cep_fmt_str_nl,
                c2p->id, c2p->count, cep2str(c2p->cep));
            BUG();
        }
    }
#endif
}

static int castle_cache_c2p_init(c2_page_t *c2p)
{
    int j;

    c2p->count = 0;
    init_rwsem(&c2p->lock);
    /* Allocate pages for this c2p */
    for(j=0; j<PAGES_PER_C2P; j++)
    {
        struct page *page = alloc_page(GFP_KERNEL);

        if(!page)
            goto err_out;

        /* Add page to the c2p */
        c2p->pages[j] = page;
#ifdef CASTLE_DEBUG
        /* For debugging, save the c2p pointer in used CLOCK list. */
        page->lru.next = (void *)c2p;
#endif
    }

    return 0;

err_out:
    for(j--; j>=0; j--)
        __free_page(c2p->pages[j]);

    return -ENOMEM;
}

static void castle_cache_c2b_init(c2_block_t *c2b)
{
    c2b->c2ps = NULL;
    atomic_set(&c2b->lock_cnt, 0);
    INIT_HLIST_NODE(&c2b->hlist);
    /* This effectively also does:
        INIT_LIST_HEAD(&c2b->dirty);
        INIT_LIST_HEAD(&c2b->clean);
        INIT_LIST_HEAD(&c2b->reserve); */
    INIT_LIST_HEAD(&c2b->free);
}

/**
 * Initialise freelists (handles c2bs and c2ps).
 *
 * - Zero the c2b and c2p arrays
 * - Initialise individual array elements
 * - Place CASTLE_CACHE_RESERVELIST_QUOTA c2bs/c2ps onto respective
 *   meta-extent reserve freelists
 * - Place remaining c2bs/c2ps onto respective freelists
 *
 * @also castle_cache_freelists_fini()
 */
static int castle_cache_freelists_init(void)
{
    int i;

    if (!castle_cache_blks || !castle_cache_pgs)
        return -ENOMEM;

    memset(castle_cache_blks, 0, sizeof(c2_block_t) * castle_cache_block_freelist_size);
    memset(castle_cache_pgs,  0, sizeof(c2_page_t)  * castle_cache_page_freelist_size);

    /* Initialise the c2p freelist and meta-extent reserve freelist. */
    BUG_ON(CASTLE_CACHE_RESERVELIST_QUOTA >= castle_cache_page_freelist_size);
    for (i = 0; i < castle_cache_page_freelist_size; i++)
    {
        c2_page_t *c2p = castle_cache_pgs + i;

        castle_cache_c2p_init(c2p);
#ifdef CASTLE_DEBUG
        c2p->id = i;
#endif

        /* Thread c2p onto the relevant freelist. */
        if (unlikely(i < CASTLE_CACHE_RESERVELIST_QUOTA))
            list_add(&c2p->list, &castle_cache_page_reservelist);
        else
            list_add(&c2p->list, &castle_cache_page_freelist);
    }
    /* Finish by adjusting the freelist sizes. */
    castle_cache_page_freelist_size  -= CASTLE_CACHE_RESERVELIST_QUOTA;
    atomic_set(&castle_cache_page_reservelist_size, CASTLE_CACHE_RESERVELIST_QUOTA);

    /* Initialise the c2b freelist and meta-extent reserve freelist. */
    BUG_ON(CASTLE_CACHE_RESERVELIST_QUOTA >= castle_cache_block_freelist_size);
    for (i = 0; i < castle_cache_block_freelist_size; i++)
    {
        c2_block_t *c2b = castle_cache_blks + i;

        castle_cache_c2b_init(c2b);

        /* Thread c2b onto the relevant freelist. */
        if (unlikely(i < CASTLE_CACHE_RESERVELIST_QUOTA))
        {
            list_add(&c2b->reserve, &castle_cache_block_reservelist);
            atomic_inc(&castle_cache_block_reservelist_size);
        }
        else
            list_add(&c2b->free, &castle_cache_block_freelist);
    }
    /* Finish by adjust the freelist sizes. */
    castle_cache_block_freelist_size -= CASTLE_CACHE_RESERVELIST_QUOTA;
    BUG_ON(castle_cache_block_freelist_size < 0);
    atomic_set(&castle_cache_block_reservelist_size, CASTLE_CACHE_RESERVELIST_QUOTA);

    return 0;
}

/**
 * Free the freelists.
 *
 * @also castle_cache_freelists_init()
 */
static void castle_cache_freelists_fini(void)
{
    struct list_head *l, *t;
    c2_page_t *c2p;
    int i;
#ifdef CASTLE_DEBUG
    c2_block_t *c2b;
#endif

    if (!castle_cache_blks || !castle_cache_pgs)
    {
        castle_check_free(castle_cache_blks);
        castle_check_free(castle_cache_pgs);
        return;
    }

    list_splice_init(&castle_cache_page_reservelist, &castle_cache_page_freelist);
    list_for_each_safe(l, t, &castle_cache_page_freelist)
    {
        list_del(l);
        c2p = list_entry(l, c2_page_t, list);
        for(i=0; i<PAGES_PER_C2P; i++)
            __free_page(c2p->pages[i]);
    }

#ifdef CASTLE_DEBUG
    list_splice_init(&castle_cache_block_reservelist, &castle_cache_block_freelist);
    list_for_each_safe(l, t, &castle_cache_block_freelist)
    {
        list_del(l);
        c2b = list_entry(l, c2_block_t, free);
        BUG_ON(c2b->c2ps != NULL);
    }
#endif
}

int castle_checkpoint_version_inc(void)
{
    struct   castle_fs_superblock *fs_sb;
    struct   castle_slave_superblock *cs_sb;
    struct   list_head *lh;
    struct   castle_slave *cs = NULL;
    uint32_t fs_version;

    /* Done with previous checkpoint. Update freespace counters now. Safe to
     * reuse them now. */
    castle_freespace_post_checkpoint();

    /* Goto next version. */
    fs_sb = castle_fs_superblocks_get();
    fs_sb->fs_version++;
    fs_version = fs_sb->fs_version;
    castle_fs_superblocks_put(fs_sb, 1);

    /* Increment version on each slave. */
    rcu_read_lock();
    list_for_each_rcu(lh, &castle_slaves.slaves)
    {
        cs = list_entry(lh, struct castle_slave, list);

        /* Do not checkpoint out-of-service slaves. */
        if (test_bit(CASTLE_SLAVE_OOS_BIT, &cs->flags))
            continue;

        cs_sb = castle_slave_superblock_get(cs);
        cs_sb->fs_version++;
        BUG_ON(fs_version != cs_sb->fs_version);
        castle_slave_superblock_put(cs, 1);
    }
    rcu_read_unlock();

    castle_printk(LOG_INFO, "Number of logical extent pages: %u\n",
            atomic_read(&castle_cache_logical_ext_pages));

    return 0;
}

void castle_checkpoint_wait(void)
{
    struct   castle_fs_superblock *fs_sb;
    uint32_t fs_version;
    int max_retries = 1000, exit;
    int castle_checkpoint_period_save;

    /* Read version in. */
    fs_sb = castle_fs_superblocks_get();
    fs_version = fs_sb->fs_version;
    castle_fs_superblocks_put(fs_sb, 0);

    exit = 0;
    castle_checkpoint_period_save = castle_checkpoint_period;
    castle_checkpoint_period = 0;
    while(!exit && max_retries-- > 0)
    {
        msleep(1000);
        fs_sb = castle_fs_superblocks_get();
        if(fs_sb->fs_version > fs_version)
            exit = 1;
        else
            exit = 0;
        castle_fs_superblocks_put(fs_sb, 0);
    }
    if(!exit)
        castle_printk(LOG_ERROR, "Waited for a checkpoint, but it never happened.\n");
    castle_checkpoint_period = castle_checkpoint_period_save;
}

/**
 * Do necessary work before mstores writeback.
 *
 * NOTE: We are not within CASTLE_TRANSACTION.
 *
 * @also castle_mstores_writeback()
 * @also castle_periodic_checkpoint()
 */
int castle_mstores_pre_writeback(uint32_t version)
{
    /* Call pre-writebacks of components. */
    castle_double_arrays_pre_writeback();

    return 0;
}

/**
 * Schedule flush for ext_id at the next checkpoint.
 *
 * - Take an extent reference so the extent persists until the flush
 *   has completed.
 *
 * @also castle_cache_extents_flush()
 */
int castle_cache_extent_flush_schedule(c_ext_id_t ext_id, uint64_t start,
                                       uint64_t count)
{
    struct castle_cache_flush_entry *entry;

    entry = castle_alloc(sizeof(struct castle_cache_flush_entry));
    BUG_ON(!entry);

    /* Take a hard reference on extent, to make sure extent wouldn't disappear during flush. */
    BUG_ON(castle_extent_link(ext_id));

    /* Get a reference on the complete extent space. Releases the reference after
     * completing the flush of the extent in castle_cache_extents_flush(). */
    BUG_ON(MASK_ID_INVAL(entry->mask_id = castle_extent_all_masks_get(ext_id)));

    entry->ext_id = ext_id;
    entry->start  = start;
    entry->count  = count;
    list_add_tail(&entry->list, &castle_cache_flush_list);

    return 0;
}

/**
 * Flush all scheduled extents.
 *
 * - Flush all extents on flush_list
 * - Drop extent reference after flush
 *
 * @param ratelimit     Ratelimit in KB/s, 0 for unlimited.
 *
 * @also castle_cache_extent_flush_schedule()
 */
void castle_cache_extents_flush(struct list_head *flush_list, unsigned int ratelimit)
{
    struct list_head *lh, *tmp;
    struct castle_cache_flush_entry *entry;

    list_for_each_safe(lh, tmp, flush_list)
    {
        entry = list_entry(lh, struct castle_cache_flush_entry, list);
        castle_cache_extent_flush(entry->ext_id, entry->start, entry->count, ratelimit);

        /* Release references. */
        castle_extent_put_all(entry->mask_id);
        castle_extent_unlink(entry->ext_id);

        list_del(lh);
        castle_free(entry);
    }

    BUG_ON(!list_empty(flush_list));
}

extern atomic_t current_rebuild_seqno;

/**
 * Mark the previous ondisk checkpoint slot as invalid on all live slaves.
 *
 * @return  -ENOMEM if out of memory, -EIO if could not flush, otherwise EXIT_SUCCESS.
 */
int castle_slaves_superblock_invalidate(void)
{
    c2_block_t                  *c2b;
    c_ext_pos_t                 cep;
    int                         slot, ret;
    int                         length = (2 * C_BLK_SIZE);
    struct castle_fs_superblock *fs_sb;
    struct castle_slave         *slave;
    struct list_head            *lh;

    fs_sb = castle_fs_superblocks_get();
    /* If current fs version is N, the slot to invalidate is for fs version N-1. */
    slot = (fs_sb->fs_version - 1) % 2;
    castle_fs_superblocks_put(fs_sb, 0);

    rcu_read_lock();
    list_for_each_rcu(lh, &castle_slaves.slaves)
    {
        struct castle_slave_superblock *superblock;

        slave = list_entry(lh, struct castle_slave, list);

        /* Do not attempt bit mod on out-of-service slaves. */
        if ((test_bit(CASTLE_SLAVE_OOS_BIT, &slave->flags)))
            continue;

        /* Calculate CEP for the slave's super extent. */
        cep.ext_id = slave->sup_ext;
        cep.offset = length * slot;

        /* Get c2b for superblock. */
        c2b = castle_cache_block_get(cep, 2, USER);
        if (castle_cache_block_sync_read(c2b))
        {
            /* If the read failed due to the slave now being OOS, then we don't
             * care.  We can't handle any other reason for this to fail. */
            BUG_ON(!test_bit(CASTLE_SLAVE_OOS_BIT, &slave->flags));
            put_c2b(c2b);
            continue;
        }
        write_lock_c2b(c2b);

        /* The buffer is the superblock. */
        superblock = (struct castle_slave_superblock *)c2b_buffer(c2b);

        superblock->pub.flags |= CASTLE_SLAVE_SB_INVALID;
        /* Re-calculate checksum for superblock - with checksum bytes set to 0. */
        superblock->pub.checksum = 0;
        superblock->pub.checksum =
                        fletcher32((uint16_t *)superblock, sizeof(struct castle_slave_superblock));

        dirty_c2b(c2b);
        ret = submit_c2b_sync_barrier(WRITE, c2b);
        write_unlock_c2b(c2b);
        put_c2b(c2b);
        if(ret)
        {
            castle_printk(LOG_ERROR,
                          "Failed to invalidate the superblock for slave: 0x%x\n",
                          slave->uuid);
            rcu_read_unlock();
            return -EIO;
        }
    }
    rcu_read_unlock();

    return EXIT_SUCCESS;
}

/**
 * Sets checkpoint extent flushing ratelimit.
 *
 * @param ratelimit Ratelimit in KB/s
 */
void castle_checkpoint_ratelimit_set(unsigned long ratelimit)
{
    /* If ratelimit is smaller than min, ignore the request to set it. */
    if(ratelimit < CASTLE_MIN_CHECKPOINT_RATELIMIT)
    {
        castle_printk(LOG_WARN, "Trying to set checkpoint ratelimit to too small of a rate: %d, "
                                "minimum is %d. Current ratelimit is %d\n",
                                ratelimit,
                                CASTLE_MIN_CHECKPOINT_RATELIMIT,
                                castle_checkpoint_ratelimit);
        return;
    }
    castle_checkpoint_ratelimit = ratelimit;
}

//#ifdef CASTLE_DEBUG
/**
 * Debug function that floods the USER partition with dirty META extent c2bs.
 *
 * Expected to be called from castle_periodic_checkpoint().
 *
 * Useful for testing cache partition eviction and reservelist use.
 *
 * @also castle_cache_dirty_user_debug
 */
static void castle_cache_dirty_user_flood(void)
{
#define DIRTY_EXT_CHUNKS    3000
    static c_ext_id_t dirty_ext_id = INVAL_EXT_ID;
    static int q = 0;
    int i;

    if (unlikely(EXT_ID_INVAL(dirty_ext_id)))
    {
        dirty_ext_id = castle_extent_alloc(RDA_2,
                                           INVAL_DA,
                                           EXT_T_META_DATA,
                                           DIRTY_EXT_CHUNKS, /* 24GB */
<<<<<<< HEAD
                                           0); /*in_tran*/
=======
                                           CASTLE_EXT_FLAGS_NONE);
>>>>>>> dafadc4e
        BUG_ON(EXT_ID_INVAL(dirty_ext_id));
        castle_printk(LOG_USERINFO, "%s: Allocated extent ID %ld\n",
                __FUNCTION__, dirty_ext_id);
    }

    i = 0;
    while (i < 1000)
    {
        c2_block_t *c2b;
        c_ext_pos_t cep = { dirty_ext_id, q * C_CHK_SIZE };

        if (++q == DIRTY_EXT_CHUNKS)
            q = 0;

        c2b = castle_cache_block_get(cep, 256, USER);
        write_lock_c2b(c2b);
        update_c2b(c2b);
        dirty_c2b(c2b);
        write_unlock_c2b(c2b);
        put_c2b(c2b);

        i++;
    }
}
//#endif

/**
 * Checkpoints system state with given periodicity.
 *
 * Notes: Checkpointing maintains metadata structures of all modules in memory. And checkpoints them
 * in hierarchy, ending with superblocks on slaves. When we completed making superblocks persistent on
 * all slaves, we are done with checkpoint.
 *
 *  START
 *
 *      CHECKPOINT START
 *
 *          - Perform any necessary work prior to starting the TRANSACTION
 *
 *          Notes: During the transaction, no high level modifications can happen like
 *                  - no additions/deletions of trees from DA
 *                  - no additions/deletions of attachments
 *                  - no additions/deletions of versions
 *
 *          TRANSACTION START
 *              - Writedown all meta data structures into a new mstore
 *          TRANSACTION END
 *
 *          - Flush all data (extents belong to previous version) and mstore on to disk
 *          - Flush superblocks onto all slaves
 *
 *      CHECKPOINT END
 *
 *          - Increment version, goto next version
 *
 *  END
 */
static int castle_periodic_checkpoint(void *unused)
{
    uint32_t version = 0;
    struct castle_fs_superblock         *fs_sb;
    struct castle_extents_superblock    *castle_extents_sb;

    int      ret, i;
    struct   list_head flush_list;

    do {
        /* Wakes-up once in a second just to check whether to stop the thread.
         * After every castle_checkpoint_period seconds checkpoints the filesystem. */
        for (i=0;
            (i<MIN_CHECKPOINT_PERIOD) ||
            ((i<castle_checkpoint_period) && (i<MAX_CHECKPOINT_PERIOD));
            i++)
        {
            if (!kthread_should_stop())
                msleep_interruptible(1000);
            else
                castle_last_checkpoint_ongoing = 1;
        }

        if (!castle_fs_inited)
            continue;

        castle_printk(LOG_USERINFO, "***** Checkpoint start (period %ds) *****\n",
                      castle_checkpoint_period);
        castle_trace_cache(TRACE_START, TRACE_CACHE_CHECKPOINT_ID, 0, 0);

        /* Perform any necessary work before we take the transaction lock. */
        if (castle_mstores_pre_writeback(version) != EXIT_SUCCESS)
        {
            castle_printk(LOG_WARN, "Mstore pre-writeback failed.\n");
            castle_trace_cache(TRACE_END, TRACE_CACHE_CHECKPOINT_ID, 0, 0);
            ret = -1;
            goto out;
        }

        CASTLE_TRANSACTION_BEGIN;

        fs_sb = castle_fs_superblocks_get();
        version = fs_sb->fs_version;
        /* Update rebuild superblock information. */
        castle_fs_superblock_slaves_update(fs_sb);
        castle_fs_superblocks_put(fs_sb, 1);

        castle_extent_transaction_start();
        castle_extents_sb = castle_extents_super_block_get();
        castle_extents_sb->current_rebuild_seqno = atomic_read(&current_rebuild_seqno);
        castle_extent_transaction_end();

        /* Save meta extent pool pre-checkpoint state. */
        castle_extent_meta_pool_freeze();

        if (castle_checkpoint_syncing)
        {
            atomic_set(&castle_extents_postsyncvar, 0);
            BUG_ON(atomic_read(&castle_extents_presyncvar));
            atomic_set(&castle_extents_presyncvar, 1);
            wake_up(&process_syncpoint_waitq);
            wait_event_interruptible(process_syncpoint_waitq, atomic_read(&castle_extents_presyncvar) == 0);
        }

        if (castle_mstores_writeback(version, castle_last_checkpoint_ongoing))
        {
            castle_trace_cache(TRACE_END, TRACE_CACHE_CHECKPOINT_ID, 0, 0);
            ret = -2;
            CASTLE_TRANSACTION_END;

            goto out;
        }

        list_replace(&castle_cache_flush_list, &flush_list);
        INIT_LIST_HEAD(&castle_cache_flush_list);

        CASTLE_TRANSACTION_END;

        /* Flush all marked extents from cache. */
        castle_cache_extents_flush(&flush_list,
                                   castle_last_checkpoint_ongoing ? 0 :
                                   max_t(unsigned int,
                                         castle_checkpoint_ratelimit,
                                         CASTLE_MIN_CHECKPOINT_RATELIMIT));

        FAULT(CHECKPOINT_FAULT);

        /* Writeback superblocks. */
        if (castle_superblocks_writeback(version))
        {
            castle_printk(LOG_WARN, "Superblock writeback failed\n");
            castle_trace_cache(TRACE_END, TRACE_CACHE_CHECKPOINT_ID, 0, 0);
            ret = -3;
            goto out;
        }

        if (castle_checkpoint_syncing)
        {
            BUG_ON(atomic_read(&castle_extents_postsyncvar));
            atomic_set(&castle_extents_postsyncvar, 1);
            wake_up(&process_syncpoint_waitq);
        }

        /* All meta extent pool frozen entries can now be freed. */
        castle_extent_meta_pool_free();

        /* Mark previous on-disk checkpoint as invalid. */
        if (castle_slaves_superblock_invalidate())
        {
            ret = -4;
            goto out;
        }

//#ifdef CASTLE_DEBUG
        /* Flood the USER partition with dirty c2bs if requested.  Note
         * that nothing gets freed up when the parameter is turned back off. */
        if (unlikely(castle_cache_dirty_user_debug))
            castle_cache_dirty_user_flood();
//#endif

        castle_checkpoint_version_inc();

        castle_printk(LOG_USERINFO, "***** Completed checkpoint of version: %u *****\n", version);
        castle_trace_cache(TRACE_END, TRACE_CACHE_CHECKPOINT_ID, 0, 0);
    } while (!castle_last_checkpoint_ongoing);
    /* Clean exit, return success. */
    ret = 0;
out:
    /* Wait until the thread is explicitly collected. */
    while(!kthread_should_stop())
        msleep_interruptible(1000);

    if (ret)
        castle_printk(LOG_ERROR,
                "Checkpoint thread exiting with ret=%d.  Forcing panic.\n",
                __FUNCTION__, ret);
    BUG_ON(ret);

    return ret;
}

int castle_chk_disk(void)
{
    return castle_extents_restore();
}

int castle_checkpoint_init(void)
{
    checkpoint_thread = kthread_run(castle_periodic_checkpoint, NULL,
                                    "castle-checkpoint");
    return 0;
}

void castle_checkpoint_fini(void)
{
    kthread_stop(checkpoint_thread);
}

int castle_cache_init(void)
{
    unsigned long max_ram;
    struct sysinfo i;
    struct mutex* vmap_mutex_ptr;
    int ret, j, cpu_iter, pgs;

    /* Find out how much memory there is in the system. */
    si_meminfo(&i);
    max_ram = i.totalram;
    max_ram = max_ram / 2;

    /* Fail if we are trying to use too much. */
    if(castle_cache_size > max_ram)
    {
        castle_printk(LOG_WARN, "Cache size too large, asked for %d pages, "
                "maximum is %ld pages (%ld MB)\n",
                castle_cache_size,
                max_ram, max_ram >> (20 - PAGE_SHIFT));
        return -EINVAL;
    }

    if(castle_cache_size < (CASTLE_CACHE_MIN_SIZE << (20 - PAGE_SHIFT)))
    {
        castle_printk(LOG_WARN, "Cache size too small, asked for %d pages, "
                "minimum is %d pages (%d MB)\n",
                castle_cache_size,
                CASTLE_CACHE_MIN_SIZE << (20 - PAGE_SHIFT),
                CASTLE_CACHE_MIN_SIZE);
        return -EINVAL;
    }

    castle_printk(LOG_INIT, "Cache size: %d pages (%ld MB).\n",
            castle_cache_size, ((unsigned long)castle_cache_size * PAGE_SIZE) >> 20);

    /* Work out the # of c2bs and c2ps, as well as the hash sizes */
    castle_cache_page_freelist_size  = castle_cache_size / PAGES_PER_C2P;
    castle_cache_page_hash_buckets   = castle_cache_page_freelist_size / 2;
    castle_cache_block_freelist_size = castle_cache_page_freelist_size;
    castle_cache_block_hash_buckets  = castle_cache_block_freelist_size / 2;
    /* Allocate memory for c2bs, c2ps and hash tables */
    castle_cache_page_hash  = castle_alloc(castle_cache_page_hash_buckets *
                                           sizeof(struct hlist_head));
    castle_cache_page_hash_locks
        = castle_alloc((castle_cache_page_hash_buckets / PAGE_HASH_LOCK_PERIOD + 1) *
                                             sizeof(spinlock_t));
    castle_cache_block_hash = castle_alloc(castle_cache_block_hash_buckets *
                                           sizeof(struct hlist_head));
    castle_cache_blks       = castle_alloc(castle_cache_block_freelist_size *
                                           sizeof(c2_block_t));
    castle_cache_pgs        = castle_alloc(castle_cache_page_freelist_size  *
                                           sizeof(c2_page_t));

    /* Initialise cache partitions */
    for (j = 0; j < NR_CACHE_PARTITIONS; j++)
    {
        atomic_set(&castle_cache_partition[j].max_pgs, 0);
        atomic_set(&castle_cache_partition[j].cur_pgs, 0);
        atomic_set(&castle_cache_partition[j].dirty_pgs, 0);
        castle_cache_partition[j].use_pct   = 0;
        castle_cache_partition[j].use_clock = 0;
        castle_cache_partition[j].id        = j;
        list_add_tail(&castle_cache_partition[j].sort, &castle_cache_partitions);
    }
    pgs = castle_cache_page_freelist_size / 2;
    atomic_set(&castle_cache_partition[MERGE_OUT].max_pgs, pgs);
    atomic_set(&castle_cache_partition[USER].max_pgs,
            castle_cache_page_freelist_size - pgs);
    castle_cache_partition[USER].use_clock = 1;

    /* Init other variables */
    for(j=0; j<NR_EXTENT_FLUSH_PRIOS; j++)
    {
        INIT_LIST_HEAD(&castle_cache_extent_dirtylists[j]);
        atomic_set(&castle_cache_extent_dirtylist_sizes[j], 0);
    }

    castle_cache_block_clock_hand = &castle_cache_block_clock;

    atomic_set(&castle_cache_block_clock_size, 0);
    atomic_set(&castle_cache_block_evictlist_size, 0);

    atomic_set(&castle_cache_dirty_blks, 0);
    atomic_set(&castle_cache_clean_blks, 0);

    atomic_set(&castle_cache_dirty_pgs, 0);
    atomic_set(&castle_cache_clean_pgs, 0);

    atomic_set(&castle_cache_block_victims, 0);

    atomic_set(&castle_cache_flush_seq, 0);
    atomic_set(&c2_pref_active_window_size, 0);

    atomic_set(&merge_misses, 0);
    atomic_set(&merge_hits, 0);
    atomic_set(&non_merge_misses, 0);
    atomic_set(&non_merge_hits, 0);
    c2_pref_total_window_size = 0;

    /* Decide whether we have enough memory to allow hardpinning. Note that this should
     * never be changed after initialisation, because doing so would mess up the reference
     * count of C2Bs! */
    castle_cache_allow_hardpinning = castle_cache_size > CASTLE_CACHE_MIN_HARDPIN_SIZE << (20 - PAGE_SHIFT);
    if (!castle_cache_allow_hardpinning)
        castle_printk(LOG_INIT, "Cache size too small, hardpinning disabled.  "
                "Minimum %d MB required.\n",
                CASTLE_CACHE_MIN_HARDPIN_SIZE);

    if ((ret = castle_cache_hashes_init()))     goto err_out;
    if ((ret = castle_cache_freelists_init()))  goto err_out;
    if ((ret = castle_vmap_fast_map_init()))    goto err_out;
    if ((ret = castle_cache_decompress_init())) goto err_out;
    if ((ret = castle_cache_threads_init()))    goto err_out;

    /* Initialise per-cpu vmap mutexes */
    for(cpu_iter = 0; cpu_iter < NR_CPUS; cpu_iter++) {
        if(cpu_possible(cpu_iter)) {
            vmap_mutex_ptr = &per_cpu(castle_cache_vmap_lock, cpu_iter);
            mutex_init(vmap_mutex_ptr);
        }
    }

    /* Init kmem_cache for io_array (Structure is too big to fit in stack). */
    castle_io_array_cache = kmem_cache_create("castle_io_array",
                                               sizeof(c_io_array_t),
                                               0,   /* align */
                                               0,   /* flags */
#if LINUX_VERSION_CODE <= KERNEL_VERSION(2,6,18)
                                               NULL, NULL); /* ctor, dtor */
#else
                                               NULL); /* ctor */
#endif
    if (!castle_io_array_cache)
    {
        castle_printk(LOG_INIT, "Could not allocate kmem cache for castle cache io arrays.\n");
        goto err_out;
    }

    /* Init kmem_cache for in_flight counters for extent_flush. */
    castle_flush_cache = kmem_cache_create("castle_flush_inflight",
                                            sizeof(c_ext_inflight_t),
                                            0,   /* align */
                                            0,   /* flags */
#if LINUX_VERSION_CODE <= KERNEL_VERSION(2,6,18)
                                            NULL, NULL); /* ctor, dtor */
#else
                                            NULL); /* ctor */
#endif
    if (!castle_flush_cache)
    {
        castle_printk(LOG_INIT,
                      "Could not allocate kmem cache for castle_flush_cache.\n");
        goto err_out;
    }

    /* Always trace cache stats. */
    castle_cache_stats_timer_interval = 1;
    if (castle_cache_stats_timer_interval) castle_cache_stats_timer_tick(0);

    return 0;

err_out:
    castle_cache_fini();

    return ret;
}

/**
 * Tear down the castle cache.
 */
void castle_cache_fini(void)
{
    castle_cache_debug_fini();
    castle_cache_prefetch_fini();
    castle_cache_threads_fini();
    castle_cache_decompress_fini();
    castle_cache_hashes_fini();
    castle_vmap_fast_map_fini();
    castle_cache_freelists_fini();

    if(castle_flush_cache)      kmem_cache_destroy(castle_flush_cache);
    if(castle_io_array_cache)   kmem_cache_destroy(castle_io_array_cache);
    if(castle_cache_stats_timer_interval) del_timer_sync(&castle_cache_stats_timer);

    castle_check_free(castle_cache_page_hash);
    castle_check_free(castle_cache_block_hash);
    castle_check_free(castle_cache_page_hash_locks);
    castle_check_free(castle_cache_blks);
    castle_check_free(castle_cache_pgs);
}

/*
 * Determine if a c2b has any clean pages.
 */
int c2b_has_clean_pages(c2_block_t *c2b)
{
    struct page         *page;
    c2_page_t           *c2p;
    c_ext_pos_t         cur_cep;

    c2b_for_each_page_start(page, c2p, cur_cep, c2b)
    {
        /* If any page is clean ... */
        if (!c2p_dirty(c2p))
            return 1;
    }
    c2b_for_each_page_end(page, c2p, cur_cep, c2b);
    return 0;
}<|MERGE_RESOLUTION|>--- conflicted
+++ resolved
@@ -6873,11 +6873,7 @@
                                            INVAL_DA,
                                            EXT_T_META_DATA,
                                            DIRTY_EXT_CHUNKS, /* 24GB */
-<<<<<<< HEAD
-                                           0); /*in_tran*/
-=======
                                            CASTLE_EXT_FLAGS_NONE);
->>>>>>> dafadc4e
         BUG_ON(EXT_ID_INVAL(dirty_ext_id));
         castle_printk(LOG_USERINFO, "%s: Allocated extent ID %ld\n",
                 __FUNCTION__, dirty_ext_id);

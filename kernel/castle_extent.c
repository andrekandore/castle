#include <linux/mm.h>
#include <linux/kthread.h>
#include <linux/vmalloc.h>
#include <linux/rbtree.h>
#include <linux/spinlock.h>
#include <linux/random.h>
#include <linux/delay.h>

#include "castle.h"
#include "castle_debug.h"
#include "castle_utils.h"
#include "castle_rda.h"
#include "castle_freespace.h"
#include "castle_extent.h"
#include "castle_cache.h"
#include "castle_da.h"
#include "castle_rebuild.h"
#include "castle_events.h"
#include "castle_freespace.h"
#include "castle_mstore.h"

/* Extent manager - Every disk reserves few chunks in the beginning of the disk to
 * store meta data. Meta data for freespace management (for each disk) would be
 * stored only on specific disk. Meta data for extent management is stored
 * across multiple disks. This meta data is stored in terms of special extents.
 *
 * Super Extent - One for each disk. Located on initial chunks [SUP_EXT_SIZE] for
 * each disk. First chunk contains super block. Next subsequent chunks contain the
 * freespace data structures.
 *
 * Micro Extent - Contains mappings for meta extent. Replicated on all disks.
 *
 * Meta Extent - One extent for the complete system to store extent manager's
 * structures i.e. extent structure and chunk mappings. This extent is spread
 * and replicated across all disks to reduce the risk of failure. Meta data of
 * this extent is stored on all disks (in Super extent).
 */

//#define DEBUG
#ifdef DEBUG
#define debug(_f, _a...)        (castle_printk(LOG_DEBUG, _f, ##_a))
#define debug_mask(_f, _a...)   (castle_printk(LOG_DEBUG, _f, ##_a))
#define debug_resize(_f, _a...) (castle_printk(LOG_DEBUG, _f, ##_a))
#define debug_schks(_f, _a...)  (castle_printk(LOG_DEBUG, _f, ##_a))
#define debug_ext_ref(_f, _a...)  (castle_printk(LOG_DEBUG, _f, ##_a))
#define debug_res_pools(_f, _a...)  (castle_printk(LOG_DEBUG, _f, ##_a))
#else
#define debug(_f, ...)          ((void)0)
#define debug_mask(_f, ...)     ((void)0)
#define debug_resize(_f, ...)   ((void)0)
#define debug_schks(_f, ...)    ((void)0)
#define debug_ext_ref(_f, _a...)  ((void)0)
#define debug_res_pools(_f, _a...)  ((void)0)
#endif

#if 0
#undef debug_res_pools
#define debug_res_pools(_f, _a...)  (castle_printk(LOG_DEBUG, _f, ##_a))
#endif

#if 0
#undef debug_resize
#define debug_resize(_f, _a...)  (castle_printk(LOG_DEBUG, _f, ##_a))
#endif

#define C_COMPR_BLK_SZ (64 * 1024)

#define MAP_IDX(_ext, _i, _j)       (((_ext)->k_factor * _i) + _j)
#define CASTLE_EXTENTS_HASH_SIZE    100

#define GET_LATEST_MASK(_ext)   ((!list_empty(&(_ext)->mask_list))?                          \
                                 (list_entry((_ext)->mask_list.next, c_ext_mask_t, list)):   \
                                 NULL)
#define GET_OLDEST_MASK(_ext)   ((!list_empty(&(_ext)->mask_list))?                          \
                                 (list_entry((_ext)->mask_list.prev, c_ext_mask_t, list)):   \
                                 NULL)

#define IS_OLDEST_MASK(_ext, _mask)     list_is_last(&((_mask)->list), &((_ext)->mask_list))

#define SUPER_CHUNK_STRUCT(chk_idx)  ((c_chk_seq_t){chk_idx, CHKS_PER_SLOT})

/* Note: load_extent_from_mentry() deals with complete extent deserialization. This
 * is just a helper function. */
#ifdef CASTLE_PERF_DEBUG
#define CONVERT_MENTRY_TO_EXTENT(_ext, _me)                                 \
        (_ext)->ext_id      = (_me)->ext_id;                                \
        (_ext)->size        = (_me)->size;                                  \
        (_ext)->type        = (_me)->type;                                  \
        (_ext)->k_factor    = (_me)->k_factor;                              \
        (_ext)->maps_cep    = (_me)->maps_cep;                              \
        (_ext)->curr_rebuild_seqno = (_me)->curr_rebuild_seqno;             \
        (_ext)->ext_type    = (_me)->ext_type;                              \
        (_ext)->da_id       = (_me)->da_id;                                 \
        (_ext)->flags       |= (_me)->flags;                                \
        (_ext)->dirtytree->compr_ext_id = (_ext)->linked_ext_id= (_me)->linked_ext_id; \
        (_ext)->dirtytree->ext_size = (_me)->size;                          \
        (_ext)->dirtytree->ext_type = (_me)->ext_type;
#else
#define CONVERT_MENTRY_TO_EXTENT(_ext, _me)                                 \
        (_ext)->ext_id      = (_me)->ext_id;                                \
        (_ext)->size        = (_me)->size;                                  \
        (_ext)->type        = (_me)->type;                                  \
        (_ext)->k_factor    = (_me)->k_factor;                              \
        (_ext)->maps_cep    = (_me)->maps_cep;                              \
        (_ext)->curr_rebuild_seqno = (_me)->curr_rebuild_seqno;             \
        (_ext)->ext_type    = (_me)->ext_type;                              \
        (_ext)->flags      |= (_me)->flags;                                 \
        (_ext)->dirtytree->compr_ext_id = (_ext)->linked_ext_id= (_me)->linked_ext_id; \
        (_ext)->da_id       = (_me)->da_id;
#endif

#define CONVERT_EXTENT_TO_MENTRY(_ext, _me)                                 \
        (_me)->ext_id       = (_ext)->ext_id;                               \
        (_me)->size         = (_ext)->size;                                 \
        (_me)->type         = (_ext)->type;                                 \
        (_me)->k_factor     = (_ext)->k_factor;                             \
        (_me)->maps_cep     = (_ext)->maps_cep;                             \
        (_me)->curr_rebuild_seqno = (_ext)->curr_rebuild_seqno;             \
        (_me)->ext_type     = (_ext)->ext_type;                             \
        (_me)->cur_mask     = GET_LATEST_MASK(_ext)->range;                 \
        (_me)->prev_mask    = (_ext)->global_mask;                          \
        (_me)->flags        = ((_ext)->flags & CASTLE_EXT_ON_DISK_FLAGS_MASK); \
        (_me)->linked_ext_id= (_ext)->linked_ext_id;                        \
        (_me)->da_id        = (_ext)->da_id;

#define FAULT_CODE EXTENT_FAULT

#define cemr_cstr           "[%u:%u)"
#define cemr2str(_r)        (_r).start, (_r).end

c_chk_cnt_t meta_ext_size = 0;

struct castle_extents_superblock castle_extents_global_sb;
static DEFINE_MUTEX(castle_extents_mutex);

struct castle_extent;

/**
 * Structure to keep the partial superchunks that extent owns.
 *
 * Rebuild makes extent space mapping un-predictable. We can't assume any layout for a
 * given superchunk. With extent resize operations, it is possible to delete parts of
 * extents separately. So, we maintain outstanding partial superchunks in the extent.
 */
typedef struct castle_partial_schk {
    uint32_t            slave_id;       /**< Slave ID, this superchunk belongs to.      */
    c_chk_cnt_t         first_chk;      /**< First chunk's offset.                      */
    uint8_t             count;          /**< Number of chunks left in this super chunk. */
    struct list_head    list;           /**< Link to extent.                            */
} c_part_schk_t;

/**
 * Extent mask represents a range of logical chunks in extent space. It gives a view
 * of the valid chunks in extent. When the reference count of mask becomes zero, it is
 * safe to delete mask and also chunks that are invalid after this mask.
 */
typedef struct castle_extent_mask {
    c_ext_mask_id_t         mask_id;        /**< Unique mask ID.                        */
    c_ext_mask_range_t      range;
    atomic_t                ref_count;      /**< Number of references on this mask.     */
    struct list_head        list;           /**< Link to extent mask list.              */
    struct list_head        hash_list;      /**< Link to hash list.                     */
    struct castle_extent   *ext;            /**< Extent that this mask belongs to.      */
} c_ext_mask_t;

static int castle_extent_mask_create(c_ext_t          *ext,
                                     c_ext_mask_range_t range,
                                     c_ext_mask_id_t   prev_mask_id);

static inline c_ext_pos_t castle_extent_map_cep_get(c_ext_pos_t     map_start,
                                                    c_chk_t         chk_idx,
                                                    uint32_t        k_factor);

static c_ext_mask_id_t castle_extent_get_ptr(c_ext_id_t ext_id, c_ext_t **ext);

#define CASTLE_EXTENT_MASK_HASH_SIZE 100

static struct list_head *castle_extent_mask_hash = NULL;

static DECLARE_WAIT_QUEUE_HEAD (castle_ext_mask_gc_wq);

DEFINE_HASH_TBL(castle_extent_mask, castle_extent_mask_hash, CASTLE_EXTENT_MASK_HASH_SIZE,
                c_ext_mask_t, hash_list, c_ext_mask_id_t, mask_id);

static struct list_head *castle_extents_hash = NULL;
static c_ext_free_t meta_ext_free;

atomic_t castle_extents_gc_q_size = ATOMIC(0);

static LIST_HEAD(castle_ext_mask_free_list);

static atomic_t castle_extent_max_mask_id = ATOMIC(0);
/**
 * Low freespace victim handling structure.
 */
typedef struct c_ext_event {
    c_ext_event_callback_t  callback;              /**< Callback to be called when more
                                                     *< disk space is available.          */
    void                   *data;
    struct list_head        list;
} c_ext_event_t;

static c_ext_id_t _castle_extent_alloc(c_rda_type_t   rda_type,
                                       c_da_t         da_id,
                                       c_ext_type_t   ext_type,
                                       c_chk_cnt_t    ext_size,
<<<<<<< HEAD
                                       c_chk_cnt_t    alloc_size,
                                       c_ext_id_t     ext_id);
=======
                                       c_ext_id_t     ext_id,
                                       unsigned long  flags);
>>>>>>> dafadc4e
void __castle_extent_dirtytree_put(struct castle_cache_extent_dirtytree *dirtytree,
                                   int check_hash);

static void castle_extent_mask_reduce(c_ext_t             *ext,
                                      c_ext_mask_range_t   base,
                                      c_ext_mask_range_t   range1,
                                      c_ext_mask_range_t  *global_mask,
                                      int                  do_free);

DEFINE_HASH_TBL(castle_extents, castle_extents_hash, CASTLE_EXTENTS_HASH_SIZE,
                c_ext_t, hash_list, c_ext_id_t, ext_id);

#define CASTLE_RES_POOL_HASH_SIZE 100
static struct list_head *castle_res_pool_hash = NULL;

DEFINE_HASH_TBL(castle_res_pool, castle_res_pool_hash, CASTLE_RES_POOL_HASH_SIZE, c_res_pool_t, hash_list, c_res_pool_id_t, id);

static c_res_pool_id_t castle_next_res_pool_id = 0;

c_ext_t sup_ext = {
    .ext_id         = SUP_EXT_ID,
    .size           = SUP_EXT_SIZE,
    .type           = SUPER_EXT,
    .k_factor       = 2,
    .maps_cep       = INVAL_EXT_POS,
};

uint8_t extent_init_done = 0;
uint8_t extents_allocable = 0; /**< Stops non-logical extent allocation before
                                    the filesystem initialisation gets far enough
                                    (in particular that it completes a checkpoint
                                     after meta extent compaction). */

static LIST_HEAD            (castle_lfs_victim_list);

/* Extent processing (rebuild, rebalance) definitions.*/
struct workqueue_struct     *castle_extproc_workq;  /* Used to queue async I/O */
static wait_queue_head_t    process_waitq;      /* Controls activity of processing thread. */
struct task_struct          *extproc_thread;
static struct list_head     extent_list;        /* Extents to be processed. */
static struct list_head     processed_list;     /* Extent ranges that have had data processed. */
static struct list_head     writeback_list;     /* Extent ranges that can have maps written back. */

static struct list_head     verify_list;        /* Used for testing. */

#define IO_SLEEP_TIME 100 // In microseconds.

/* Used for sync with checkpoint thread. */
wait_queue_head_t           process_syncpoint_waitq;
atomic_t                    castle_extents_presyncvar  = ATOMIC_INIT(0);
atomic_t                    castle_extents_postsyncvar = ATOMIC_INIT(0);

static int                  rebuild_required(void);

/*
 * A difference between current_rebuild_seqno and rebuild_to_seqno indicates that
 * current_rebuild_seqno has changed doing a rebuild. This can be due to a slave going
 * out-of-service or being evacuated. If a difference is discovered the rebuild is
 * restarted when it finishes it's current run to pick up and remap any extents that
 * have already been remapped to the (old) current_rebuild_seqno.
 */
atomic_t                    current_rebuild_seqno;         /**< The current sequence number. */
static int                  rebuild_to_seqno;              /**< The sequence number being    */
                                                           /**< rebuilt to.                  */
static int                  castle_immediate_rebuild = 1;  /**< Whether to start the rebuild */
                                                           /**< immediately after detecting  */
                                                           /**< a disk fault.                */
module_param(castle_immediate_rebuild, int, S_IRUSR | S_IWUSR | S_IRGRP | S_IWGRP);
MODULE_PARM_DESC(castle_immediate_rebuild, "If non-zero rebuild will be started immediately. "
                                           "Otherwise CASTLE_CTRL_REBUILD_START ioctl is "
                                           "required.");

/* Persistent (via mstore) count of chunks remapped during rebuild run. */
long                        castle_extents_chunks_remapped = 0;

static int submit_async_remap_io(c_ext_t *ext, int chunkno, c_disk_chk_t *remap_chunks,
                                 int remap_idx);

static atomic_t             castle_extents_dead_count = ATOMIC(0);

struct task_struct         *extents_gc_thread;

static struct kmem_cache   *castle_partial_schks_cache = NULL;

static int                  min_rda_lvl = RDA_2; /* Keep track of minimum RDA used for extents. */

/**
 * Reservation pools.
 */

static USED void castle_res_pool_print(c_res_pool_t *pool)
{
    struct list_head *lh;

    if (RES_POOL_INVAL(pool->id))
        debug_res_pools("INVAL_RES_POOL\n");
    else
        debug_res_pools("%u\n", pool->id);

    rcu_read_lock();

    /* Go through all live slaves and remove reservations for them for this pool. */
    list_for_each_rcu(lh, &castle_slaves.slaves)
    {
        struct castle_slave *slave = list_entry(lh, struct castle_slave, list);

        /* If the slave is OOS, no point in keeping track of reservations. */
        if (test_bit(CASTLE_SLAVE_OOS_BIT, &slave->flags))
            continue;

        debug_res_pools("%u - %d:%u:%u\n", slave->id,
                                           pool->reserved_schks[slave->id],
                                           pool->freed_schks[slave->id],
                                           pool->frozen_freed_schks[slave->id]);
    }

    rcu_read_unlock();
}

c_chk_cnt_t castle_res_pool_available_space(c_res_pool_t *pool, struct castle_slave *cs)
{
    c_signed_chk_cnt_t space = pool->reserved_schks[cs->id];

    if (space > 0)
        return (c_chk_cnt_t)space;

    return 0;
}

static void castle_res_pool_unreserve(c_res_pool_t *pool)
{
    struct list_head *lh;

    BUG_ON(!castle_extent_in_transaction());

    debug_res_pools("Unreserving all reserved chunks from pool: %u\n", pool->id);

    rcu_read_lock();

    /* Go through all live slaves and remove reservations for them for this pool. */
    list_for_each_rcu(lh, &castle_slaves.slaves)
    {
        struct castle_slave *slave = list_entry(lh, struct castle_slave, list);

        /* If the slave is OOS, no point in keeping track of reservations. */
        if (test_bit(CASTLE_SLAVE_OOS_BIT, &slave->flags))
            continue;

        debug_res_pools("\t%d super chunks from slave: 0x%x\n",
                        pool->reserved_schks[slave->id], slave->uuid);

        /* If we got any reserved superchunks, this function will give them back to freespace.
         * If we have overallocated superchunks, just ignore them; freespace counters don't
         * keep-track the overallocated superchunks. If we got outstanding freed-superchunks,
         * we can ignore them as well; These chunks will be added to un-reserved space. */
        /* Unreserve all the space from this slave. */
        castle_freespace_slave_superchunks_unreserve(slave, 0, pool);
    }

    rcu_read_unlock();
}

static void castle_res_pool_append(c_res_pool_t *pool1, c_res_pool_t *pool2)
{
    struct list_head *lh;

    rcu_read_lock();

    /* Go through all live slaves and append reservations for pool2 to pool1. */
    list_for_each_rcu(lh, &castle_slaves.slaves)
    {
        struct castle_slave *slave = list_entry(lh, struct castle_slave, list);
        int id = slave->id;

        pool1->reserved_schks[id]        += pool2->reserved_schks[id];
        pool1->frozen_freed_schks[id]    += pool2->frozen_freed_schks[id];
        pool1->freed_schks[id]           += pool2->freed_schks[id];

        pool2->reserved_schks[id] = pool2->frozen_freed_schks[id] = pool2->freed_schks[id] = 0;
    }

    rcu_read_unlock();
}

static void castle_res_pool_init(c_res_pool_t *pool)
{
    memset(pool, 0, sizeof(c_res_pool_t));

    atomic_set(&pool->ref_count, 1);

    pool->id = INVAL_RES_POOL;
    INIT_LIST_HEAD(&pool->hash_list);
}

int castle_res_pool_is_alive(c_res_pool_id_t pool_id)
{
    if (castle_res_pool_hash_get(pool_id))
        return 1;

    return 0;
}

/**
 * Reserves space for the pool, based on RDA_TYPE provided.
 *
 * @param [in]      rda_type        Type of the RDA that should be used to pick slaves and layout.
 * @param [in]      logical_chk_cnt Number of logical chunks client is looking for, RDA decides
 *                                  how many physical chunks to be used from each slave.
 * @param [inout]   pool            Reservation pool that reserved chunks to be added to.
 *
 * @return 0 SUCCESS  Reservation succeeded.
 *        -1 FAILURE  Couldn't find space on slaves.
 */
int __castle_extent_space_reserve(c_rda_type_t       rda_type,
                                  c_chk_cnt_t        logical_chk_cnt,
                                  c_res_pool_t      *pool)
{
    BUG_ON(!castle_extent_in_transaction());

    /* This part of the RDA code is very specific to RDA type. Review the code when we add
     * more RDA types. */
    BUG_ON((rda_type != RDA_1) && (rda_type != RDA_2) &&
           (rda_type != SSD_RDA_2) && (rda_type != SSD_RDA_3) && (rda_type != SSD_ONLY_EXT));

    debug_res_pools("Reserving %u chunks for pool: %u for RDA: %s\n",
                    logical_chk_cnt, pool->id, castle_rda_type_str[rda_type]);

    /* Handle SSD_RDA as a special case. */
    if ((rda_type == SSD_RDA_2) || (rda_type == SSD_RDA_3))
    {
        c_res_pool_t *local_pool;
        int ret;

        local_pool = castle_alloc(sizeof(c_res_pool_t));
        if (!local_pool)
            return -ENOSPC;

        /* All reservation pool operations are done first on a local pool, and updated to
         * the client pool only on success. As, it is hard to find-out how many superchunks
         * are reserved in this session, in case of failure. If it is a local pool, we just
         * destroy it on failure. */
        /* All freespace pool functions can/should work on pools without any valid ID (so
         * not in hash). They just depend on pool object. */
        castle_res_pool_init(local_pool);

        /* First reserve some space on hard drives. */
        ret = castle_rda_space_reserve(castle_ssdrda_to_rda(rda_type),
                                       logical_chk_cnt,
                                       local_pool);
        if (ret < 0)
        {
            debug_res_pools("Failed to reserve %u chunks for pool: %u for RDA: %s\n",
                             logical_chk_cnt, pool->id,
                             castle_rda_type_str[castle_ssdrda_to_rda(rda_type)]);
            castle_free(local_pool);
            return -ENOSPC;
        }

        /* Reserve space on SSDs. */
        ret = castle_rda_space_reserve(SSD_ONLY_EXT, logical_chk_cnt, local_pool);
        /* Failed to allocate space on SSDs. */
        if (ret < 0)
        {
            debug_res_pools("Failed to reserve %u chunks for pool: %u for RDA: %s\n",
                             logical_chk_cnt, pool->id,
                             castle_rda_type_str[SSD_ONLY_EXT]);
            /* Unreserve space allocated on hard drives. */
            castle_res_pool_unreserve(local_pool);
            castle_free(local_pool);
            return -ENOSPC;
        }

        /* Move space from local pool to reserved pool. */
        castle_res_pool_append(pool, local_pool);

        castle_free(local_pool);

        return 0;
    }

    /* Reserve space for SSD_ONLY_EXT or DEFAULT_RDA. */
    return castle_rda_space_reserve(rda_type, logical_chk_cnt, pool);
}

int castle_extent_space_reserve(c_rda_type_t       rda_type,
                                c_chk_cnt_t        logical_chk_cnt,
                                c_res_pool_id_t    pool_id)
{
    c_res_pool_t *pool;
    int ret;

    castle_extent_transaction_start();

    pool = castle_res_pool_hash_get(pool_id);

    /* Pool should be a valid one. */
    BUG_ON(!pool);

    /* Call low level function. */
    ret = __castle_extent_space_reserve(rda_type, logical_chk_cnt, pool);

    castle_extent_transaction_end();

    return ret;
}

static void __castle_res_pool_extent_attach(c_res_pool_t *pool, c_ext_t *ext);

static c_res_pool_t * _castle_res_pool_create(c_rda_type_t      rda_type,
                                              c_chk_cnt_t       logical_chk_cnt,
                                              c_ext_t          *ext)
{
    c_res_pool_t *pool;

    pool = castle_alloc(sizeof(c_res_pool_t));
    if (!pool)
        return NULL;

    /* Init the pool. */
    castle_res_pool_init(pool);

    /* Reserve space for it. */
    if (logical_chk_cnt && __castle_extent_space_reserve(rda_type, logical_chk_cnt, pool))
    {
        castle_free(pool);
        return NULL;
    }

    if (ext) __castle_res_pool_extent_attach(pool, ext);

    return pool;
}

/**
 * Creates a new reservation pool.
 *
 * Space allocation has to be done RDA specific and actual space allocation happens within
 * freespace. Freespace modules need reservation pool in hash before adding space. Separating
 * space allocation from pool_create().
 *
 * @also castle_da_merge_init()
 */
c_res_pool_id_t castle_res_pool_create(c_rda_type_t rda_type, c_chk_cnt_t logical_chk_cnt)
{
    c_res_pool_t *pool;

    /* Should be part of a extent transaction, to avoid race with checkpoints. */
    castle_extent_transaction_start();

    pool = _castle_res_pool_create(rda_type, logical_chk_cnt, NULL);
    if (!pool)
        goto out;

    /* Get a new pool ID. */
    pool->id = castle_next_res_pool_id++;

    /* Add to the hash table. */
    castle_res_pool_hash_add(pool);

    debug_res_pools("Created reservation pool: %u and reserved %u chunks\n",
                     pool->id, logical_chk_cnt);

out:
    castle_extent_transaction_end();

    return (pool? pool->id: INVAL_RES_POOL);
}

static void __castle_res_pool_destroy(c_res_pool_t *pool)
{
    castle_printk(LOG_DEBUG, "Destroying pool: %u\n", pool->id);

    castle_res_pool_unreserve(pool);

    BUG_ON(castle_res_pool_hash_get(pool->id));

    castle_free(pool);
}

void castle_res_pool_destroy(c_res_pool_id_t pool_id)
{
    c_res_pool_t *pool;

    castle_extent_transaction_start();

    pool = castle_res_pool_hash_get(pool_id);

    if (atomic_dec_return(&pool->ref_count) == 0)
    {
        castle_res_pool_hash_remove(pool);
        __castle_res_pool_destroy(pool);
    }

    castle_extent_transaction_end();
}

static void __castle_res_pool_extent_attach(c_res_pool_t *pool, c_ext_t *ext)
{
    BUG_ON(!castle_extent_in_transaction());

    ext->pool = pool;
    atomic_inc(&pool->ref_count);
}

void castle_res_pool_extent_attach(c_res_pool_id_t pool_id, c_ext_id_t ext_id)
{
    c_res_pool_t *pool;
    c_ext_t *ext;

    castle_extent_transaction_start();

    pool = castle_res_pool_hash_get(pool_id);
    ext = castle_extents_hash_get(ext_id);

    /* If we can't get extent or pool, something is wrong with client. */
    BUG_ON(!pool || !ext);

    __castle_res_pool_extent_attach(pool, ext);

    debug_res_pools("Attached reservation pool %u to extent %llu\n", pool->id, ext->ext_id);

    castle_extent_transaction_end();
}

static void __castle_res_pool_extent_detach(c_ext_t *ext)
{
    c_res_pool_t *pool = ext->pool;

    BUG_ON(!castle_extent_in_transaction());

    BUG_ON(!pool);

    if (atomic_dec_return(&pool->ref_count) == 0)
    {
        castle_res_pool_hash_remove(pool);
        __castle_res_pool_destroy(pool);
    }

    ext->pool = NULL;
}

void castle_res_pool_extent_detach(c_ext_id_t ext_id)
{
    c_ext_t *ext;

    castle_extent_transaction_start();

    ext = castle_extents_hash_get(ext_id);

    /* If we can't get extent or pool, something is wrong with client. */
    BUG_ON(!ext);

    debug_res_pools("Detached reservation pool %u to extent %llu\n", ext->pool->id, ext->ext_id);

    __castle_res_pool_extent_detach(ext);

    castle_extent_transaction_end();
}

/* rlist_entry is too big to keep it on stack, and it is un-necessary to allocate for each pool.
 * Checkpoint is anyway serialised process. Just use this global buffer. */
struct castle_rlist_entry global_rentry_buffer;

static int castle_res_pool_writeback(c_res_pool_t *pool, void *store)
{
    c_mstore_t *mstore = store;
    struct castle_rlist_entry *entry = &global_rentry_buffer;
    struct list_head *lh;
    int i = 0;

    /* Reservation pools, extents and freespace consistency is very much tied to extent transaction
     * lock. Very important to hold this. */
    BUG_ON(!castle_extent_in_transaction());

    debug_res_pools("Writing back reservation pool %u\n", pool->id);
    BUG_ON(pool->id >= castle_next_res_pool_id);

    /* FIXME: Current checkpoint error handling is not handled properly. Even passing error
     * wouldn't help much. */
    BUG_ON(!entry);

    /* Set entry to 0. */
    memset(entry, 0, sizeof(struct castle_rlist_entry));

    /* Set frozen counters to 0. */
    memset(pool->frozen_freed_schks, 0, sizeof(c_chk_cnt_t) * MAX_NR_SLAVES);

    /* Set the reservation pool ID. */
    entry->id = pool->id;

    rcu_read_lock();

    /* Go through all live slaves and commit the reservations for them for this pool. */
    list_for_each_rcu(lh, &castle_slaves.slaves)
    {
        struct castle_slave *slave = list_entry(lh, struct castle_slave, list);
        int id = slave->id;

        /* If the slave is OOS, no point in keeping track of reservations. */
        if (test_bit(CASTLE_SLAVE_OOS_BIT, &slave->flags))
            continue;

        castle_res_pool_counter_check(pool, id);

        /* Commit only non-zero reservations. During init, we stop looking when we see
         * zero reservation. */
        if (pool->reserved_schks[id] + ((c_signed_chk_cnt_t)pool->freed_schks[id]) == 0)
            goto skip_slave;

        /* We maintain freed superchunks only for the sake of not over using reserved space.
         * If we already over-allocating space, it should compensate freed space. Never
         * include overallocated chunks in freed_schks. */
        BUG_ON((pool->reserved_schks[id] < 0) && pool->freed_schks[id]);

        /* Calculate the reserved_schks count. */
        entry->slaves[i].reserved_schks = pool->reserved_schks[id] +
                                         ((c_signed_chk_cnt_t)pool->freed_schks[id]);

        /* Prepare mstore entry. */
        entry->slaves[i].uuid           = slave->uuid;

        debug_res_pools("\t%d chunks from slave: 0x%x\n", entry->slaves[i].reserved_schks,
                                                          slave->uuid);

        i++;

skip_slave:
        /* Reset freed_schks. */
        pool->frozen_freed_schks[id]   = pool->freed_schks[id];
    }

    rcu_read_unlock();

    /* Set free counters to 0. */
    memset(pool->freed_schks, 0, sizeof(c_chk_cnt_t) * MAX_NR_SLAVES);

    /* Insert entry into mstore: could sleep. */
    castle_mstore_entry_insert(mstore, entry, sizeof(struct castle_rlist_entry));

    return 0;
}

static int castle_res_pools_writeback(void)
{
    c_mstore_t *castle_res_pool_mstore = NULL;

    BUG_ON(!castle_extent_in_transaction());

    castle_res_pool_mstore = castle_mstore_init(MSTORE_RES_POOLS);
    if(!castle_res_pool_mstore)
        return -ENOMEM;

    /* All reservation pool operations are protected by extent lock. Doesn't need to run
     * with hash lock. */
    __castle_res_pool_hash_iterate(castle_res_pool_writeback, castle_res_pool_mstore);

    castle_mstore_fini(castle_res_pool_mstore);

    return 0;
}

static int castle_res_pool_post_checkpoint(c_res_pool_t *pool, void *unused)
{
    struct list_head *lh;

    /* Reservation pools, extents and freespace consistency is very much tied to extent transaction
     * lock. Very important to hold this. */
    BUG_ON(!castle_extent_in_transaction());

    rcu_read_lock();

    /* Go through all live slaves and commit the reservations for them for this pool. */
    list_for_each_rcu(lh, &castle_slaves.slaves)
    {
        struct castle_slave *slave = list_entry(lh, struct castle_slave, list);

        castle_res_pool_counter_check(pool, slave->id);

        /* If the reserved_schks are +ve, just add the freed_schks in since last checkpoint to
         * pool/global reserved_schks counts. */
        if (pool->reserved_schks[slave->id] >= 0)
        {
            /* Calculate the reserved_schks count. */
            pool->reserved_schks[slave->id] +=
                                    ((c_signed_chk_cnt_t)pool->frozen_freed_schks[slave->id]);

            /* Update global count normally. */
            slave->reserved_schks += pool->frozen_freed_schks[slave->id];
        }
        else
        {
            /* If reserved_schks count is -ve, update reserved_schks count normally. */
            pool->reserved_schks[slave->id] +=
                                    ((c_signed_chk_cnt_t)pool->frozen_freed_schks[slave->id]);

            /* But, don't update global counter for over-allocated schks. */
            if (pool->reserved_schks[slave->id] > 0)
                slave->reserved_schks += pool->reserved_schks[slave->id];
        }

        castle_res_pool_counter_check(pool, slave->id);
    }

    rcu_read_unlock();

    return 0;
}

void castle_res_pools_post_checkpoint(void)
{
    BUG_ON(!castle_extent_in_transaction());

    __castle_res_pool_hash_iterate(castle_res_pool_post_checkpoint, NULL);
}

int castle_res_pools_read(void)
{
    struct castle_mstore_iter *iterator = NULL;
    c_res_pool_t *pool = NULL;
    struct list_head *lh;
    int ret = 0;

    /* Create an iterator for the mstore. */
    iterator = castle_mstore_iterate(MSTORE_RES_POOLS);
    if (!iterator)
    {
        ret = -EINVAL;
        goto error_out;
    }

    /* Go through all entries in the mstore. */
    while (castle_mstore_iterator_has_next(iterator))
    {
        struct castle_rlist_entry *entry = &global_rentry_buffer;
        size_t entry_size;
        struct castle_slave *cs;
        int i;

        /* Get the next entry. */
        castle_mstore_iterator_next(iterator, entry, &entry_size);
        BUG_ON(entry_size != sizeof(struct castle_rlist_entry));

        /* Allocate space for new pool. */
        pool = castle_alloc(sizeof(c_res_pool_t));
        if (!pool)
        {
            ret = -ENOMEM;
            goto error_out;
        }

        castle_res_pool_init(pool);

        pool->id = entry->id;

        debug_res_pools("Reading reservation pool: %u\n", pool->id);

        for (i=0; i<MAX_NR_SLAVES; i++)
        {
            /* If we see zero length reservations, no more reservations left from this pool. */
            if (entry->slaves[i].reserved_schks == 0)
                break;

            cs = castle_slave_find_by_uuid(entry->slaves[i].uuid);

            /* There should be a slave corresponding to this uuid. */
            if (!cs)
            {
                castle_printk(LOG_ERROR, "Reservation pools mstore seems to be corrupted.\n");
                BUG();
                /* TODO: Crash for now, just to not miss this issue. Change later to error. */
#if 0
                ret = -EINVAL;
                goto error_out;
#endif
            }

            /* If the slave is dead, no need to maintain reservation. */
            if (test_bit(CASTLE_SLAVE_OOS_BIT, &cs->flags))
                continue;

            /* There shouldn't be another entry for this pool and this slave. */
            BUG_ON(pool->reserved_schks[cs->id]);

            /* Add the reservation to pool. */
            pool->reserved_schks[cs->id] = entry->slaves[i].reserved_schks;

            /* Add to slave count. For the sake of sanity check. */
            if (entry->slaves[i].reserved_schks > 0)
                cs->reserved_schks += ((c_chk_cnt_t)entry->slaves[i].reserved_schks);

            debug_res_pools("\t%d chunks from slave 0x%x\n", pool->reserved_schks[cs->id],
                                                             entry->slaves[i].uuid);
            castle_res_pool_counter_check(pool, i);
        }

        /* Shouldn't be in the hash yet. */
        BUG_ON(castle_res_pool_hash_get(pool->id));

        /* Add to the hash. */
        castle_res_pool_hash_add(pool);

        /* Update next_res_pool_id. */
        castle_next_res_pool_id = (castle_next_res_pool_id <= pool->id)?
                                   (pool->id + 1):
                                   castle_next_res_pool_id;
    }

    /* Done with the iterator, destroy it. */
    castle_mstore_iterator_destroy(iterator);
    iterator = NULL;

    /* Do sanity check on slaves. */
    rcu_read_lock();
    list_for_each_rcu(lh, &castle_slaves.slaves)
    {
        struct castle_slave *slave = list_entry(lh, struct castle_slave, list);

        /* If the slave is OOS, no point in keeping track of reservations. */
        if (test_bit(CASTLE_SLAVE_OOS_BIT, &slave->flags))
            continue;

        /* Just try to reserve 0 super chunks, this would do some checks on cs->reserved_schks. */
        castle_freespace_slave_superchunks_reserve(slave, 0, NULL);
    }
    rcu_read_unlock();

error_out:
    if (iterator)
        castle_mstore_iterator_destroy(iterator);

    return ret;
}

/**
 * Partial Superchunks handling.
 */

c_chk_cnt_t castle_extent_free_chunks_count(c_ext_t *ext, uint32_t slave_id)
{
    struct list_head *pos;
    c_chk_cnt_t count = 0;

    BUG_ON(!ext);

    list_for_each(pos, &ext->schks_list)
    {
        c_part_schk_t *part_schk = list_entry(pos, c_part_schk_t, list);

        if (part_schk->slave_id == slave_id)
            count += part_schk->count;
    }

    return count;
}

static c_part_schk_t *__castle_extent_part_schk_get(c_ext_t *ext, struct castle_slave *slave)
{
    struct list_head *pos;

    list_for_each(pos, &ext->schks_list)
    {
        c_part_schk_t *part_schk = list_entry(pos, c_part_schk_t, list);

        if (part_schk->slave_id == slave->id)
            return part_schk;
    }

    return NULL;
}

static c_chk_seq_t castle_extent_part_schk_get(c_ext_t *ext, struct castle_slave *slave)
{
    c_chk_seq_t chk_seq;
    c_part_schk_t *part_schk;

    BUG_ON(!castle_extent_in_transaction());

    if (!(part_schk = __castle_extent_part_schk_get(ext, slave)))
        return INVAL_CHK_SEQ;

    /* Partial superchunks can't be bigger than a superchunk. */
    BUG_ON(part_schk->count > CHKS_PER_SLOT);

    chk_seq.first_chk = part_schk->first_chk;
    chk_seq.count = part_schk->count;

    /* No need to keep this in list anymore. Get rid of it. */
    list_del(&part_schk->list);

    kmem_cache_free(castle_partial_schks_cache, part_schk);

    return chk_seq;
}

static int castle_extent_part_schks_merge(c_part_schk_t  *part_schk,
                                          uint32_t        slave_id,
                                          c_chk_t         first_chk,
                                          c_chk_cnt_t     count)
{
    /* If the super chunk belongs to different slave, skip. */
    if (slave_id != part_schk->slave_id)
        return -1;

    /* If its a different superchunk, skip. */
    if (SUPER_CHUNK(first_chk) != SUPER_CHUNK(part_schk->first_chk))
        return -1;

    /* Check if it is appendable at end. */
    if (first_chk == (part_schk->first_chk + part_schk->count))
    {
        part_schk->count += count;
        return 0;
    }

    /* Check if it is appendable at start. */
    if (part_schk->first_chk == (first_chk + count))
    {
        part_schk->first_chk = first_chk;
        part_schk->count += count;
        return 0;
    }

    return -1;
}

static void castle_extent_part_schk_free(c_part_schk_t *part_schk, c_res_pool_t *pool)
{
    BUG_ON(part_schk->count != CHKS_PER_SLOT);

    /* First chunk should be aligned to superchunk. */
    BUG_ON(part_schk->first_chk % CHKS_PER_SLOT);

    debug_schks("Freeing superchunk %u\n", part_schk->first_chk);

    /* Free super chunk. */
    castle_freespace_slave_superchunk_free(castle_slave_find_by_id(part_schk->slave_id),
                                           SUPER_CHUNK_STRUCT(part_schk->first_chk), pool);

    /* Delete from list. */
    list_del(&part_schk->list);

    /* Free space. */
    kmem_cache_free(castle_partial_schks_cache, part_schk);
}

/* Note: Ordering of chunks of a superchunk in extent space - As there can't be any
 * grow after shrink, chunks of a given superchunk should be in increasing order in
 * a given extent space.
 *
 *                     However, because of rebuild, which can take partial superchunks
 * created by a shrink/truncate and could use them to rebuild any part of extent. So,
 * shouldn't have any assumptions on chunk ordering. And partial superchunk code has
 * no assumptions on ordering and can create multiple partial schks for a given superchunk
 * as long as they are not contiguous. */

static void castle_extent_part_schk_save(c_ext_t       *ext,
                                         uint32_t       slave_id,
                                         c_chk_t        first_chk,
                                         c_chk_cnt_t    count)
{
    struct list_head *pos;
    c_part_schk_t *part_schk = NULL;

    /* Never save 0 chunks. */
    BUG_ON(count == 0);

    /* Should be in transaction. */
    BUG_ON(!castle_extent_in_transaction());

    /* Slave ID should be valid. */
    BUG_ON(castle_slave_find_by_id(slave_id) == NULL);

    /* Don't try to save more than one super chunk at a time. */
    BUG_ON(SUPER_CHUNK(first_chk) != SUPER_CHUNK(first_chk + count - 1));

    /* Go over all existing super chunks and try to append to them. */
    list_for_each(pos, &ext->schks_list)
    {
        part_schk = list_entry(pos, c_part_schk_t, list);

        /* Shouldn't have any empty partial super chunks in the list. */
        BUG_ON(part_schk->count == 0);

        if (castle_extent_part_schks_merge(part_schk, slave_id, first_chk, count) == 0)
            break;
    }

    /* Check if we stopped in between. */
    if (pos != &ext->schks_list)
    {
        /* If we stopped in between, there should be a matching superchunk. And Superchunk
         * size should be sane. */
        BUG_ON(part_schk == NULL || part_schk->count > CHKS_PER_SLOT);

        /* If the superchunk is full, free it. */
        if (part_schk->count == CHKS_PER_SLOT)
            castle_extent_part_schk_free(part_schk, ext->pool);

        return;
    }

    /* If we are here, we couldn't find any appropriate superchunk in the list. */
    /* Allocate memory. */
    part_schk = kmem_cache_alloc(castle_partial_schks_cache, GFP_KERNEL);
    BUG_ON(!part_schk);

    /* Init and add to the list. */
    part_schk->slave_id     = slave_id;
    part_schk->first_chk    = first_chk;
    part_schk->count        = count;
    list_add(&part_schk->list, &ext->schks_list);
}

/* TODO: Works not efficient. Re-check. */
static void castle_extent_part_schks_converge(c_ext_t *ext)
{
    struct list_head *pos, *tmp, *pos1;
    c_part_schk_t *part_schk, *part_schk1;
    LIST_HEAD(free_list);
    uint32_t nr_schks;

    BUG_ON(!castle_extent_in_transaction());

    list_for_each_safe(pos, tmp, &ext->schks_list)
    {
        struct castle_slave *cs;

        part_schk = list_entry(pos, c_part_schk_t, list);

        cs = castle_slave_find_by_id(part_schk->slave_id);
        if (test_bit(CASTLE_SLAVE_OOS_BIT, &cs->flags))
        {
            list_del(pos);
            /* Free space. */
            kmem_cache_free(castle_partial_schks_cache, part_schk);

            continue;
        }

        /* Check if we can merge this superchunk. */
        list_for_each(pos1, &ext->schks_list)
        {
            part_schk1 = list_entry(pos1, c_part_schk_t, list);

            if (castle_extent_part_schks_merge(part_schk1, part_schk->slave_id,
                                               part_schk->first_chk, part_schk->count) == 0)
            {
                list_del(pos);
                kmem_cache_free(castle_partial_schks_cache, part_schk);

                break;
            }
        }
    }

    nr_schks = 0;
    /* Free superchunks, that are full. */
    list_for_each_safe(pos, tmp, &ext->schks_list)
    {
        part_schk = list_entry(pos, c_part_schk_t, list);

        /* If the superchunk is full, free it. */
        if (part_schk->count == CHKS_PER_SLOT)
            castle_extent_part_schk_free(part_schk, ext->pool);
        else
            nr_schks++;
    }

    if (nr_schks > 100)
        castle_printk(LOG_WARN, "Extent %llu has ended-up more than 100 superchunks: %u.\n",
                                ext->ext_id, nr_schks);
}

static int castle_extent_part_schks_writeback(c_ext_t *ext, void *store)
{
    struct list_head *pos;
    struct castle_plist_entry mstore_entry;
    c_mstore_t *castle_part_schks_mstore = store;

    /* Go over all existing super chunks and write them to mstore. */
    list_for_each(pos, &ext->schks_list)
    {
        c_part_schk_t *part_schk = list_entry(pos, c_part_schk_t, list);
        struct castle_slave *cs = castle_slave_find_by_id(part_schk->slave_id);

        if (test_bit(CASTLE_SLAVE_OOS_BIT, &cs->flags))
            continue;

        mstore_entry.ext_id     = ext->ext_id;
        mstore_entry.slave_uuid = cs->uuid;
        mstore_entry.first_chk  = part_schk->first_chk;
        mstore_entry.count      = part_schk->count;

        castle_mstore_entry_insert(castle_part_schks_mstore,
                                   &mstore_entry,
                                   sizeof(struct castle_plist_entry));
    }

    return 0;
}

static int castle_extents_part_schks_writeback(void)
{
    c_mstore_t *castle_part_schks_mstore;

    BUG_ON(!castle_extent_in_transaction());

    castle_part_schks_mstore = castle_mstore_init(MSTORE_PART_SCHKS);
    if (!castle_part_schks_mstore)
        return -ENOMEM;

    __castle_extents_hash_iterate(castle_extent_part_schks_writeback, castle_part_schks_mstore);

    castle_mstore_fini(castle_part_schks_mstore);

    return 0;
}

static int castle_extents_part_schks_read(void)
{
    struct castle_plist_entry entry;
    size_t entry_size;
    struct castle_mstore_iter *iterator = NULL;

    iterator = castle_mstore_iterate(MSTORE_PART_SCHKS);
    if (!iterator)
        goto error_out;

    while (castle_mstore_iterator_has_next(iterator))
    {
        c_ext_t *ext;
        struct castle_slave *cs;

        castle_mstore_iterator_next(iterator, &entry, &entry_size);
        BUG_ON(entry_size != sizeof(struct castle_plist_entry));

        ext = castle_extents_hash_get(entry.ext_id);
        cs = castle_slave_find_by_uuid(entry.slave_uuid);

        /* TODO: Handle gracefully. */
        BUG_ON(!ext || !cs);

        /* This shouldn't really free any superchunks. */
        castle_extent_part_schk_save(ext, cs->id,
                                     entry.first_chk,
                                     entry.count);
    }

    castle_mstore_iterator_destroy(iterator);

    return 0;

error_out:
    if (iterator)
        castle_mstore_iterator_destroy(iterator);

    return -1;
}

/**
 * Calculates flush priority on the basis of extent type, and its size.
 * Smaller flush prio means that extent is more likely to be flushed out.
 * The priorities are arranged in such a way that btree + medium object extents of small
 * CTs are least likely to be flushed out.
 */
c_ext_flush_prio_t castle_ext_flush_prio_get(c_ext_type_t type, c_chk_cnt_t size)
{
    switch(type)
    {
        case EXT_T_META_DATA:
            return META_FLUSH_PRIO;

        case EXT_T_GLOBAL_BTREE:
        case EXT_T_BLOCK_DEV:
        case EXT_T_BLOOM_FILTER:
            return DEFAULT_FLUSH_PRIO;

        case EXT_T_T0_INTERNAL_NODES:
        case EXT_T_T0_LEAF_NODES:
        case EXT_T_T0_MEDIUM_OBJECTS:
            return SMALL_CT_FLUSH_PRIO;

        case EXT_T_INTERNAL_NODES:
        case EXT_T_LEAF_NODES:
        case EXT_T_MEDIUM_OBJECTS:
            /* If extents are smaller than 1/4 of the cache size, alloc them to medium
               ct flush prio, otherwise large ct flush prio. */
            if(size < castle_cache_size_get() / (4 * BLKS_PER_CHK))
                return MEDIUM_CT_FLUSH_PRIO;
            else
                return LARGE_CT_FLUSH_PRIO;

        case EXT_T_LARGE_OBJECT:
            return LARGE_OBJS_FLUSH_PRIO;
        default:
            castle_printk(LOG_ERROR, "Unknown extent type: %d\n", type);
            BUG();
    }
}

/**
 * Allocate and initialise extent and per-extent dirtytree structures.
 */
static c_ext_t * castle_ext_alloc(c_ext_id_t ext_id)
{
    c_ext_t *ext = castle_zalloc(sizeof(c_ext_t));
    if (!ext)
        return NULL;
    ext->dirtytree = castle_zalloc(sizeof(struct castle_cache_extent_dirtytree));
    if (!ext->dirtytree)
    {
        castle_free(ext);
        return NULL;
    }

    /* Extent structure. */
    ext->ext_id             = ext_id;
    ext->flags              = 0;
<<<<<<< HEAD
=======
    ext->linked_ext_id      = INVAL_EXT_ID;
>>>>>>> dafadc4e
    ext->maps_cep           = INVAL_EXT_POS;
    ext->ext_type           = EXT_T_INVALID;
    ext->da_id              = INVAL_DA;
    ext->pool               = NULL;
    atomic_set(&ext->link_cnt, 1);
    ext->shadow_map         = NULL;
    spin_lock_init(&ext->shadow_map_lock);

    INIT_LIST_HEAD(&ext->mask_list);
    INIT_LIST_HEAD(&ext->schks_list);
    ext->rebuild_mask_id    = INVAL_MASK_ID;

    /* Per-extent RB dirtytree structure. */
    INIT_LIST_HEAD(&ext->dirtytree->list);
    spin_lock_init(&ext->dirtytree->lock);
    ext->dirtytree->ext_id             = ext_id;
    ext->dirtytree->compr_ext_id       = INVAL_EXT_ID;
    ext->dirtytree->ref_cnt            = ATOMIC(1);
    ext->dirtytree->rb_root            = RB_ROOT;
    ext->dirtytree->flush_prio         = (uint8_t)-1;
    ext->dirtytree->nr_pages           = 0;
    ext->dirtytree->flushed_off        = 0;
    ext->dirtytree->compr_flushed_off  = 0;
    ext->dirtytree->compr_unit_size    = C_COMPR_BLK_SZ;
#ifdef CASTLE_PERF_DEBUG
    ext->dirtytree->ext_size           = 0;
    ext->dirtytree->ext_type           = ext->ext_type;
#endif
    ext->global_mask = EMPTY_MASK_RANGE;

    set_bit(CASTLE_EXT_ALIVE_BIT, &ext->flags);

    debug("Allocated extent ext_id=%lld.\n", ext->ext_id);

    return ext;
}

static int castle_extent_print(c_ext_t *ext, void *unused)
{
    debug("Print   Extent   %llu\n", ext->ext_id);
    debug("        Size     %u chunks\n", ext->size);
    debug("        Maps at  "cep_fmt_str_nl, cep2str(ext->maps_cep));

    return 0;
}

void castle_extent_mark_live(c_ext_id_t ext_id, c_da_t da_id)
{
    c_ext_t *ext = castle_extents_hash_get(ext_id);

    if (ext)
    {
        /* Extent should belong to the same DA. */
        BUG_ON(ext->da_id != da_id);

        /* Mark the extent as alive. */
        set_bit(CASTLE_EXT_ALIVE_BIT, &ext->flags);
    }
}

/* Check if the extent is alive or not.
 * Extent is alive if it referenced by one of
 *  - Component Trees in a DA
 *      - Tree Extent
 *      - Medium Object Extent
 *      - Large Object Extent
 *  - Logical Extents
 *
 *  Other wise free it.
 */
static int castle_extent_check_alive(c_ext_t *ext, void *unused)
{
    /* Logical extents are always alive. */
    if (LOGICAL_EXTENT(ext->ext_id))
        return 0;

    if (!test_bit(CASTLE_EXT_ALIVE_BIT, &ext->flags))
    {
        castle_printk(LOG_INFO, "Found dead extent: %llu\n", ext->ext_id);
        castle_extent_free(ext->ext_id);
    }

    return 0;
}

int castle_extents_restore(void)
{
    __castle_extents_hash_iterate(castle_extent_check_alive, NULL);
    return 0;
}

static int castle_extents_garbage_collector(void *unused);

int castle_extents_init(void)
{
    debug("Initing castle extents\n");

    /* Initialise extents garbage collector. */
    extents_gc_thread = kthread_run(castle_extents_garbage_collector, NULL,
                                    "castle-extents-gc");
    if (IS_ERR(extents_gc_thread))
    {
        castle_printk(LOG_INIT, "Could not start garbage collector thread for extents\n");
        goto err_out;
    }

    /* Initialise hash table for extents. */
    castle_extents_hash = castle_extents_hash_alloc();
    if (!castle_extents_hash)
    {
        castle_printk(LOG_INIT, "Could not allocate extents hash.\n");
        kthread_stop(extents_gc_thread);

        goto err_out;
    }
    castle_extents_hash_init();

    /* Initialise hash table for extent masks. */
    castle_extent_mask_hash = castle_extent_mask_hash_alloc();
    if (!castle_extent_mask_hash)
    {
        castle_printk(LOG_INIT, "Could not allocate extents hash.\n");
        kthread_stop(extents_gc_thread);

        goto err_out;
    }
    castle_extent_mask_hash_init();

    /* Initialise hash table for reservation pools. */
    castle_res_pool_hash = castle_res_pool_hash_alloc();
    if (!castle_res_pool_hash)
    {
        castle_printk(LOG_INIT, "Could not allocate extents hash.\n");
        kthread_stop(extents_gc_thread);

        goto err_out;
    }
    castle_res_pool_hash_init();

    /* Init kmem_cache for in_flight counters for extent_flush. */
    castle_partial_schks_cache = kmem_cache_create("castle_partial_schks_cache",
                                            sizeof(c_part_schk_t),
                                            0,   /* align */
                                            0,   /* flags */
#if LINUX_VERSION_CODE <= KERNEL_VERSION(2,6,18)
                                            NULL, NULL); /* ctor, dtor */
#else
                                            NULL); /* ctor */
#endif
    if (!castle_partial_schks_cache)
    {
        castle_printk(LOG_INIT,
                      "Could not allocate kmem cache for castle_partial_schks_cache.\n");
        goto err_out;
    }

    return EXIT_SUCCESS;

err_out:
    castle_extents_fini();
    return -ENOMEM;
}

/* Cleanup all extents from hash table. Called at finish. */
static int castle_extent_hash_remove(c_ext_t *ext, void *unused)
{
    c_ext_mask_t *mask = GET_LATEST_MASK(ext);
    struct list_head *pos, *tmp;

    castle_printk(LOG_DEBUG, "%s::Freeing extent #%llu\n", __FUNCTION__, ext->ext_id);

    /* Should have only one valid mask. */
    BUG_ON(!list_is_last(&mask->list, &ext->mask_list));

    /* And its reference count should be equal to number of links. */
    if (atomic_read(&mask->ref_count) != 1)
        castle_printk(LOG_INFO, "%s: Extent ref count Freeing extent #%llu\n", __FUNCTION__, ext->ext_id);

    BUG_ON(atomic_read(&mask->ref_count) != 1);

    /* There shouldn't be any outstanding extents for deletion on exit. */
    __castle_extents_hash_remove(ext);

    if (SUPER_EXTENT(ext->ext_id))
    {
        struct castle_slave *cs =
                castle_slave_find_by_id(sup_ext_to_slave_id(ext->ext_id));

        castle_free(cs->sup_ext_maps);
    }
    __castle_extent_dirtytree_put(ext->dirtytree, 0 /*check_hash*/);

    /* Free memory occupied by superchunk structures. */
    list_for_each_safe(pos, tmp, &ext->schks_list)
    {
        c_part_schk_t *schk = list_entry(pos, c_part_schk_t, list);

        kmem_cache_free(castle_partial_schks_cache, schk);
    }

    castle_free(mask);
    castle_free(ext);

    return 0;
}

static void castle_extents_super_block_init(void)
{
    castle_extents_global_sb.ext_id_seq           = EXT_SEQ_START;
    castle_extents_global_sb.nr_exts              = 0;
    castle_extents_global_sb.micro_ext.ext_id     = INVAL_EXT_ID;
    castle_extents_global_sb.meta_ext.ext_id      = INVAL_EXT_ID;
    castle_extents_global_sb.mstore_ext[0].ext_id = INVAL_EXT_ID;
    castle_extents_global_sb.mstore_ext[1].ext_id = INVAL_EXT_ID;
}

static void castle_extents_super_block_read(void)
{
    struct castle_fs_superblock *sblk;

    BUG_ON(!castle_extent_in_transaction());

    sblk = castle_fs_superblocks_get();
    memcpy(&castle_extents_global_sb, &sblk->extents_sb,
           sizeof(struct castle_extents_superblock));
    castle_fs_superblocks_put(sblk, 0);
}

static void castle_extents_super_block_writeback(void)
{ /* Should be called with castle_extents_mutex held. */
    struct castle_fs_superblock *sblk;

    sblk = castle_fs_superblocks_get();

    memcpy(&sblk->extents_sb, &castle_extents_global_sb,
           sizeof(struct castle_extents_superblock));

    castle_fs_superblocks_put(sblk, 1);

    INJECT_FAULT;
}

/**
 * Start an extent transaction. An extent transaction makes sure that all extent operations in
 * transaction are atomic.
 */
void castle_extent_transaction_start(void)
{
    mutex_lock(&castle_extents_mutex);
}

/**
 * End the extent transaction.
 */
void castle_extent_transaction_end(void)
{
    mutex_unlock(&castle_extents_mutex);
}

int castle_extent_in_transaction(void)
{
    return mutex_is_locked(&castle_extents_mutex);
}

/**
 * Get global extent superblock. Don't try to get mutex. Function is called with mutex.
 */
struct castle_extents_superblock* _castle_extents_super_block_get(void)
{
    return &castle_extents_global_sb;
}

struct castle_extents_superblock* castle_extents_super_block_get(void)
{
    /* Doesn't make sense to get superblock without being in transaction. */
    BUG_ON(!castle_extent_in_transaction());

    return &castle_extents_global_sb;
}

/**
 * Adds a new slave into the micro_maps. Used during claims after fs init.
 *
 * @param cs    The slave to add to the micro extent maps
 */
void castle_extent_micro_ext_update(struct castle_slave * cs)
{
    c_ext_t * micro_ext;
    struct castle_extents_superblock *castle_extents_sb;
    c_disk_chk_t *micro_maps;
    c2_block_t *c2b;
    c_ext_pos_t cep;
    c_ext_mask_id_t mask_id;

    mask_id = castle_extent_get_ptr(MICRO_EXT_ID, &micro_ext);
    BUG_ON(!micro_ext || (micro_ext->size > 1));

    /* Read in the micro extent using the old micro map. */
    cep.ext_id = MICRO_EXT_ID;
    cep.offset = 0;

    c2b = castle_cache_block_get(cep, BLKS_PER_CHK, USER);
    BUG_ON(castle_cache_block_sync_read(c2b));
    write_lock_c2b(c2b);

    /* Update the micro map to include the new slave. */
    castle_extent_transaction_start();

    castle_extents_sb = castle_extents_super_block_get();
    micro_maps = castle_extents_sb->micro_maps;

    micro_maps[micro_ext->k_factor].slave_id = cs->uuid;
    micro_maps[micro_ext->k_factor].offset   = MICRO_EXT_START;
    micro_ext->k_factor++;

    castle_extent_transaction_end();

    /* Write out the micro extent using the updated micro map. */
    dirty_c2b(c2b);
    BUG_ON(submit_c2b_sync(WRITE, c2b));
    write_unlock_c2b(c2b);
    put_c2b(c2b);

    castle_extent_put(mask_id);
}

static int castle_extent_micro_ext_create(void)
{
    struct castle_extents_superblock *castle_extents_sb = castle_extents_super_block_get();
    c_disk_chk_t *micro_maps = castle_extents_sb->micro_maps;
    c_ext_t *micro_ext;
    struct list_head *l;
    int i = 0;

    BUG_ON(!castle_extent_in_transaction());

    micro_ext = castle_ext_alloc(MICRO_EXT_ID);
    if (!micro_ext)
        return -ENOMEM;

    micro_ext->size                  = MICRO_EXT_SIZE;
    micro_ext->type                  = MICRO_EXT;
    micro_ext->ext_type              = EXT_T_META_DATA;
    micro_ext->da_id                 = 0;
    micro_ext->maps_cep              = INVAL_EXT_POS;
    micro_ext->dirtytree->flush_prio = castle_ext_flush_prio_get(EXT_T_META_DATA, MICRO_EXT_SIZE);
#ifdef CASTLE_PERF_DEBUG
    micro_ext->dirtytree->ext_size   = micro_ext->size;
    micro_ext->dirtytree->ext_type   = micro_ext->ext_type;
#endif

    memset(micro_maps, 0, sizeof(castle_extents_sb->micro_maps));
    rcu_read_lock();
    list_for_each_rcu(l, &castle_slaves.slaves)
    {
        struct castle_slave *cs = list_entry(l, struct castle_slave, list);

        /* Don't add maps for ghost slaves. */
        if (test_bit(CASTLE_SLAVE_REMAPPED_BIT, &cs->flags))
            continue;

        BUG_ON(MICRO_EXT_SIZE != 1);

        micro_maps[i].slave_id = cs->uuid;
        micro_maps[i].offset   = MICRO_EXT_START;
        i++;
    }
    rcu_read_unlock();
    BUG_ON(i > MAX_NR_SLAVES);
    micro_ext->k_factor = i;

    /* Create a mask for it. */
    BUG_ON(castle_extent_mask_create(micro_ext,
                                     MASK_RANGE(0, micro_ext->size),
                                     INVAL_MASK_ID) < 0);

    CONVERT_EXTENT_TO_MENTRY(micro_ext, &castle_extents_sb->micro_ext);

    castle_extents_hash_add(micro_ext);

    return 0;
}

static int castle_extent_meta_ext_create(void)
{
    int k_factor = (castle_rda_spec_get(RDA_2))->k_factor, i = 0;
    struct castle_extents_superblock *castle_extents_sb;
    struct list_head *l;
    c_ext_t *meta_ext;
    c_ext_id_t ext_id;

    BUG_ON(!castle_extent_in_transaction());

    rcu_read_lock();
    list_for_each_rcu(l, &castle_slaves.slaves)
        i++;
    rcu_read_unlock();

    /* Allocate meta extent size to be however much we allocated in all the
       slaves, divided by the k-factor (2) */
    meta_ext_size = META_SPACE_SIZE * MAX_NR_SLAVES / k_factor;

    ext_id = _castle_extent_alloc(RDA_2, 0,
                                  EXT_T_META_DATA,
                                  meta_ext_size,
<<<<<<< HEAD
                                  meta_ext_size,
                                  META_EXT_ID);
=======
                                  META_EXT_ID,
                                  CASTLE_EXT_FLAGS_NONE);
>>>>>>> dafadc4e
    if (ext_id != META_EXT_ID)
    {
        castle_printk(LOG_WARN, "Meta Extent Allocation Failed\n");
        return -ENOSPC;
    }

    castle_extents_sb = castle_extents_super_block_get();
    meta_ext = castle_extents_hash_get(META_EXT_ID);
    CONVERT_EXTENT_TO_MENTRY(meta_ext, &castle_extents_sb->meta_ext);

    debug("Done with intialization of meta extent mappings\n");

    return 0;
}

static int castle_extent_mstore_ext_create(void)
{
    struct   list_head *l;
    int      i = 0;
    c_ext_t *mstore_ext;
    struct   castle_extents_superblock *castle_extents_sb;
    c_ext_id_t ext_id;
    int      k_factor = (castle_rda_spec_get(RDA_2))->k_factor;

    BUG_ON(!castle_extent_in_transaction());

    i = 0;
    rcu_read_lock();
    list_for_each_rcu(l, &castle_slaves.slaves)
        i++;
    rcu_read_unlock();

    ext_id = _castle_extent_alloc(RDA_2, 0,
                                  EXT_T_META_DATA,
                                  MSTORE_SPACE_SIZE * i / k_factor,
<<<<<<< HEAD
                                  MSTORE_SPACE_SIZE * i / k_factor,
                                  MSTORE_EXT_ID);
=======
                                  MSTORE_EXT_ID,
                                  CASTLE_EXT_FLAGS_NONE);
>>>>>>> dafadc4e
    if (ext_id != MSTORE_EXT_ID)
        return -ENOSPC;

    ext_id = _castle_extent_alloc(RDA_2, 0,
                                  EXT_T_META_DATA,
                                  MSTORE_SPACE_SIZE * i / k_factor,
<<<<<<< HEAD
                                  MSTORE_SPACE_SIZE * i / k_factor,
                                  MSTORE_EXT_ID+1);
=======
                                  MSTORE_EXT_ID+1,
                                  CASTLE_EXT_FLAGS_NONE);
>>>>>>> dafadc4e
    if (ext_id != MSTORE_EXT_ID+1)
        return -ENOSPC;

    castle_extents_sb = castle_extents_super_block_get();

    mstore_ext = castle_extents_hash_get(MSTORE_EXT_ID);
    CONVERT_EXTENT_TO_MENTRY(mstore_ext, &castle_extents_sb->mstore_ext[0]);
    mstore_ext = castle_extents_hash_get(MSTORE_EXT_ID+1);
    CONVERT_EXTENT_TO_MENTRY(mstore_ext, &castle_extents_sb->mstore_ext[1]);

    return 0;
}

int castle_extents_create(void)
{
    int ret = 0;

    BUG_ON(extent_init_done);

    castle_extent_transaction_start();

    castle_extents_super_block_init();

    if ((ret = castle_extent_micro_ext_create()))
        goto out;

    if ((ret = castle_extent_meta_ext_create()))
        goto out;

    castle_ext_freespace_init(&meta_ext_free, META_EXT_ID);

    INJECT_FAULT;

    if ((ret = castle_extent_mstore_ext_create()))
        goto out;

    extent_init_done = 2;

out:
    castle_extent_transaction_end();

    return ret;
}

/**
 * Inserts all extent stats into the stats mstore. At the moment just the rebuild progress counter.
 */
void castle_extents_stats_writeback(c_mstore_t *stats_mstore)
{
    struct castle_slist_entry mstore_entry;

    mstore_entry.stat_type = STATS_MSTORE_REBUILD_PROGRESS;
    mstore_entry.key = -1;
    mstore_entry.val = castle_extents_chunks_remapped;

    castle_mstore_entry_insert(stats_mstore,
                               &mstore_entry,
                               sizeof(struct castle_slist_entry));
}

/**
 * Reads extent stats. At the moment just a single entry of STATS_MSTORE_REBUILD_PROGRESS expected.
 */
void castle_extents_stat_read(struct castle_slist_entry *mstore_entry)
{
    BUG_ON(mstore_entry->stat_type != STATS_MSTORE_REBUILD_PROGRESS);
    BUG_ON(mstore_entry->key != (uint64_t)-1);

    /* Temporarily high logging level. */
    castle_printk(LOG_INFO,
                  "Read %lld chunks remapped from mstore.\n",
                  mstore_entry->val);
    castle_extents_chunks_remapped += mstore_entry->val;
}

int nr_exts = 0;

/* @TODO who should handle errors in writeback? */
static int castle_extent_writeback(c_ext_t *ext, void *store)
{
    struct castle_elist_entry mstore_entry;
    c_mstore_t *castle_extents_mstore = store;

    /* Shouldn't be any outstanding deletions before last checkpoint. */
    if(castle_last_checkpoint_ongoing && (atomic_read(&ext->link_cnt) == 0))
        castle_printk(LOG_DEBUG, "%s::ext %p ext_id %d\n", __FUNCTION__, ext, ext->ext_id);
    BUG_ON(castle_last_checkpoint_ongoing && (atomic_read(&ext->link_cnt) == 0));

    if (LOGICAL_EXTENT(ext->ext_id))
        return 0;

    debug("Writing back extent %llu\n", ext->ext_id);

    CONVERT_EXTENT_TO_MENTRY(ext, &mstore_entry);

    castle_mstore_entry_insert(castle_extents_mstore,
                               &mstore_entry,
                               sizeof(struct castle_elist_entry));

    nr_exts++;

    INJECT_FAULT;
    return 0;
}

int castle_extents_writeback(void)
{
    struct castle_extents_superblock *ext_sblk;
    c_mstore_t *castle_extents_mstore = NULL;

    if (!extent_init_done)
        return 0;

    /* Don't exit with outstanding dead extents. They are scheduled to get freed on
     * system work queue. */
    if (castle_last_checkpoint_ongoing)
        while (atomic_read(&castle_extents_gc_q_size) || atomic_read(&castle_extents_dead_count))
            msleep_interruptible(1000);

    castle_extents_mstore = castle_mstore_init(MSTORE_EXTENTS);
    if(!castle_extents_mstore)
        return -ENOMEM;

    castle_extent_transaction_start();

    /* Note: This is important to make sure, nothing changes in extents. And
     * writeback() relinquishes hash spin_lock() while doing writeback. */
    ext_sblk = castle_extents_super_block_get();
    /* Writeback new copy. */
    nr_exts = 0;
    __castle_extents_hash_iterate(castle_extent_writeback, castle_extents_mstore);

    if (ext_sblk->nr_exts != nr_exts)
    {
        castle_printk(LOG_ERROR, "%llx:%x\n", ext_sblk->nr_exts, nr_exts);
        BUG();
    }

    castle_mstore_fini(castle_extents_mstore);

    /* Writeback maps freespace structure into extent superblock. */
    castle_ext_freespace_marshall(&meta_ext_free, &ext_sblk->meta_ext_free_bs);

    /* Flush micro extent. */
    castle_cache_extent_flush_schedule(MICRO_EXT_ID, 0, 0);

    /* Flush the complete meta extent onto disk, before completing writeback. */
    BUG_ON(!castle_ext_freespace_consistent(&meta_ext_free));
    castle_cache_extent_flush_schedule(META_EXT_ID, 0,
                                       atomic64_read(&meta_ext_free.used));

    INJECT_FAULT;

    /* Write list of partial superchunks for all extents into mstore. */
    castle_extents_part_schks_writeback();

    /* It is important to complete freespace_writeback() under extent lock, to
     * make sure freesapce and extents are in sync. */
    castle_freespace_writeback();

    castle_res_pools_writeback();

    castle_extents_super_block_writeback();

    castle_extent_transaction_end();

    return 0;
}

static int load_extent_from_mentry(struct castle_elist_entry *mstore_entry)
{
    c_ext_t *ext = NULL;
    int ret;

    /* Load micro extent. */
    ext = castle_ext_alloc(mstore_entry->ext_id);
    if (!ext)
    {
        ret = -ENOMEM;
        goto err1;
    }

    /* ext_alloc() would set the alive bit to 1. Shouldn't do that during module reload.
     * Instead, extent owner would mark it alive. */
    clear_bit(CASTLE_EXT_ALIVE_BIT, &ext->flags);

    CONVERT_MENTRY_TO_EXTENT(ext, mstore_entry);
    ext->dirtytree->flush_prio = castle_ext_flush_prio_get(ext->ext_type, ext->size);
    if (EXT_ID_INVAL(ext->ext_id))
    {
        ret = -EINVAL;
        goto err2;
    }

    /* Record if this extent was created with 1 RDA. */
    if (ext->type == RDA_1)
        min_rda_lvl = RDA_1;

    /* Create the initial masks. */
    BUG_ON(castle_extent_mask_create(ext,
                                     mstore_entry->prev_mask,
                                     INVAL_MASK_ID) < 0);

    castle_extents_hash_add(ext);

    /* This would delete the previous mask, as it doesn't have any references. */
    BUG_ON(castle_extent_mask_create(ext,
                                     mstore_entry->cur_mask,
                                     GET_LATEST_MASK(ext)->mask_id) < 0);

    castle_extent_print(ext, NULL);

    return 0;

err2:
    castle_free(ext->dirtytree);
    castle_free(ext);
err1:
    return ret;
}

int castle_extents_read(void)
{
    int ret = EXIT_SUCCESS;

    struct castle_extents_superblock *ext_sblk = NULL;

    BUG_ON(extent_init_done);

    castle_extent_transaction_start();

    castle_extents_super_block_read();

    castle_extent_micro_ext_create();

    ext_sblk = castle_extents_super_block_get();

    if ((ret = load_extent_from_mentry(&ext_sblk->meta_ext)))
        goto out;

    if ((ret = load_extent_from_mentry(&ext_sblk->mstore_ext[0])))
        goto out;

    if ((ret = load_extent_from_mentry(&ext_sblk->mstore_ext[1])))
        goto out;

    /* Read maps freespace structure from extents superblock. */
    castle_ext_freespace_unmarshall(&meta_ext_free, &ext_sblk->meta_ext_free_bs);

    atomic_set(&current_rebuild_seqno, ext_sblk->current_rebuild_seqno);

    meta_ext_size = castle_extent_size_get(META_EXT_ID);

    /* Read reservation pools from mstore. */
    castle_res_pools_read();

    extent_init_done = 1;

out:
    castle_extent_transaction_end();
    return ret;
}

void castle_extents_start(void)
{
    extents_allocable = 1;
}

#define map_chks_per_page(_k_factor)    (PAGE_SIZE / (_k_factor * sizeof(c_disk_chk_t)))
#define map_size(_ext_chks, _k_factor)  (1 + (_ext_chks-1) / map_chks_per_page(_k_factor))

#define COMPR_BLK_MAPS_PER_PAGE         (PAGE_SIZE / (2 * sizeof(c_byte_off_t)))
#define COMPR_BLKS_PER_CHK              (C_CHK_SIZE / C_COMPR_BLK_SZ)
#define compr_map_size(_compr_blks)     (1 + ((_compr_blks)-1) / COMPR_BLK_MAPS_PER_PAGE)

static int castle_extent_meta_ext_space_needed(c_ext_t *ext, unsigned long flags)
{
    if (!test_bit(CASTLE_EXT_COMPR_VIRTUAL_BIT, &flags))
        return map_size(ext->size, ext->k_factor);

    return compr_map_size(ext->size * COMPR_BLKS_PER_CHK);
}

//#define COMPACTION_DRY_RUN
struct castle_meta_compactor {
    void *bitmap;
    unsigned long bitmap_size;
    unsigned long bitmap_size_bits;
    int compaction_idx;
    int err;
};

static int castle_extent_meta_mark(c_ext_t *ext, void *compactor_p)
{
    struct castle_meta_compactor *compactor = (struct castle_meta_compactor *)compactor_p;
    uint32_t map_size_pgs;
    int bit_nr;

    if(ext->maps_cep.ext_id != META_EXT_ID)
    {
        castle_printk(LOG_USERINFO,
                      "Extent: %lld doesn't use meta extent for its maps, it uses %lld.\n",
                      ext->ext_id, ext->maps_cep.ext_id);
        return 0;
    }

    map_size_pgs = castle_extent_meta_ext_space_needed(ext, ext->flags);
    if(ext->maps_cep.offset % PAGE_SIZE != 0)
    {
        castle_printk(LOG_ERROR,
                      "Map for ext: %lld not page aligned: "cep_fmt_str_nl,
                       ext->ext_id, cep2str(ext->maps_cep));
        compactor->err = -EINVAL;
        return 1;
    }

    castle_printk(LOG_USERINFO,
                  "Maps for ext: %lld at cep: "cep_fmt_str" size: %d pgs.\n",
                  ext->ext_id, cep2str(ext->maps_cep), map_size_pgs);
    bit_nr = ext->maps_cep.offset / PAGE_SIZE;
    while(map_size_pgs-- > 0)
    {
        set_bit(bit_nr, compactor->bitmap);
        bit_nr++;
    }

    return 0;
}

static int castle_extent_meta_unused_find(struct castle_meta_compactor *compactor, uint32_t pgs)
{
    int candidate;
    int i;

    candidate = compactor->compaction_idx;
    i = 0;
    while(candidate + i < compactor->bitmap_size_bits)
    {
        if(i >= pgs)
            break;

        if(test_bit(candidate + i, compactor->bitmap))
        {
            candidate = candidate + i + 1;
            i = -1;
        }

        i++;
    }

    if(i < pgs)
        return -1;

    compactor->compaction_idx = candidate + pgs;

    return candidate;
}

static unsigned long castle_extent_max_meta_offset_get(struct castle_meta_compactor *compactor)
{
    unsigned long max_offset;

    max_offset = (unsigned long)compactor->compaction_idx * PAGE_SIZE;
    if(atomic64_read(&meta_ext_free.used) > max_offset)
        max_offset = atomic64_read(&meta_ext_free.used);

    return max_offset;
}

static int castle_extent_meta_copy(c_ext_t *ext, void *compactor_p)
{
    struct castle_meta_compactor *compactor = (struct castle_meta_compactor *)compactor_p;
    uint32_t map_size_pgs;
    int unused_idx;
    c_ext_pos_t new_maps_cep;
#ifndef COMPACTION_DRY_RUN
    int i;
#endif

    if(ext->maps_cep.ext_id != META_EXT_ID)
        return 0;

    /* Don't copy if the location of the map for this extents is earlier than current
       compaction_idx. */
    if(compactor->compaction_idx > ext->maps_cep.offset / PAGE_SIZE)
    {
        castle_printk(LOG_ERROR,
                      "Extent %lld has map in early part of meta ext "cep_fmt_str", not copying.\n",
                      ext->ext_id, cep2str(ext->maps_cep));
        return 0;
    }

    map_size_pgs = castle_extent_meta_ext_space_needed(ext, ext->flags);
    unused_idx = castle_extent_meta_unused_find(compactor, map_size_pgs);
    if(unused_idx < 0)
    {
        castle_printk(LOG_ERROR, "Failed to find empty space for %d map pages.\n",
                map_size_pgs);
        compactor->err = -ENOSPC;
        return 1;
    }

    /* Found space to copy the meta extent to, do it, page by page. */
    new_maps_cep.ext_id = ext->maps_cep.ext_id;
    new_maps_cep.offset = (unsigned long)unused_idx * PAGE_SIZE;
    castle_printk(LOG_USERINFO,
            "Copying %d map pages for ext: %lld from: "cep_fmt_str", to: "cep_fmt_str_nl,
            map_size_pgs, ext->ext_id, cep2str(ext->maps_cep), cep2str(new_maps_cep));
#ifndef COMPACTION_DRY_RUN
    for(i=0; i<map_size_pgs; i++)
    {
        c2_block_t *s_c2b, *d_c2b;
        c_ext_pos_t s_cep, d_cep;

        s_cep.ext_id = ext->maps_cep.ext_id;
        s_cep.offset = ext->maps_cep.offset + i * PAGE_SIZE;

        d_cep.ext_id = new_maps_cep.ext_id;
        d_cep.offset = new_maps_cep.offset + i * PAGE_SIZE;

        s_c2b = castle_cache_block_get(s_cep, 1, USER);
        d_c2b = castle_cache_block_get(d_cep, 1, USER);

        BUG_ON(castle_cache_block_sync_read(s_c2b));
        read_lock_c2b(s_c2b);
        write_lock_c2b(d_c2b);
        update_c2b(d_c2b);
        memcpy(c2b_buffer(d_c2b), c2b_buffer(s_c2b), PAGE_SIZE);
        dirty_c2b(d_c2b);
        submit_c2b_sync(WRITE, d_c2b);
        write_unlock_c2b(d_c2b);
        read_unlock_c2b(s_c2b);
        put_c2b(s_c2b);
        put_c2b(d_c2b);
    }

    /* Now that map has been copied, update the maps_cep in ext structure. */
    ext->maps_cep = new_maps_cep;
#endif

    return 0;
}

#define META_EXT_COMPACT_DEFAULT_PCT 50
int castle_meta_ext_compact_pct = META_EXT_COMPACT_DEFAULT_PCT;

static void castle_extents_meta_compact(int *force_checkpoint)
{
    void *used_meta_bitmap;
    unsigned long nr_meta_pgs, bitmap_size;
    struct castle_meta_compactor compactor;
    unsigned long new_used;

    castle_printk(LOG_INIT, "Meta extent freespace: used=%lld, size=%lld\n",
            atomic64_read(&meta_ext_free.used), meta_ext_free.ext_size);

    if ((castle_meta_ext_compact_pct < 0) || (castle_meta_ext_compact_pct > 100))
        castle_meta_ext_compact_pct = META_EXT_COMPACT_DEFAULT_PCT;
    if(castle_meta_ext_compact_pct && ((100 * atomic64_read(&meta_ext_free.used)) <
            (meta_ext_free.ext_size * castle_meta_ext_compact_pct)))
    {
        castle_printk(LOG_INIT, "Less than %d percent meta extent used, not compacting.\n",
            castle_meta_ext_compact_pct);
        goto out;
    }

    castle_printk(LOG_WARN, "More than %d percent meta extent used. Attempting compaction.\n",
        castle_meta_ext_compact_pct);
    nr_meta_pgs = meta_ext_free.ext_size / PAGE_SIZE;
    bitmap_size = nr_meta_pgs / 8 + 1;
    castle_printk(LOG_USERINFO, "Allocating %lld bitmap for %lld pages of meta ext.\n",
            bitmap_size, nr_meta_pgs);
    used_meta_bitmap = castle_alloc(bitmap_size);
    if(!used_meta_bitmap)
    {
        castle_printk(LOG_ERROR, "Couldn't allocate used bitmap.\n");
        goto out;
    }

    castle_printk(LOG_USERINFO, "Used meta pages bitmap at: %p, compactor: %p\n",
            used_meta_bitmap, &compactor);
    /* Initialise compactor structure. */
    memset(used_meta_bitmap, 0, bitmap_size);
    compactor.bitmap           = used_meta_bitmap;
    compactor.bitmap_size      = bitmap_size;
    compactor.bitmap_size_bits = nr_meta_pgs;
    compactor.err              = 0;
    compactor.compaction_idx   = 0;

    /* Go through all extents and record which pages of the meta extent they use. */
    __castle_extents_hash_iterate(castle_extent_meta_mark, &compactor);
    if(compactor.err != 0)
    {
        castle_printk(LOG_ERROR, "Failed compaction on meta mark.\n");
        goto err_out_dealloc;
    }

    /* Copy all the extent maps. */
    __castle_extents_hash_iterate(castle_extent_meta_copy, &compactor);
    if(compactor.err != 0)
    {
        /* Some extents could have had their maps copied over,
           make sure that the meta extent freespace structure includes all those copies
           and force a checkpoint. */
        castle_printk(LOG_ERROR, "Failed compaction on meta copy.\n");
        castle_free(used_meta_bitmap);
        *force_checkpoint = 1;

        new_used = castle_extent_max_meta_offset_get(&compactor);
#ifndef COMPACTION_DRY_RUN
        atomic64_set(&meta_ext_free.used,    new_used);
        atomic64_set(&meta_ext_free.blocked, new_used);
#endif
        castle_printk(LOG_USERINFO, "Updated used meta extent counter to: %lld\n", new_used);

        return;
    }

    /* All maps have been copied. Return what cep is now end of the meta extent map. */
    castle_free(used_meta_bitmap);

    *force_checkpoint = 1;
#ifndef COMPACTION_DRY_RUN
    atomic64_set(&meta_ext_free.used,    (unsigned long)compactor.compaction_idx * PAGE_SIZE);
    atomic64_set(&meta_ext_free.blocked, (unsigned long)compactor.compaction_idx * PAGE_SIZE);
#endif
    castle_printk(LOG_USERINFO, "Updated used meta extent counter to: %lld\n",
            (unsigned long)compactor.compaction_idx * PAGE_SIZE);
    return;

err_out_dealloc:
    castle_free(used_meta_bitmap);
out:
    *force_checkpoint = 0;
}

#define META_POOL_SIZE 40000
static unsigned int castle_meta_pool_entries = META_POOL_SIZE;
module_param(castle_meta_pool_entries, uint, S_IRUSR | S_IRGRP);
MODULE_PARM_DESC(castle_meta_pool_entries, "Meta extent pool size");

static meta_pool_entry_t    *meta_extent_pool;

/*
 * The size of the pool may be less than META_POOL_SIZE if there aren't enough unused
 * pages in the meta extent.
 */
static int                  castle_extent_meta_pool_size = 0;

static struct list_head     meta_pool_available;    /* Pool entries available for use. */
static struct list_head     meta_pool_inuse;        /* Pool entries in use. */
static struct list_head     meta_pool_released;     /* Pool entries that have been released. */
static struct list_head     meta_pool_frozen;       /* Temp list for use during checkpoints. */

int                         meta_pool_inited = 0;   /* set once the pool is available for use. */

int meta_pool_inuse_count = 0;
int meta_pool_available_count = 0;
int meta_pool_released_count = 0;
int meta_pool_frozen_count = 0;

/*
 * Move all freed meta extent pool entries to the frozen list.
 */
void castle_extent_meta_pool_freeze(void)
{
    castle_extent_transaction_start();
    BUG_ON(!list_empty(&meta_pool_frozen));
    BUG_ON(meta_pool_frozen_count != 0);
    BUG_ON((meta_pool_released_count + meta_pool_available_count + meta_pool_inuse_count)
            != castle_extent_meta_pool_size);
    list_splice_init(&meta_pool_released, &meta_pool_frozen);
    meta_pool_frozen_count += meta_pool_released_count;
    meta_pool_released_count = 0;
    castle_extent_transaction_end();
}

/*
 * Scan the meta extent pool frozen list, freeing up any entries onto the available list.
 */
void castle_extent_meta_pool_free(void)
{
    castle_extent_transaction_start();
    list_splice_init(&meta_pool_frozen, &meta_pool_available);
    meta_pool_available_count += meta_pool_frozen_count;
    meta_pool_frozen_count = 0;
    BUG_ON((meta_pool_released_count + meta_pool_available_count + meta_pool_inuse_count)
            != castle_extent_meta_pool_size);
    castle_extent_transaction_end();
}

/*
 * Find and return a meta extent pool entry from the available list.
 *
 * @param offset    The meta extent byte offset being allocated from the pool.
 *
 * @return: The list entry if one was available, else NULL.
 */
meta_pool_entry_t * castle_extent_meta_pool_get(c_byte_off_t * offset)
{
    meta_pool_entry_t * pent;

    BUG_ON(!castle_extent_in_transaction());

    if (!meta_pool_inited || list_empty(&meta_pool_available))
        return NULL;
    else
    {
        pent = list_first_entry(&meta_pool_available, meta_pool_entry_t, list);
        list_del(&pent->list);
        meta_pool_available_count--;
        *offset = pent->offset;
        list_add_tail(&pent->list, &meta_pool_inuse);
        meta_pool_inuse_count++;
        return pent;
    }
}

static meta_pool_entry_t * castle_extent_meta_pool_inuse_get(c_byte_off_t offset)
{
    meta_pool_entry_t * pent;

    BUG_ON(!castle_extent_in_transaction());

    if (list_empty(&meta_pool_inuse))
        return NULL;

    pent = list_first_entry(&meta_pool_inuse, meta_pool_entry_t, list);
    list_del(&pent->list);
    pent->offset = offset;
    meta_pool_inuse_count--;

    return pent;
}

/*
 * Release an entry from the inuse list, placing it on the release list for
 * later processing during checkpoint.
 *
 * @param offset    The meta extent byte offset being released.
 */
void castle_extent_meta_pool_release(c_byte_off_t offset)
{
    meta_pool_entry_t * pent;

    BUG_ON(!castle_extent_in_transaction());

    pent = castle_extent_meta_pool_inuse_get(offset);

    if (!pent)
        return;

    list_add_tail(&pent->list, &meta_pool_released);
    meta_pool_released_count++;
}

/*
 * Put a meta extent pool entry back on the available list.
 * For example, when extent alloc fails.
 *
 * @param pent    The meta extent pool entry being returned.
 */
void castle_extent_meta_pool_replace(c_byte_off_t offset)
{
    meta_pool_entry_t * pent;

    BUG_ON(!castle_extent_in_transaction());

    pent = castle_extent_meta_pool_inuse_get(offset);

    BUG_ON(!pent);

    list_add(&pent->list, &meta_pool_available);
    meta_pool_available_count++;
}

/*
 * Initialise the meta extent pool.
 */
void castle_extents_meta_pool_init(void)
{
    unsigned long                   nr_meta_pgs, bitmap_size;
    void                            *used_meta_bitmap;
    struct castle_meta_compactor    meta_pool;
    int                             i, unused_idx;
    uint64_t                        map_idx;
    c_byte_off_t                    meta_pool_offset;
    c_ext_pos_t                     maps_cep;

    INIT_LIST_HEAD(&meta_pool_available);
    INIT_LIST_HEAD(&meta_pool_inuse);
    INIT_LIST_HEAD(&meta_pool_released);
    INIT_LIST_HEAD(&meta_pool_frozen);

    if (castle_meta_pool_entries <= 0)
    {
        castle_printk(LOG_WARN, "Meta extent pool disabled.\n");
        goto out;
    }
    if (castle_meta_pool_entries > META_POOL_SIZE) castle_meta_pool_entries = META_POOL_SIZE;

    meta_extent_pool = castle_alloc(castle_meta_pool_entries * sizeof(meta_pool_entry_t));
    if (!meta_extent_pool)
    {
        castle_printk(LOG_ERROR, "Couldn't allocate bitmap.\n");
        goto out;
    }

    /* Create a bitmap for use by the meta extent scanner. */
    nr_meta_pgs = meta_ext_free.ext_size / PAGE_SIZE;

    bitmap_size = nr_meta_pgs / 8 + 1;

    used_meta_bitmap = castle_alloc(bitmap_size);
    if(!used_meta_bitmap)
    {
        castle_printk(LOG_ERROR, "Couldn't allocate used bitmap.\n");
        castle_free(meta_extent_pool);
        goto out;
    }

    /* Initialise extent scanner state. */
    memset(used_meta_bitmap, 0, bitmap_size);
    meta_pool.bitmap           = used_meta_bitmap;
    meta_pool.bitmap_size      = bitmap_size;
    meta_pool.bitmap_size_bits = nr_meta_pgs;
    meta_pool.err              = 0;
    meta_pool.compaction_idx   = 0;

    /* Go through all extents and record which pages of the meta extent they use. */
    __castle_extents_hash_iterate(castle_extent_meta_mark, &meta_pool);
    if (meta_pool.err != 0)
    {
        castle_printk(LOG_ERROR, "Failed meta pool init on meta mark.\n");
        castle_free(meta_extent_pool);
        goto err_out_dealloc;
    }

    /* For each meta extent block in the pool ... */
    for (i=0; i<castle_meta_pool_entries; i++)
    {
        /* Find a free meta extent block. */
        unused_idx = castle_extent_meta_unused_find(&meta_pool, 1);
        if (unused_idx == -1)
            break;
        meta_pool_offset = (unsigned long)unused_idx * PAGE_SIZE;

        if (meta_pool_offset >= atomic64_read(&meta_ext_free.used))
            /*
             * Once we have reached meta_ext_free.used the rest of the pool will come from
             * unallocated meta_extent pages.
             */
            break;

        /*
         * This block comes from unused space between the start of the meta extent and
         * meta_ext_free.used. Add this entry to the meta extent pool available list.
         */
        meta_extent_pool[i].offset = meta_pool_offset;
        list_add_tail(&meta_extent_pool[i].list, &meta_pool_available);
        castle_extent_meta_pool_size++;
    }

    /* Check that the index has not got out of sync with castle_extent_meta_pool_size. */
    BUG_ON(i != castle_extent_meta_pool_size);

    castle_printk(LOG_USERINFO, "Meta extent pool using %d unused meta extent pages.\n",
                  castle_extent_meta_pool_size);

    if (castle_extent_meta_pool_size < castle_meta_pool_entries)
    {
        uint64_t    current_used = atomic64_read(&meta_ext_free.used);

        /*
         * We didn't allocate the entire free pool from meta extent pages before
         * meta_ext_free.used. Get this directly in one go using the normal freespace allocator so
         * that meta_ext_free is correctly updated.
         */
        if (castle_ext_freespace_get(&meta_ext_free,
                            (castle_meta_pool_entries - castle_extent_meta_pool_size) * PAGE_SIZE,
                            0,
                            &maps_cep))
        {
            castle_printk(LOG_WARN, "Failed to get %d freespace pages for meta extent pool.\n",
                         (castle_meta_pool_entries - castle_extent_meta_pool_size));
            goto err_out_nofreespace;
        }
        /* Add these entries to the meta extent pool available list. */
        map_idx = 0;
        for (i=castle_extent_meta_pool_size; i<castle_meta_pool_entries; i++, map_idx++)
        {
            meta_pool_offset = (unsigned long)(maps_cep.offset + (map_idx * PAGE_SIZE));
            meta_extent_pool[i].offset = meta_pool_offset;
            list_add_tail(&meta_extent_pool[i].list, &meta_pool_available);
            /*
             * We should never be using an offset at or past meta_ext_free.used, and we should
             * never be using an offset less than meta_ext_free.used before the allocation.
             */
            BUG_ON(meta_pool_offset >= atomic64_read(&meta_ext_free.used));
            BUG_ON(meta_pool_offset < current_used);
        }
        debug("Meta extent pool using %d allocated pages.\n",
              (castle_meta_pool_entries - castle_extent_meta_pool_size));
    }

    /* Check that our index is the same as castle_meta_pool_entries. */
    BUG_ON(i != castle_meta_pool_entries);
    castle_extent_meta_pool_size = castle_meta_pool_entries;

err_out_nofreespace:
    if (castle_extent_meta_pool_size)
    {
        castle_printk(LOG_USERINFO, "Meta extent pool initialised with %d entries.\n",
                      castle_extent_meta_pool_size);
        meta_pool_inited = 1;
        meta_pool_available_count = castle_extent_meta_pool_size;
    } else
    {
        castle_free(meta_extent_pool);
        castle_printk(LOG_WARN,
                      "No free meta extent pages found. Meta extent pool not initialised..\n");
    }

err_out_dealloc:
    castle_free(used_meta_bitmap);
out:
    return;
}

int castle_extents_read_complete(int *force_checkpoint)
{
    struct castle_elist_entry mstore_entry;
    size_t mstore_entry_size;
    struct castle_extents_superblock *ext_sblk = NULL;
    struct castle_mstore_iter *iterator = NULL;

    castle_extent_transaction_start();

    nr_exts = 0;
    iterator = castle_mstore_iterate(MSTORE_EXTENTS);
    if (!iterator)
        goto error_out;

    while (castle_mstore_iterator_has_next(iterator))
    {
        castle_mstore_iterator_next(iterator, &mstore_entry, &mstore_entry_size);
        BUG_ON(mstore_entry_size != sizeof(struct castle_elist_entry));

        BUG_ON(LOGICAL_EXTENT(mstore_entry.ext_id));
        if (load_extent_from_mentry(&mstore_entry))
            goto error_out;

        nr_exts++;
    }
    castle_mstore_iterator_destroy(iterator);

    ext_sblk = castle_extents_super_block_get();
    BUG_ON(ext_sblk->nr_exts != nr_exts);

    /* Read partial superchunks for extents. */
    if (castle_extents_part_schks_read())
        goto error_out;

    INJECT_FAULT;
    castle_extents_meta_compact(force_checkpoint);

    castle_extent_transaction_end();

    extent_init_done = 2;

    return 0;

error_out:
    if (iterator)
        castle_mstore_iterator_destroy(iterator);

    castle_extent_transaction_end();

    return -1;
}

void castle_extents_fini(void)
{
    /* Stop the Garbage collector thread. */
    kthread_stop(extents_gc_thread);

    /* Make sure cache flushed all dirty pages */
    /* Iterate over extents hash with exclusive access. Indeed, we don't need a
     * lock here as this happens in the module end. */
    if (castle_extents_hash)
        castle_extents_hash_iterate_exclusive(castle_extent_hash_remove, NULL);

    castle_check_free(castle_extents_hash);
    castle_check_free(castle_extent_mask_hash);
    castle_check_free(castle_res_pool_hash);

    if (castle_partial_schks_cache)
        kmem_cache_destroy(castle_partial_schks_cache);

    castle_check_free(meta_extent_pool);
}

#define MAX_K_FACTOR   4
struct castle_extent_state {
    c_ext_t *ext;
    c_chk_t  chunks[MAX_NR_SLAVES][MAX_K_FACTOR];
};

/**
 * Allocates structure used during the extent allocation/destruction in order to
 * maintain the active set of superchunks. Initialises this structure appropriately.
 *
 * @param ext   Extent to allocate/destroy.
 */
static struct castle_extent_state *castle_extent_state_alloc(c_ext_t *ext)
{
    struct castle_extent_state *ext_state;
    int i, j;

    ext_state = castle_alloc(sizeof(struct castle_extent_state));
    if(!ext_state)
        return NULL;

    ext_state->ext = ext;
    for(i=0; i<MAX_NR_SLAVES; i++)
        for(j=0; j<MAX_K_FACTOR; j++)
            ext_state->chunks[i][j] = INVAL_CHK;

    return ext_state;
}

static void castle_extent_state_dealloc(c_ext_t *ext, struct castle_extent_state *ext_state)
{
    int i, j;

    for(i=0; i<MAX_NR_SLAVES; i++)
        for(j=0; j<MAX_K_FACTOR; j++)
            if (!CHK_INVAL(ext_state->chunks[i][j]))
            {
                debug_schks("Left with part_schk after extent alloc: %u, (%u, %u)\n",
                            ext->ext_id, ext_state->chunks[i][j],
                            CHKS_PER_SLOT - (ext_state->chunks[i][j] % CHKS_PER_SLOT));
                castle_extent_part_schk_save(ext,
                                             i,
                                             ext_state->chunks[i][j],
                                             CHKS_PER_SLOT -
                                                (ext_state->chunks[i][j] % CHKS_PER_SLOT));
            }

    castle_free(ext_state);
}

/**
 * Frees specified number of disk chunks allocated to the specified extent. Called when destroying
 * extents, or during failed allocations, to return already allocated disk space.
 *
 * @param   ext     Extent to free the disk space for.
 * @parm    start   LOGICAL chunk to start free from.
 * @param   count   Number of PHYSICAL chunks to free.
 *
 * Note: Make sure PHYSICAL/LOGICAL counts are being used properly.
 * @FIXME Cannot handle kmalloc failure. We should retry freeing extent freespace,
 * once memory becomes available.
 */
static void _castle_extent_space_free(c_ext_t *ext, c_chk_cnt_t start, c_chk_cnt_t count)
{
    c_chk_cnt_t                 chks_per_page;
    c_ext_pos_t                 map_cep;
    c2_block_t                  *map_c2b;
    c_disk_chk_t                *map_buf;
    struct castle_slave         *cs;

    debug("Freeing %d disk chunks from extent %lld\n", count, ext->ext_id);
    chks_per_page = map_chks_per_page(ext->k_factor);

    /* Find map cep for the start chunk. */
    map_cep = castle_extent_map_cep_get(ext->maps_cep, start, ext->k_factor);
    map_c2b = NULL;
    debug("Map at cep: "cep_fmt_str_nl, cep2str(map_cep));
    while(count>0)
    {
        c_chk_cnt_t logical_chunk;

        /* If this is the first page, set first logical_chunk accordingly.*/
        logical_chunk = (map_c2b)? 0: (start % chks_per_page);

        /* Get page-worth of extent map. */
        debug("Processing map page at cep: "cep_fmt_str_nl, cep2str(map_cep));
        map_cep = PG_ALIGN_CEP(map_cep);
        map_c2b = castle_cache_block_get(map_cep, 1, USER);
        BUG_ON(castle_cache_block_sync_read(map_c2b));
        read_lock_c2b(map_c2b);
        map_buf = c2b_buffer(map_c2b);

        /* For each logical chunk, look through each copy. */
        for (; (logical_chunk < chks_per_page) && (count > 0); logical_chunk++)
        {
            int copy;
            for(copy=0; (copy<ext->k_factor) && (count > 0); copy++)
            {
                cs = castle_slave_find_by_uuid(
                    map_buf[logical_chunk*ext->k_factor + copy].slave_id);
                BUG_ON(!cs);

                if (!test_bit(CASTLE_SLAVE_OOS_BIT, &cs->flags))
                    castle_extent_part_schk_save(ext,
                                                 cs->id,
                                                 map_buf[logical_chunk * ext->k_factor + copy].offset,
                                                 1);
                count--;
            }
        }

        read_unlock_c2b(map_c2b);
        put_c2b(map_c2b);

        map_cep.offset += C_BLK_SIZE;
    }

    castle_extent_part_schks_converge(ext);
}

/**
 * Frees specified number of disk chunks allocated to the specified extent. Called when destroying
 * extents, or during failed allocations, to return already allocated disk space.
 *
 * @param   ext     Extent to free the disk space for.
 * @parm    start   LOGICAL chunk to start free from.
 * @param   count   Number of LOGICAL chunks to free.
 */
static void castle_extent_space_free(c_ext_t *ext, c_chk_cnt_t start, c_chk_cnt_t count)
{
    _castle_extent_space_free(ext, start, count * ext->k_factor);
}
/**
 * Allocates disk chunks for particular extent (specified by the extent state struct).
 * Allocates chunks from the specified slave, takes the copy id into account, to make sure
 * continuous reads perform well. Gets superchunks from the freespace periodically, and
 * chops them up into individual chunks.
 *
 * @param da_id     Doubling array id for which the extent is to be allocated.
 * @param slave     Disk slave to allocate disk chunk from.
 * @param copy_id   Which copy in the k-RDA set we are trying to allocate.
 */
static c_disk_chk_t castle_extent_disk_chk_alloc(c_da_t da_id,
                                                 struct castle_extent_state *ext_state,
                                                 struct castle_slave *slave,
                                                 int copy_id)
{
    c_disk_chk_t disk_chk;
    c_chk_seq_t chk_seq;
    c_chk_t *chk;

    disk_chk = INVAL_DISK_CHK;
    disk_chk.slave_id = slave->uuid;
    /* Work out which chunk sequence we are using. */
    chk = &ext_state->chunks[slave->id][copy_id];
    debug("*chk: %d/0x%x\n", *chk, *chk);

    /* If there are no chunks in the buffer, get them from partial superchunk buffer for the
     * extent. */
    if (CHK_INVAL(*chk) &&
            !CHK_SEQ_INVAL(chk_seq = castle_extent_part_schk_get(ext_state->ext, slave)))
    {
        /* Check if the partial superchunk is properly aligned. This has to be true as no grow
         * happens after shrink or truncate. */
        /* Note: Rebuild can happen after shrink or truncate. But, rebuild doesn't go through
         * this code flow. */
        if ((chk_seq.first_chk + chk_seq.count) % CHKS_PER_SLOT)
            castle_printk(LOG_ERROR, "%p %u %u\n", ext_state, chk_seq.first_chk, chk_seq.count);
        BUG_ON((chk_seq.first_chk + chk_seq.count) % CHKS_PER_SLOT);

        /* Update the chunk buffer in extent state. */
        *chk = chk_seq.first_chk;
    }

    if(!CHK_INVAL(*chk))
    {
        disk_chk.offset = *chk;
        *chk = *chk + 1;
        /* If we've run out of the superchunk, set the chunk to invalid. */
        if(SUPER_CHUNK(*chk) != SUPER_CHUNK(disk_chk.offset))
            *chk = INVAL_CHK;

        return disk_chk;
    }

    /* If we got here, we need to allocate a new superchunk. */
    chk_seq = castle_freespace_slave_superchunk_alloc(slave, da_id, ext_state->ext->pool);
    if (CHK_SEQ_INVAL(chk_seq))
    {
        /*
         * We get here if the slave is either out-or-service, or out of space. If the slave is
         * out-of-service then just return INVAL_DISK_CHK so calling stack can retry.
         */
        if ((!test_bit(CASTLE_SLAVE_OOS_BIT, &slave->flags)) &&
            (!(slave->cs_superblock.pub.flags & CASTLE_SLAVE_SSD)))
        {
            /* Slave is not out-of-service so we are out of space.  */
            castle_printk(LOG_WARN, "Failed to get freespace from slave: 0x%x\n", slave->uuid);
            castle_freespace_stats_print();
        }
        return INVAL_DISK_CHK;
    }
    /* Chunk sequence must represent a single superchunk. */
    BUG_ON(chk_seq.count != CHKS_PER_SLOT);

    debug("Allocated disk superchunk: %d, for extent: %lld\n",
            chk_seq.first_chk, ext_state->ext->ext_id);
    disk_chk.offset = chk_seq.first_chk;
    *chk = chk_seq.first_chk + 1;

    return disk_chk;
}

/**
 * Gets location of the map for given chunk, given the start of the map, and k_factor.
 *
 * @param map_start     Location of the start of the map (usually in the meta extent).
 * @param chk_idx       Which chunk is the map location requested for.
 * @param k_factor      K-factor of the RDA scheme used by the particular extent.
 */
static inline c_ext_pos_t castle_extent_map_cep_get(c_ext_pos_t map_start,
                                                    c_chk_t chk_idx,
                                                    uint32_t k_factor)
{
    c_chk_t chks_per_page;

    /* Work out how many chunks fit in one page. */
    chks_per_page = map_chks_per_page(k_factor);
    map_start.offset += PAGE_SIZE * (chk_idx / chks_per_page);
    map_start.offset += k_factor * sizeof(c_disk_chk_t) * (chk_idx % chks_per_page);

    return map_start;
}

/**
 * Allocates disk space for given extent.
 *
 * @param ext   Extent to allocate the space for.
 * @param da_id Doubling array ID.
 *
 * @return -ENOMEM: Could not allocate memory for state structure.
 * @return -EINVAL: RDA spec failed to initialise.
 * @return -ENOSPC: Not enough disk space left to create this extent (for the particular set of
 *                  slaves chosen by the RDA spec).
 * @return  0:      Success.
 */
static int castle_extent_space_alloc(c_ext_t *ext, c_da_t da_id, c_chk_cnt_t alloc_size)
{
    struct castle_extent_state *ext_state;
    struct castle_slave *slaves[ext->k_factor];
    c_rda_spec_t *rda_spec;
    c_chk_cnt_t chunk;
    void *rda_state;
    c_ext_pos_t map_cep;
    c2_block_t *map_c2b;
    c_disk_chk_t disk_chk, *map_page;
    int map_page_idx, max_map_page_idx, err, j;
    c_chk_cnt_t start;

    /* Nothing to allocate. */
    if (!alloc_size)
        return 0;

    BUG_ON(LOGICAL_EXTENT(ext->ext_id) && (ext->ext_id < META_EXT_ID));

    /* Should be in transaction. */
    BUG_ON(!castle_extent_in_transaction());

    /* Initialise all the variables checked in the out: block. */
    map_c2b = NULL;
    rda_state = NULL;
    ext_state = NULL;

    /* Get the RDA spec structure. */
    rda_spec = castle_rda_spec_get(ext->type);
    BUG_ON(rda_spec->k_factor != ext->k_factor);
    /* Initialise our own state first. */
    ext_state = castle_extent_state_alloc(ext);
    if(!ext_state)
    {
        castle_printk(LOG_WARN, "Couldn't malloc extent allocation structure.\n");
        err = -ENOMEM;
        goto out;
    }
    /* Initialise the RDA spec state. */
    rda_state = rda_spec->extent_init(ext, ext->size, alloc_size, ext->type);
    if (!rda_state)
    {
        debug("Couldn't initialise RDA state.\n");
        /* FIXME: It is also possible that the error is -ENOMEM. */
        err = -ENOSPC;
        goto out;
    }

    debug("Allocating physical space for extent: %lld, k_factor: %d\n", ext->ext_id, ext->k_factor);
    /* Get k_factor disk chunks for each logical chunk, and save them in the meta extent. */
    max_map_page_idx = map_chks_per_page(ext->k_factor);

retry:
    start = ext->global_mask.end;
    map_cep = castle_extent_map_cep_get(ext->maps_cep, start, ext->k_factor);
    map_cep.offset = MASK_BLK_OFFSET(map_cep.offset);
    map_page_idx = start % max_map_page_idx;
    map_page = NULL;
    map_c2b = NULL;
    for(chunk=0; chunk<alloc_size; chunk++)
    {
        debug("Map_page_idx: %d/%d\n", map_page_idx, max_map_page_idx);
        /* Move to the next map page, once the index overflows the max. */
        if(!map_c2b || (map_page_idx >= max_map_page_idx))
        {
            /* Release the previous map_c2b, if one exists. */
            if(map_c2b)
            {
                debug("Putting old map_c2b for cep: "cep_fmt_str_nl, cep2str(map_c2b->cep));
                dirty_c2b(map_c2b);
                write_unlock_c2b(map_c2b);
                put_c2b(map_c2b);

                /* Reset the index. */
                map_page_idx = 0;
            }
            /* Get the next map_c2b. */
            debug("Getting map c2b, for cep: "cep_fmt_str_nl, cep2str(map_cep));
            map_c2b = castle_cache_block_get(map_cep, 1, USER);
            /* Read old maps, if we're allocating from in-between. */
            if (map_page_idx)
            {
                BUG_ON(castle_cache_block_sync_read(map_c2b));
                write_lock_c2b(map_c2b);
            }
            else
            {
                write_lock_c2b(map_c2b);
                update_c2b(map_c2b);
            }

            /* Reset the map pointer. */
            map_page = c2b_buffer(map_c2b);
            /* Advance the map cep. */
            map_cep.offset += C_BLK_SIZE;
        }

        /* Ask the RDA spec which slaves to use. */
        if (rda_spec->next_slave_get( slaves,
                                      rda_state,
                                      chunk) < 0)
        {
            castle_printk(LOG_WARN, "Failed to get next slave for extent: %llu\n", ext->ext_id);
            err = -ENOSPC;
            goto out;
        }

        /* Allocate disk chunks from each slave designated by the rda spec. */
        for (j=0; j<ext->k_factor; j++)
        {
            disk_chk = castle_extent_disk_chk_alloc(da_id,
                                                    ext_state,
                                                    slaves[j], j);
            debug("Allocation for (logical_chunk=%d, copy=%d) -> (slave=0x%x, "disk_chk_fmt")\n",
                chunk, j, slaves[j]->uuid, disk_chk2str(disk_chk));
            if(DISK_CHK_INVAL(disk_chk))
            {
                debug("Invalid disk chunk, freeing the extent.\n");
                /* Release map c2b, so that castle_extent_space_free() can use it. */
                dirty_c2b(map_c2b);
                write_unlock_c2b(map_c2b);
                put_c2b(map_c2b);
                map_c2b = NULL;
                _castle_extent_space_free(ext, start, ext->k_factor * chunk + j);
                if (test_bit(CASTLE_SLAVE_OOS_BIT, &slaves[j]->flags))
                    /*
                     * The slave went out-of-service since the 'next_slave_get'. Retry, and the
                     * next time around the slave should be excluded from the map.
                     */
                    goto retry;
                err = -ENOSPC;
                goto out;
            }
            /* Save the disk chunk in the map. */
            map_page[ext->k_factor * map_page_idx + j] = disk_chk;
        }
        map_page_idx++;
    }
    /* Succeeded allocating everything. */
    err = 0;

out:
    if(map_c2b)
    {
        dirty_c2b(map_c2b);
        write_unlock_c2b(map_c2b);
        put_c2b(map_c2b);
    }
    if(rda_state)
        rda_spec->extent_fini(rda_state);
    if(ext_state)
        castle_extent_state_dealloc(ext, ext_state);

    return err;
}

<<<<<<< HEAD
c_ext_id_t castle_extent_alloc_sparse(c_rda_type_t             rda_type,
                                      c_da_t                   da_id,
                                      c_ext_type_t             ext_type,
                                      c_chk_cnt_t              ext_size,
                                      c_chk_cnt_t              alloc_size,
                                      int                      in_tran)
{
    c_ext_id_t ext_id;

    /* If the caller is not already in transaction. start a transaction. */
    if (!in_tran)   castle_extent_transaction_start();

    ext_id = _castle_extent_alloc(rda_type, da_id, ext_type, ext_size, alloc_size, INVAL_EXT_ID);

    /* End the transaction. */
    if (!in_tran)   castle_extent_transaction_end();

    return ext_id;
}

=======
>>>>>>> dafadc4e
/**
 * Allocate an extent.
 *
 * @param rda_type      [in]    RDA algorithm to be used.
 * @param da_id         [in]    Double-Array that this extent belongs to.
 * @param ext_type      [in]    Type of data, that will be stored in extent.
 * @param ext_size      [in]    Size of extent (in chunks). Extent could occupy more space
 *                              than this, depends on RDA algorithm and freespace algorithms.
 * @param in_tran       [in]    Already in the extent transaction.
 * @param data          [in]    Data to be used in event handler.
 * @param callback      [in]    Extent Event handler. Current events are just low space events.
 *
 * @return Extent ID.
 *
 * @also _castle_extent_alloc
 */
c_ext_id_t castle_extent_alloc(c_rda_type_t             rda_type,
                               c_da_t                   da_id,
                               c_ext_type_t             ext_type,
                               c_chk_cnt_t              ext_size,
<<<<<<< HEAD
                               int                      in_tran)
{
    return castle_extent_alloc_sparse(rda_type, da_id, ext_type, ext_size, ext_size,
                                      in_tran);
=======
                               unsigned long            flags)
{
    c_ext_id_t ext_id;

    if (!test_bit(CASTLE_EXT_MUTEX_LOCKED_BIT, &flags))
        castle_extent_transaction_start();

    ext_id = _castle_extent_alloc(rda_type,
                                  da_id,
                                  ext_type,
                                  ext_size,
                                  INVAL_EXT_ID,
                                  flags);

    if (EXT_ID_INVAL(ext_id))
        goto out;

    /* Asked to create a compressed extent? */
    if (test_bit(CASTLE_EXT_COMPR_COMPRESSED_BIT, &flags))
    {
        /* The one we've already created is for compressed on-disk extent. */
        c_ext_t *comp_ext = castle_extents_hash_get(ext_id);
        c_ext_t *virt_ext;

        /* Now, create virtual extent to represent decompressed extent space. */
        ext_id = _castle_extent_alloc(rda_type,
                                      da_id,
                                      ext_type,
                                      ext_size,
                                      INVAL_EXT_ID,
                                      flags | CASTLE_EXT_FLAG_COMPR_VIRTUAL);
        /* Failed to create virtual extent. */
        if (EXT_ID_INVAL(ext_id))
        {
            /* Free-up compressed extent, created above. */
            castle_extent_free(comp_ext->ext_id);
            goto out;
        }

        virt_ext = castle_extents_hash_get(ext_id);

        /* Set the bits. */
        set_bit(CASTLE_EXT_COMPR_COMPRESSED_BIT, &comp_ext->flags);
        set_bit(CASTLE_EXT_COMPR_VIRTUAL_BIT, &virt_ext->flags);

        /* Link these two extents. */
        comp_ext->dirtytree->compr_ext_id = comp_ext->linked_ext_id = virt_ext->ext_id;
        virt_ext->dirtytree->compr_ext_id = virt_ext->linked_ext_id = comp_ext->ext_id;

        /* Thats easy!! we are done. */
    }

out:

    if (!test_bit(CASTLE_EXT_MUTEX_LOCKED_BIT, &flags))
        castle_extent_transaction_end();

    return ext_id;
>>>>>>> dafadc4e
}

int castle_extent_lfs_callback_add(int in_tran, c_ext_event_callback_t callback, void *data)
{
    c_ext_event_t *event_hdl = NULL;

    /* Either get both parameters or none. */
    BUG_ON(callback == NULL);

    /* Allocate event handler structure and call low level extent alloc(). */
    event_hdl = castle_zalloc(sizeof(c_ext_event_t));
    if (!event_hdl)
        return -ENOMEM;

    event_hdl->callback = callback;
    event_hdl->data     = data;

    if (!in_tran)   castle_extent_transaction_start();

    /* Add the victim handler to the list of handlers of specific type. This handler gets
     * called, when more space is available. */
    /* Add to the end, to maintain FIFO. */
    list_add_tail(&event_hdl->list, &castle_lfs_victim_list);

    if (!in_tran)   castle_extent_transaction_end();

    return 0;
<<<<<<< HEAD
=======
}

static int castle_extent_meta_ext_space_get(c_ext_t *ext, uint32_t nr_blocks)
{
    if (ext->ext_id == META_EXT_ID)
    {
        ext->maps_cep.ext_id = MICRO_EXT_ID;
        ext->maps_cep.offset = 0;
        return 0;
    }

    if ((nr_blocks == 1) && (castle_extent_meta_pool_get(&ext->maps_cep.offset)))
    {
        ext->maps_cep.ext_id = META_EXT_ID;
        return 0;
    }

    if (castle_ext_freespace_get(&meta_ext_free, (nr_blocks * C_BLK_SIZE), 0, &ext->maps_cep))
    {
        castle_printk(LOG_WARN, "Too big of an extent/crossing the boundary.\n");
        return -1;
    }

    debug("Allocated extent map at: "cep_fmt_str_nl, cep2str(ext->maps_cep));
    if((ext->maps_cep.offset >> 20) !=
       (ext->maps_cep.offset + nr_blocks * C_BLK_SIZE) >> 20)
        castle_printk(LOG_USERINFO, "Metaext, used=0x%llx, size=0x%llx\n",
               atomic64_read(&meta_ext_free.used), meta_ext_free.ext_size);

    BUG_ON(BLOCK_OFFSET(ext->maps_cep.offset));

    return 0;
>>>>>>> dafadc4e
}

/**
 * Allocate a new extent.
 *
 * @param rda_type      [in]    RDA algorithm to be used.
 * @param da_id         [in]    Double-Array that this extent belongs to.
 * @param ext_type      [in]    Type of data, that will be stored in extent.
 * @param count         [in]    Size of extent (in chunks). Extent could occupy more space
 *                              than this, depends on RDA algorithm and freespace algorithms.
 * @param ext_id        [in]    Specify an extent ID, for logical extents. INVAL_EXT_ID for
 *                              normal extents.
 * @param event_hdl     [in]    Low space event handler structure.
 *
 * @return  Extent ID of the newly created extent.
 *
 * @also castle_extent_alloc
 * @also CONVERT_MENTRY_TO_EXTENT()
 * @also castle_extent_micro_ext_create()
 * @also castle_extent_sup_ext_init()
 */
static c_ext_id_t _castle_extent_alloc(c_rda_type_t     rda_type,
                                       c_da_t           da_id,
                                       c_ext_type_t     ext_type,
                                       c_chk_cnt_t      ext_size,
<<<<<<< HEAD
                                       c_chk_cnt_t      alloc_size,
                                       c_ext_id_t       ext_id)
=======
                                       c_ext_id_t       ext_id,
                                       unsigned long    flags)
>>>>>>> dafadc4e
{
    c_ext_t *ext = NULL;
    c_chk_cnt_t alloc_size;
    c_res_pool_t *pool = NULL;
    uint32_t nr_blocks = 0;
    c_rda_spec_t *rda_spec = castle_rda_spec_get(rda_type);
    struct castle_extents_superblock *castle_extents_sb;

    BUG_ON(!castle_extent_in_transaction());
    BUG_ON(!extent_init_done && !LOGICAL_EXTENT(ext_id));

    /* ext_id would be passed only for logical extents and they mustn't be in the hash. */
    BUG_ON(castle_extents_hash_get(ext_id));

    if (!LOGICAL_EXTENT(ext_id) && !extents_allocable)
    {
        castle_printk(LOG_ERROR,
                "Attempted to allocate extent before fs was initialised fully.\n");
        WARN_ON(1);
        return INVAL_EXT_ID;
    }

    alloc_size = (test_bit(CASTLE_EXT_GROWABLE_BIT, &flags) ||
                        test_bit(CASTLE_EXT_COMPR_VIRTUAL_BIT, &flags)) ? 0: ext_size;

    debug("Creating extent of size: %u/%u\n", ext_size, alloc_size);
    ext = castle_ext_alloc(0);
    if (!ext)
    {
        castle_printk(LOG_WARN, "Failed to allocate memory for extent\n");
        goto __hell;
    }
    castle_extents_sb       = castle_extents_super_block_get();

    ext->ext_id                = EXT_ID_INVAL(ext_id) ? castle_extents_sb->ext_id_seq : ext_id;
    ext->dirtytree->ext_id     = ext->ext_id;
    ext->size                  = ext_size;
    ext->type                  = rda_type;
    ext->k_factor              = rda_spec->k_factor;
    ext->ext_type              = ext_type;
    ext->da_id                 = da_id;
    ext->shadow_map            = NULL;
    ext->dirtytree->flush_prio = castle_ext_flush_prio_get(ext->ext_type, ext->size);
#ifdef CASTLE_PERF_DEBUG
    ext->dirtytree->ext_size= ext->size;
    ext->dirtytree->ext_type= ext->ext_type;
#endif

    /* Record if this extent is 1 RDA. */
    if (ext->type == RDA_1)
        min_rda_lvl = RDA_1;

    /* The rebuild sequence number that this extent starts off at */
    ext->curr_rebuild_seqno = atomic_read(&current_rebuild_seqno);
    ext->remap_seqno = 0;

    /* Try to reserve space on disk. */
    /* This is just a temporary pool, just to make allocation much simpler. This is not
     * added to hash table and so can't be checkpointed. And the life time of this pool
     * is just during extent_alloc(). */
    if (alloc_size && (pool = _castle_res_pool_create(rda_type, alloc_size, ext)) == NULL)
    {
        debug_res_pools("Failed to reserve space for extent allocation: %u, %s\n",
                         alloc_size, castle_rda_type_str[rda_type]);
        goto __hell;
    }

    /* Block aligned chunk maps for each extent. */
    nr_blocks = castle_extent_meta_ext_space_needed(ext, flags);
    if (castle_extent_meta_ext_space_get(ext, nr_blocks))
    {
        nr_blocks = 0;
        goto __hell;
    }

    if (alloc_size)
    {
        /* We must have already set the pool. */
        BUG_ON(ext->pool == NULL || ext->pool != pool);

        if (castle_extent_space_alloc(ext, da_id, alloc_size))
        {
            debug("Extent alloc failed to allocate space for %u chunks\n", alloc_size);
            goto __hell;
        }
    }

    if (pool)
    {
        /* Pool is just local, destroy it before returning. */
        __castle_res_pool_extent_detach(ext);
        __castle_res_pool_destroy(pool);
    }

    /* Successfully allocated space for extent. Create a mask for it. */
    BUG_ON(castle_extent_mask_create(ext,
                                     MASK_RANGE(0, alloc_size),
                                     INVAL_MASK_ID) < 0);

    /* Add extent and extent dirtylist to hash tables. */
    castle_extents_hash_add(ext);

    castle_extent_print(ext, NULL);

    if (EXT_ID_INVAL(ext_id))
    {
        castle_extents_sb->nr_exts++;
        castle_extents_sb->ext_id_seq++;
    }

    return ext->ext_id;

__hell:
    castle_printk(LOG_INFO, "Failed to create extent for DA: %u of type %s for %u chunks\n",
                  da_id,
                  castle_ext_type_str[ext_type],
                  alloc_size);
<<<<<<< HEAD

__hell:
=======
>>>>>>> dafadc4e
    if (pool)
    {
        __castle_res_pool_extent_detach(ext);
        __castle_res_pool_destroy(pool);
    }

    /* If we allocated from the meta extent pool, put it back ... */
    if (nr_blocks == 1)
        castle_extent_meta_pool_replace(ext->maps_cep.offset);

    if (ext)
    {
        castle_free(ext->dirtytree);
        castle_free(ext);
    }

    return INVAL_EXT_ID;
}

/**
 * Low freespace handling
 * === ========= ========
 *
 * Lewis notes from meeting:
 * ----- ----- ---- -------
 *
 * When a thread calls castle_extent_alloc() that fails it passes a work_struct to
 * the extent layer.  This work_struct might be a CB handler (which wakes another
 * thread up, etc.) or a full-blown function.
 *
 * When the extent layer has more freespace available for allocation it schedules
 * the work_structs which will retry their various allocations, potentially calling
 * back into the extent layer to requeue themselves if allocations still fail.
 *
 * By keeping the list of work items sensibly sorted we could fairly share access
 * to freespace as it becomes available.  Big non-atomic consumers (e.g.
 * castle_da_all_rwcts_create() which makes multiple small allocations) could be
 * scheduled in an atomic fashion and eventually bubble to the top of the CB list.
 * Atomic allocations would also bubble up but are less likely to fail as a result
 * of races from other threads.
 *
 * e.g.
 * a merge thread that failed to allocate an output extent would call into the
 * extent layer to be notified when more freespace is available.
 *
 * e.g.
 * a castle_da_rwct_create() that failed to allocate a T0 extent would call into
 * the extent layer to be notified when more freespace is available.  It would also
 * set the DA's frozen bit, preventing any further inserts until a new T0 could be
 * created.  [ could this frozen bit be per T0 RWCT? ]
 *
 * e.g.
 * castle_da_all_rwcts_create() fails to allocate an extent and calls into the
 * extent layer to be notified when more freespace is available.  It would set the
 * DA frozen bit, preventing further inserts.
 *
 * Design:
 * ------
 *
 * Every consumer of freespace that has failed to allocate would add itself to a list of
 * victims. And also registers a callback. All operations on this victim list are atomic.
 *
 * LIST_HEAD(castle_freespace_victim_list)
 *
 * When more freespace is available (checkpoints potentially release space), go through
 * victim list and runs callback function for each victim in sequence. Each victim can
 * also mark the priority.
 */

/**
 * Call low free space handlers of all victims. Stop if any of the handler fails.
 */
void castle_extent_lfs_victims_wakeup(void)
{
    struct list_head head;

    castle_extent_transaction_start();

    /* Take the snapshot of the list and clean it. */
    list_replace_init(&castle_lfs_victim_list, &head);

    castle_extent_transaction_end();

    /* Call each handler for each victim in sequence. */
    /* Note: Don't use list_for_each_safe as it is possible that someone else could be changing
     * the list. */
    while (!list_empty(&head))
    {
        c_ext_event_t *hdl = list_first_entry(&head, c_ext_event_t, list);

        /* No need to call handlers in case module is exiting. No point of creating more extents
         * for components just before they die. */
        if (!castle_last_checkpoint_ongoing)
            hdl->callback(hdl->data);

         /* Handled low free space successfully. Get rid of event handler. */
         list_del(&hdl->list);
         castle_free(hdl);
    }
}

/* Free the resources taken by extent. This function gets executed on system work queue.
 *
 * @param data void pointer to extent structure that to be freed.
 *
 * @also castle_extent_put
 * @also castle_extent_unlink
 */
static void castle_extent_resource_release(void *data)
{
    c_ext_t *ext = data;
    struct castle_extents_superblock *castle_extents_sb = NULL;
    c_ext_id_t ext_id = ext->ext_id;
    struct list_head *pos, *tmp;

    /* Should be in transaction. */
    BUG_ON(!castle_extent_in_transaction());

    /*
     * Shouldn't have partial superchunks left, unless there is a leak.
     * Currently only rebuild leaks freespace.
     */
    list_for_each_safe(pos, tmp, &ext->schks_list)
    {
        c_part_schk_t *schk = list_entry(pos, c_part_schk_t, list);

        /* Delete from list. */
        list_del(pos);

        /* Free space. */
        kmem_cache_free(castle_partial_schks_cache, schk);

        castle_printk(LOG_DEBUG, "%llu: Superchunk: (%u:%u) on slave 0x%x.\n",
                ext_id, schk->first_chk, schk->count, schk->slave_id);
    }

    BUG_ON(!list_empty(&ext->schks_list));

    /* Shouldn't have any live masks left. */
    BUG_ON(!list_empty(&ext->mask_list));

    /* If extent is attached to any reservation pool, detach it first. */
    if (ext->pool)
        __castle_res_pool_extent_detach(ext);

    /* Reference count should be zero. */
    if (atomic_read(&ext->link_cnt))
    {
        castle_printk(LOG_ERROR, "Couldn't delete the referenced extent %llu, %d\n",
                                 ext_id,
                                 atomic_read(&ext->link_cnt));
        BUG();
    }

    /* Get the extent lock, to prevent checkpoint happening parallely. */
    castle_extents_sb = castle_extents_super_block_get();

    /*
     * If this allocation used only 1 page of the meta extent, and the meta extent pool
     * is not full, then add this page to the meta extent pool released list.
     */
    if (castle_extent_meta_ext_space_needed(ext, ext->flags) == 1)
    {
        BUG_ON(ext->maps_cep.ext_id != META_EXT_ID);
        castle_extent_meta_pool_release(ext->maps_cep.offset);
    }

    /* Remove extent from hash. */
    castle_extents_hash_remove(ext);

    /* We have already freed-up all the space, consequently marked all dirty c2bs in
     * that space as clean, there shouldn't be any more dirty c2bs. */
    BUG_ON(ext->dirtytree->nr_pages);

    /* Drop 'extent exists' reference on c2b dirtytree. */
    castle_cache_dirtytree_demote(ext->dirtytree);
    castle_extent_dirtytree_put(ext->dirtytree);

    castle_free(ext);

    debug("Completed deleting ext: %lld\n", ext_id);

    castle_extents_sb->nr_exts--;

    /* Decrement the dead count. Module can't exit with outstanding dead extents.  */
    atomic_dec(&castle_extents_dead_count);
}

uint32_t castle_extent_kfactor_get(c_ext_id_t ext_id)
{
    unsigned long flags;
    c_ext_t *ext;
    uint32_t ret = 0;

    read_lock_irqsave(&castle_extents_hash_lock, flags);

    ext = __castle_extents_hash_get(ext_id);
    if (ext)
        ret = ext->k_factor;

    read_unlock_irqrestore(&castle_extents_hash_lock, flags);

    return ret;
}

/**
 * Return the size of extent ext_id in chunks.
 */
c_chk_cnt_t castle_extent_size_get(c_ext_id_t ext_id)
{
    c_ext_t *ext = castle_extents_hash_get(ext_id);

    if (ext)
        return ext->size;
    return 0;
}

/**
 * Return the number of (optionally active) slaves for ext_id.
 *
 * @param ext_id        Extent ID to return slave count for
 * @param only_active   Return only active slaves if set
 */
static int _castle_extent_slave_count_get(c_ext_id_t ext_id, int only_active)
{
    c_ext_t *ext = castle_extents_hash_get(ext_id);

    if (ext)
    {
        /* @TODO currently we return the total number of slaves, this needs to
         * be updated to return the number of slaves for a given extent. */
        struct list_head *lh;
        int slaves = 0;

        rcu_read_lock();
        list_for_each_rcu(lh, &castle_slaves.slaves)
        {
            slaves++;
        }
        rcu_read_unlock();

        return slaves;
    }
    else
        return 0;
}

/**
 * Return the total number of slaves for ext_id.
 */
int castle_extent_slave_count_get(c_ext_id_t ext_id)
{
    return _castle_extent_slave_count_get(ext_id, 0);
}

/**
 * Return the number of active slaves for ext_id.
 */
int castle_extent_active_slave_count_get(c_ext_id_t ext_id)
{
    return _castle_extent_slave_count_get(ext_id, 1);
}

/**
 * Determines whether an extent ID exists.
 *
 * @param   ext_id  Extent ID to check
 *
 * @return  1   Extent exists
 * @return  0   No such extent
 */
int castle_extent_exists(c_ext_id_t ext_id)
{
    if (castle_extents_hash_get(ext_id))
        return 1;

    return 0;
}

/**
 * Compression extent API implementation.
 */

struct castle_compr_map {
    c_byte_off_t comp_ext_offset;
    uint32_t     blk_size;
};

static inline c_ext_pos_t castle_compr_map_cep_get(c_ext_pos_t  map_start,
                                                   uint32_t     blk_idx)
{
    map_start.offset += PAGE_SIZE * (blk_idx / COMPR_BLK_MAPS_PER_PAGE);
    map_start.offset += (2 * sizeof(c_byte_off_t)) * (blk_idx % COMPR_BLK_MAPS_PER_PAGE);

    return map_start;
}

static c2_block_t* castle_compr_map_c2b_get(c_ext_t *virt_ext, c_byte_off_t offset, int rw,
                                            uint32_t *map_idx_p)
{
    uint32_t idx;
    c_ext_pos_t map_cep;
    c2_block_t *map_c2b;

    /* Compression block index from the start of extent. */
    idx = offset / C_COMPR_BLK_SZ;

    /* Get compression map cep for the block. */
    map_cep = castle_compr_map_cep_get(virt_ext->maps_cep, idx);

    /* Index in the current map page. */
    *map_idx_p = idx % COMPR_BLK_MAPS_PER_PAGE;

    castle_printk(LOG_UNLIMITED, "%llu -> %u\n", offset, idx);

    /* Get c2b for the map page. */
    map_cep.offset = MASK_BLK_OFFSET(map_cep.offset);

    map_c2b = castle_cache_block_get(map_cep, 1, USER);

    /* Read the c2b from disk. */
    if (rw == READ || *map_idx_p)
        BUG_ON(castle_cache_block_sync_read(map_c2b));

    return map_c2b;
}


int castle_compr_type_get(c_ext_id_t ext_id)
{
    c_ext_t *ext = castle_extents_hash_get(ext_id);

    if (ext)
    {
        if (test_bit(CASTLE_EXT_COMPR_COMPRESSED_BIT, &ext->flags))
            return C_COMPR_COMPRESSED;

        if (test_bit(CASTLE_EXT_COMPR_VIRTUAL_BIT, &ext->flags))
            return C_COMPR_VIRTUAL;
    }

    return C_COMPR_NORMAL;
}

c_ext_id_t castle_compr_compressed_ext_id_get(c_ext_id_t ext_id)
{
    c_ext_t *ext = castle_extents_hash_get(ext_id);

    if (ext && test_bit(CASTLE_EXT_COMPR_VIRTUAL_BIT, &ext->flags))
        return ext->linked_ext_id;

    return INVAL_EXT_ID;
}

c_ext_id_t castle_compr_virtual_ext_id_get(c_ext_id_t ext_id)
{
    c_ext_t *ext = castle_extents_hash_get(ext_id);

    if (ext && test_bit(CASTLE_EXT_COMPR_COMPRESSED_BIT, &ext->flags))
        return ext->linked_ext_id;

    return INVAL_EXT_ID;
}

c_byte_off_t castle_compr_block_size_get(c_ext_id_t ext_id)
{
    return C_COMPR_BLK_SZ;
}

c_byte_off_t castle_compr_map_get(c_ext_pos_t virt_cep, c_ext_pos_t *comp_cep)
{
    c_ext_t *virt_ext = castle_extents_hash_get(virt_cep.ext_id);
    struct castle_compr_map *map_buf;
    c2_block_t *map_c2b;
    c_byte_off_t blk_sz;
    uint32_t idx;

    BUG_ON(!test_bit(CASTLE_EXT_COMPR_VIRTUAL_BIT, &virt_ext->flags));
    BUG_ON(virt_cep.offset & (C_COMPR_BLK_SZ-1));

    map_c2b = castle_compr_map_c2b_get(virt_ext, virt_cep.offset, READ, &idx);

    read_lock_c2b(map_c2b);

    map_buf = c2b_buffer(map_c2b);
    comp_cep->ext_id = virt_ext->linked_ext_id;
    comp_cep->offset = map_buf[idx].comp_ext_offset;
    blk_sz = map_buf[idx].blk_size;

    read_unlock_c2b(map_c2b);
    put_c2b(map_c2b);

    return blk_sz;
}

void castle_compr_map_set(c_ext_pos_t virt_cep, c_ext_pos_t comp_cep, c_byte_off_t comp_blk_bytes)
{
    c_ext_t *virt_ext = castle_extents_hash_get(virt_cep.ext_id);
    c_ext_t *comp_ext = castle_extents_hash_get(comp_cep.ext_id);
    struct castle_compr_map *map_buf;
    c2_block_t *map_c2b;
    uint32_t idx;

    /* Sanity checks. */
    BUG_ON(!test_bit(CASTLE_EXT_COMPR_VIRTUAL_BIT, &virt_ext->flags));
    BUG_ON(!test_bit(CASTLE_EXT_COMPR_COMPRESSED_BIT, &comp_ext->flags));
    BUG_ON(comp_blk_bytes > C_COMPR_BLK_SZ);

    map_c2b = castle_compr_map_c2b_get(virt_ext, virt_cep.offset, WRITE, &idx);
    write_lock_c2b(map_c2b);
    if (!idx)
        update_c2b(map_c2b);

    map_buf = c2b_buffer(map_c2b);
    map_buf[idx].comp_ext_offset = comp_cep.offset;
    map_buf[idx].blk_size = comp_blk_bytes;

    write_unlock_c2b(map_c2b);
    put_c2b(map_c2b);

    return;
}

static void __castle_extent_map_get(c_ext_t *ext, c_chk_t chk_idx, c_disk_chk_t *chk_map)
{
    c_ext_pos_t map_page_cep, map_cep;
    c2_block_t *map_c2b;
    uint64_t offset;

    debug("Seeking map for ext: %llu, chunk: %u\n", ext->ext_id, chk_idx);
    offset = (chk_idx * ext->k_factor * sizeof(c_disk_chk_t));
    if (SUPER_EXTENT(ext->ext_id))
    {
        struct castle_slave *cs;

        cs = castle_slave_find_by_id(sup_ext_to_slave_id(ext->ext_id));
        BUG_ON((cs->sup_ext_maps == NULL) || (ext->k_factor != sup_ext.k_factor));
        memcpy(chk_map,
               (((uint8_t *)cs->sup_ext_maps) + offset),
               ext->k_factor * sizeof(c_disk_chk_t));
    }
    else if (ext->ext_id == MICRO_EXT_ID)
    {
        /* Accessing castle_extents_global_sb without lock. extent_space_alloc()
         * calls this function with lock held, which could lead to deadlock. */
        BUG_ON(chk_idx != 0);
        memcpy(chk_map, castle_extents_global_sb.micro_maps, ext->k_factor * sizeof(c_disk_chk_t));
    }
    else
    {
        debug("Maps cep="cep_fmt_str_nl, cep2str(ext->maps_cep));
        map_cep = castle_extent_map_cep_get(ext->maps_cep, chk_idx, ext->k_factor);
        /* Make the map_page_cep offset block aligned. */
        memcpy(&map_page_cep, &map_cep, sizeof(c_ext_pos_t));
        map_page_cep.offset = MASK_BLK_OFFSET(map_page_cep.offset);
        /* Get the c2b corresponding to map_page_cep. */
        map_c2b = castle_cache_block_get(map_page_cep, 1, USER);
        /* Issue read I/O for map_c2b if it is not already uptodate. */
        set_c2b_no_resubmit(map_c2b);
        castle_cache_block_sync_read(map_c2b);
        if (!c2b_uptodate(map_c2b))
            /* This means that the first I/O submission failed, e.g. because we
             * had a slave die on us.  That I/O fail should have resulted in
             * future I/O submissions by-passing the dead slave.  So, try again,
             * just once, and we should be able to read successfully from the
             * other slave for this c2b.  Assumes no_resubmit still set. */
            BUG_ON(castle_cache_block_sync_read(map_c2b));
        clear_c2b_no_resubmit(map_c2b);
        read_lock_c2b(map_c2b);
        /* Check that the mapping for the chunk fits in the page. */
        BUG_ON(BLOCK_OFFSET(map_cep.offset) + (ext->k_factor * sizeof(c_disk_chk_t)) > C_BLK_SIZE);
        /* Copy. */
        memcpy(chk_map,
               c2b_buffer(map_c2b) + BLOCK_OFFSET(map_cep.offset),
               ext->k_factor * sizeof(c_disk_chk_t));
#ifdef DEBUG
        /* Print the mapping. */
        {
            int i;
            for(i=0; i<ext->k_factor; i++)
                debug("Mapping read: ext_id=%lld, logical_chunk=%d, copy=%d -> "disk_chk_fmt_nl,
                    ext->ext_id, chk_idx, i, disk_chk2str(chk_map[i]));
        }
#endif
        /* Release the cache block. */
        read_unlock_c2b(map_c2b);
        put_c2b(map_c2b);

        INJECT_FAULT;
    }
}

/**
 * Get the mapping of disk chunk layout for a given logical chunk in extent.
 *
 * Note: Caller should be holding a reference on the extent.
 */
uint32_t castle_extent_map_get(c_ext_id_t     ext_id,
                               c_chk_t        offset,
                               c_disk_chk_t  *chk_map,
                               int            rw, c_byte_off_t boff)
{
    c_ext_t *ext = castle_extents_hash_get(ext_id);
    int i, j;
    uint32_t idx = ext->k_factor;

    if(ext == NULL)
        return 0;

    /* Can't do map_get() on compressed virtual extents. */
    BUG_ON(test_bit(CASTLE_EXT_COMPR_VIRTUAL_BIT, &ext->flags));

    if (offset >= ext->size)
    {
        castle_printk(LOG_ERROR, "BUG in %s\n", __FUNCTION__);
        castle_printk(LOG_ERROR, "    Extent: %llu\n", ext->ext_id);
        castle_printk(LOG_ERROR, "    Offset: %u\n", offset);
        castle_printk(LOG_ERROR, "    Extent Size: %u\n", ext->size);
        BUG();
    }

    if ((offset < ext->global_mask.start) || (offset >= ext->global_mask.end))
        return 0;

    __castle_extent_map_get(ext, offset, chk_map);

    /*
     * This extent may be being remapped, in which case writes may also need to be directed via its
     * shadow map. This needs to be checked under the shadow map lock, but that lock and the
     * CASTLE_EXT_REBUILD_BIT flag are only initialised for 'normal' extents, hence the extent id checks.
     */
    if ((rw == WRITE) && (!SUPER_EXTENT(ext->ext_id)) && !(ext->ext_id == MICRO_EXT_ID))
    {
        spin_lock(&ext->shadow_map_lock);
        if (test_bit(CASTLE_EXT_REBUILD_BIT, &ext->flags) &&
          ((offset >= ext->shadow_map_range.start) && (offset < ext->shadow_map_range.end)))
        {
            /*
             * We've already loaded the first half of the chk_map with the 'on-disk' map for this
             * logical chunk. Now look to see if there are any other disk chunks in the shadow map
             * that are *not* already present in the chk_map. Any we find must be added.
             * These extra chunks are the remapped ones, and the data must be updated there too.
             * We only need to check slave_id, because this cannot be duplicated in the map.
             */
            for (i=0; i<ext->k_factor; i++)
            {
                int chunk_already_mapped = 0;
                for (j=0; j<ext->k_factor; j++)
                {
                    BUG_ON((offset >= ext->shadow_map_range.end) ||
                           (offset < ext->shadow_map_range.start));
                    if (chk_map[j].slave_id == ext->shadow_map[offset*ext->k_factor+i].slave_id)
                    {
                        chunk_already_mapped = 1;
                        break;
                    }
                }
                if (!chunk_already_mapped)
                    memcpy(chk_map+idx++, &ext->shadow_map[offset*ext->k_factor+i],
                           sizeof(c_disk_chk_t));
            }
        }
        spin_unlock(&ext->shadow_map_lock);
    }

    /* Return the number of chunks in the map (may be > k_factor for remap I/O) */
    return idx;
}

c_ext_id_t castle_extent_sup_ext_init(struct castle_slave *cs)
{
    c_ext_t      *ext;
    c_rda_spec_t *rda_spec = castle_rda_spec_get(SUPER_EXT);
    int           i, j;

    ext = castle_ext_alloc(slave_id_to_sup_ext(cs->id));
    if (!ext)
    {
        castle_printk(LOG_WARN, "Failed to allocate memory for extent\n");
        goto err1;
    }
    ext->size                  = sup_ext.size;
    ext->type                  = sup_ext.type;
    ext->k_factor              = sup_ext.k_factor;
    ext->maps_cep              = sup_ext.maps_cep;
    ext->ext_type              = EXT_T_META_DATA;
    ext->da_id                 = 0;
    ext->dirtytree->flush_prio = castle_ext_flush_prio_get(ext->ext_type, ext->size);
#ifdef CASTLE_PERF_DEBUG
    ext->dirtytree->ext_size    = ext->size;
    ext->dirtytree->ext_type    = ext->ext_type;
#endif

    cs->sup_ext_maps = castle_alloc(sizeof(c_disk_chk_t) * ext->size * rda_spec->k_factor);
    BUG_ON(rda_spec->k_factor != ext->k_factor);
    if (!cs->sup_ext_maps)
    {
        castle_printk(LOG_WARN, "Failed to allocate memory for extent chunk "
                "maps of size %u:%u chunks\n",
        ext->size, rda_spec->k_factor);
        goto err2;
    }

    for (i=0; i<ext->size; i++)
    {
        for (j=0; j<rda_spec->k_factor; j++)
        {
            cs->sup_ext_maps[MAP_IDX(ext, i, j)].slave_id   = cs->uuid;
            cs->sup_ext_maps[MAP_IDX(ext, i, j)].offset     = i + (j * ext->size);
        }
    }
    ext->maps_cep = INVAL_EXT_POS;

    castle_extent_transaction_start();

    /* Create a mask for it. */
    BUG_ON(castle_extent_mask_create(ext,
                                     MASK_RANGE(0, ext->size),
                                     INVAL_MASK_ID) < 0);

    castle_extents_hash_add(ext);
    cs->sup_ext = ext->ext_id;

    castle_extent_transaction_end();

    debug("Created super extent %llu for slave 0x%x\n", ext->ext_id, cs->uuid);

    return ext->ext_id;

err2:
    castle_free(ext->dirtytree);
    castle_free(ext);
err1:
    return INVAL_EXT_ID;
}

void castle_extent_sup_ext_close(struct castle_slave *cs)
{
    c_ext_id_t ext_id;
    c_ext_t *ext;

    ext_id = slave_id_to_sup_ext(cs->id);
    ext = castle_extents_hash_get(ext_id);
    if (ext)
    {
        c_ext_mask_t *mask = GET_LATEST_MASK(ext);

        BUG_ON(atomic_read(&mask->ref_count) != 1);
        castle_extents_hash_remove(ext);
        castle_free(ext);
    }
    castle_free(cs->sup_ext_maps);

    return;
}

/**
 * Extents Reference Counting:
 *
 * Extent structures can be referenced two ways..
 *      - links
 *      - transient references
 *
 * Links are used to link extents to multiple sources. For ex, large objects could be linked and
 * unlinked between component trees during merges. Links also take a transient reference on the
 * extent. Removing the last link to an extent, would mark the extent for deletion. Other than
 * that, it wouldn't do anything else. Also leaves the extent in the hash, to make sure no
 * outstanding operations would fail. It is not possible to get any references or links after
 * releasing the last link.
 *
 * Transient references are taken on extents to preserve them while doing some task(mostly io).
 * It is not possible to get a reference on an extent with no active links. After deleting last
 * reference, schedule the free function and also add the extent to a deleted extents list.
 * Last checkpoint of extent code should wait on this list to get empty to make sure there are
 * no outstanding deletes.
 *
 * Synchronization for Reference Counting:
 *
 * Both counts ref_cnt and link_count would be atomic variables to make sure multiple writes to
 * these variables won't race. Four operations we need for this are get(), put(), link() and
 * unlink(). It is okay to run get() and link() to run together. They just get references. Only
 * races that are possible are when the last link and last reference are released, link() and get()
 * should see it in consistent way. So, run unlink() and put() under write lock and get() and
 * link() under read lock.
 */

#define LIVE_EXTENT(_ext) ((_ext) && atomic_read(&(_ext)->link_cnt))

/**
 * Get a reference on the latest mask. Don't give a reference, if the extent doesn't have
 * any active links.
 *
 * @param ext_id    [in]    Extent that the reference is seeking for.
 *
 * @return mask_id  ID of the mask that reference is given for.
 */
c_ext_mask_id_t castle_extent_mask_get(c_ext_id_t ext_id, c_chk_cnt_t *raw_size)
{
    c_ext_t *ext = __castle_extents_hash_get(ext_id);
    uint32_t val;

    /* Expected to hold at least read_lock. */
    BUG_ON(write_can_lock(&castle_extents_hash_lock));

    /* Don't give reference if extent is not alive. */
    if (LIVE_EXTENT(ext))
    {
        /* Get the latest mask for this extent. */
        c_ext_mask_t *mask = GET_LATEST_MASK(ext);

        /* Get a reference on latest mask. Count shouldn't be zero, before increment. */
        BUG_ON((val = atomic_inc_return(&mask->ref_count)) == 1);

        //castle_printk(LOG_DEBUG, "GET: %u "cemr_cstr"%u\n", mask->mask_id, cemr2str(mask->range), val);

        BUG_ON(castle_extent_mask_hash_get(mask->mask_id) == NULL);

        /* Work out how much raw space the extent is taking up using the current mask range. */
        if(raw_size)
        {
            c_chk_cnt_t size;

            size = 0;
            size += mask->range.end - mask->range.start;
            size *= ext->k_factor;
            *raw_size = size;
        }
        /* Return the mask ID. put() needs to be called with the same ID. */
        return mask->mask_id;
    }

    /* Extent is not alive. Return error. */
    return INVAL_MASK_ID;
}

/**
 * Release reference on the extent mask. Locks are already taken. If releasing last
 * reference, add the mask to the free list. It get's deleted by the extent garbage
 * collector thread.
 *
 * Can't free the resources from this function as that would be sleeping function and
 * the function could be in interrupt context. Instead, offload the task.
 *
 * @param mask_id [inout]   Extent mask that reference has to be released.
 */
void castle_extent_mask_put(c_ext_mask_id_t mask_id)
{
    /* Get the mask structure. */
    c_ext_mask_t *mask = castle_extent_mask_hash_get(mask_id);
    static DEFINE_SPINLOCK(mask_ref_release_lock);
    unsigned long flags;
    int release_mask = 0;

    /* Expected to hold at least read_lock. */
    BUG_ON(write_can_lock(&castle_extents_hash_lock));

    /* Mask should be alive. */
    BUG_ON(mask == NULL);

    /* Reference count shouldn't be zero. */
    if (atomic_read(&mask->ref_count) == 0)
    {
        castle_printk(LOG_ERROR, "mask: %p\n", mask);
        BUG();
    }

    /* If this is not last reference, just return. */
    if (atomic_dec_return(&mask->ref_count))
        return;

    /* This is the last referece; if so, schedule mask for deletion. */
    /* Take lock to make sure, no other last reference release for other in this
     * extent is racgin. */
    spin_lock_irqsave(&mask_ref_release_lock, flags);

    if (IS_OLDEST_MASK(mask->ext, mask))
        release_mask = 1;
    else
    {
        c_ext_mask_t *next_mask = list_entry(mask->list.next, c_ext_mask_t, list);

        /* If the next mask is not in hash, then it is already marked for deletion. And
         * this mask can be deleted. */
        if (!castle_extent_mask_hash_get(next_mask->mask_id))
            release_mask = 1;
    }

    if (release_mask)
    {
        c_ext_t *ext = mask->ext;
        struct list_head *pos;

        /* Update global mask. */
        list_for_each_prev(pos, &ext->mask_list)
        {
            c_ext_mask_t *pos_mask = list_entry(pos, c_ext_mask_t, list);

            /* Already scheduled for release. */
            if (castle_extent_mask_hash_get(pos_mask->mask_id) == NULL)
                continue;

            /* Not yet ready for release. */
            if (atomic_read(&pos_mask->ref_count))
                break;

#if 0
            castle_printk(LOG_INFO, "Scheduling mask %u "cemr_cstr" for free\n",
                                     pos_mask->mask_id, cemr2str(pos_mask->range));
#endif
            /* If this is the last mask, there should be no active links. */
            BUG_ON(list_is_singular(&ext->mask_list) && atomic_read(&ext->link_cnt));

            castle_extent_mask_hash_remove(pos_mask);

            /* Add to the free list, it would get destroyed later by the GC thread. */
            list_add_tail(&pos_mask->hash_list, &castle_ext_mask_free_list);

            atomic_inc_return(&castle_extents_gc_q_size);
        }

        /* Wakeup the garbage collector. */
        wake_up(&castle_ext_mask_gc_wq);
    }

    spin_unlock_irqrestore(&mask_ref_release_lock, flags);
}

/**
 * Take a reference on extent to preserve extent from being deleted.
 *
 * @param   ext_id  [in]    Extent id that reference to be taken.
 *
 * @return  Pointer of extent, if SUCCESS
 *          NULL, if FAILURE
 */
c_ext_mask_id_t castle_extent_get(c_ext_id_t ext_id)
{
    static USED int count=0;
    unsigned long flags;
    c_ext_mask_id_t mask_id;

    /* Read lock is good enough as ref count is atomic. */
    read_lock_irqsave(&castle_extents_hash_lock, flags);

    /* Call low level get function. */
    mask_id = castle_extent_mask_get(ext_id, NULL);

    debug_ext_ref("%s::count = %d\n", __FUNCTION__, count++);
    read_unlock_irqrestore(&castle_extents_hash_lock, flags);

    return mask_id;
}

/**
 * Take a reference to the extent, and return the amount of freespace used up by the extent
 * by the current mask, accounting for redundancy (i.e. the 2x in 2-RDA).
 */
void castle_extent_and_size_get(c_ext_id_t ext_id, c_ext_mask_id_t *mask_id, c_chk_cnt_t *size)
{
    unsigned long flags;

    /* Return pointers musn't be null. */
    BUG_ON(!mask_id);
    BUG_ON(!size);

    /* Read lock is good enough as ref count is atomic. */
    read_lock_irqsave(&castle_extents_hash_lock, flags);

    /* Call low level get function. */
    *mask_id = castle_extent_mask_get(ext_id, size);

    read_unlock_irqrestore(&castle_extents_hash_lock, flags);

}

/**
 * Take a reference on all extent views by taking reference on latest and oldest masks.
 *
 * @param   ext_id  [in]    Extent id that reference to be taken.
 *
 * @return  Pointer of extent, if SUCCESS
 *          NULL, if FAILURE
 */
c_ext_mask_id_t castle_extent_all_masks_get(c_ext_id_t ext_id)
{
    unsigned long flags;
    c_ext_mask_id_t mask_id;

    /* Call low level get function. */
    mask_id = castle_extent_get(ext_id);

    /* Take reference on oldest mask. */
    if (!MASK_ID_INVAL(mask_id))
    {
        c_ext_mask_t *mask, *oldest_mask;
        struct list_head *pos;

        /* Take writelock to make sure last valid mask is not getting released. */
        write_lock_irqsave(&castle_extents_hash_lock, flags);

        mask = castle_extent_mask_hash_get(mask_id);
        if (!mask)
        {
            castle_printk(LOG_ERROR, "%llu %u\n", ext_id, mask_id);
            BUG();
        }

        list_for_each_prev(pos, &mask->ext->mask_list)
        {
            oldest_mask = list_entry(pos, c_ext_mask_t, list);

            if (atomic_read(&oldest_mask->ref_count))
            {
                uint32_t val;
                BUG_ON((val = atomic_inc_return(&oldest_mask->ref_count)) == 1);
                //castle_printk(LOG_DEBUG, "get: %u "cemr_cstr"%u\n", oldest_mask->mask_id, cemr2str(oldest_mask->range), val);
                BUG_ON(castle_extent_mask_hash_get(oldest_mask->mask_id) == NULL);
                break;
            }
        }

        write_unlock_irqrestore(&castle_extents_hash_lock, flags);
    }

    return mask_id;
}

/**
 * Puts the reference. (Interrupt Context)
 *
 * @also: castle_extent_resource_release
 */
void castle_extent_put(c_ext_mask_id_t mask_id)
{
    static USED int count = 0;
    unsigned long flags;

    read_lock_irqsave(&castle_extents_hash_lock, flags);

    /* Call low level put function. */
    castle_extent_mask_put(mask_id);
    debug_ext_ref(LOG_DEBUG, "%s::count = %d\n", __FUNCTION__, count++);

    read_unlock_irqrestore(&castle_extents_hash_lock, flags);
}

/**
 * Puts the reference on oldest mask and latest mask. (Interrupt Context)
 *
 * @also: castle_extent_resource_release
 */
void castle_extent_put_all(c_ext_mask_id_t mask_id)
{
    unsigned long flags;
    c_ext_mask_t *mask, *oldest_mask;
    struct list_head *pos;

    read_lock_irqsave(&castle_extents_hash_lock, flags);

    mask = castle_extent_mask_hash_get(mask_id);

    /* Release reference on oldest mask. */
    list_for_each_prev(pos, &mask->ext->mask_list)
    {
        oldest_mask = list_entry(pos, c_ext_mask_t, list);

        if (atomic_read(&oldest_mask->ref_count))
        {
            castle_extent_mask_put(oldest_mask->mask_id);
            break;
        }
    }

    /* Call low level put function on latest mask. */
    castle_extent_mask_put(mask_id);

    read_unlock_irqrestore(&castle_extents_hash_lock, flags);
}

static c_ext_mask_id_t castle_extent_get_ptr(c_ext_id_t ext_id, c_ext_t **ext)
{
    c_ext_mask_id_t mask_id = castle_extent_get(ext_id);

    if (MASK_ID_INVAL(mask_id))
    {
        *ext = NULL;
        return mask_id;
    }

    *ext = castle_extents_hash_get(ext_id);
    BUG_ON(*ext == NULL);

    return mask_id;
}

static void castle_extent_mask_read(c_ext_mask_id_t mask_id, c_chk_cnt_t *start, c_chk_cnt_t *end)
{
    c_ext_mask_t *mask;

    read_lock_irq(&castle_extents_hash_lock);

    mask = castle_extent_mask_hash_get(mask_id);

    *start = mask->range.start;
    *end   = mask->range.end;

    read_unlock_irq(&castle_extents_hash_lock);
}

static void _castle_extent_latest_mask_read(c_ext_t *ext, c_chk_cnt_t *start, c_chk_cnt_t *end)
{
    c_ext_mask_t *mask;

    read_lock_irq(&castle_extents_hash_lock);

    mask = GET_LATEST_MASK(ext);

    *start = mask->range.start;
    *end   = mask->range.end;

    read_unlock_irq(&castle_extents_hash_lock);
}

/* Note: Make sure this can't race with castle_extent_free(), as we read extent pointer
 * and other data in two different atomic blocks.*/
void castle_extent_latest_mask_read(c_ext_id_t ext_id, c_chk_cnt_t *start, c_chk_cnt_t *end)
{
    c_ext_t *ext;
    c_ext_mask_t *mask;

    read_lock_irq(&castle_extents_hash_lock);

    ext  = __castle_extents_hash_get(ext_id);
    mask = GET_LATEST_MASK(ext);

    *start = mask->range.start;
    *end   = mask->range.end;

    read_unlock_irq(&castle_extents_hash_lock);
}

/**
 * Create a new link to the extent. New links can't be created if extent has no active links
 * (extent is dead).
 *
 * Link to an extent also takes a reference to the extent.
 *
 * @param   ext_id  [in]    Extent ID, link to be created.
 *
 * @return  0   SUCCESS
 *          -1  FAILURE
 */
int castle_extent_link(c_ext_id_t ext_id)
{
    c_ext_t *ext;
    c_ext_mask_id_t mask_id;
    unsigned long flags;

    /* Read lock is good enough as link count is atomic and unlink works under write lock. */
    read_lock_irqsave(&castle_extents_hash_lock, flags);

    /* Try to get a reference on the extent. Would fail, if the extent is already dead. */
    mask_id = castle_extent_mask_get(ext_id, NULL);
    if (MASK_ID_INVAL(mask_id))
    {
        /* Shouldn't have tried to create links on a dead extent. BUG. */
        castle_printk(LOG_ERROR, "%s::cannot do get on ext with id %d.\n", __FUNCTION__, ext_id);
        BUG();
    }

    ext = __castle_extents_hash_get(ext_id);

    /* Shouldn't be a dead extent. */
    BUG_ON(atomic_read(&ext->link_cnt) == 0);

    /* Increment link count. */
    atomic_inc(&ext->link_cnt);

    /* Unlock hash lock. */
    read_unlock_irqrestore(&castle_extents_hash_lock, flags);

    return 0;
}

/**
 * Remove a link for extent. Removing the last link would mark extent for deletion. No more
 * references or links can be created after that.
 *
 * @param   ext_id  [in]    Extent ID, to be unlinked.
 *
 * @return  0   SUCCESS
 *          -1  FAILURE
 */
int castle_extent_unlink(c_ext_id_t ext_id)
{
    c_ext_t *ext;
    c_ext_mask_id_t mask_id;
    unsigned long flags;

    /* Get a write lock, to make sure there are no parallel get() or link(). */
    write_lock_irqsave(&castle_extents_hash_lock, flags);

    ext = __castle_extents_hash_get(ext_id);
    /* Can't unlink an extent not in hash. BUG. */
    if(!ext)
    {
        castle_printk(LOG_ERROR, "%s::cannot do unlink on ext with id %d.\n", __FUNCTION__, ext_id);
        BUG();
    }

    /* Shouldn't try to unlink a deleted extent. */
    BUG_ON(atomic_read(&ext->link_cnt) == 0);

    /* Reduce the link count and check if this is the last link. */
    if (atomic_dec_return(&ext->link_cnt) == 0)
    {
        debug_ext_ref("%s::extent %lld\n", __FUNCTION__, ext_id);
        /* All merges and request would have completed before setting castle_last_checkpoint_ongoing.
         * There shouldn't be any free()/unlink() after that. */
        BUG_ON(castle_last_checkpoint_ongoing);

        /* Increment the count of scheduled extents for deletion. Last checkpoint, consequently,
         * castle_exit waits for all outstanding dead extents to get destroyed. */
        atomic_inc(&castle_extents_dead_count);
    }

    /* There should be at least one mask. */
    BUG_ON(list_empty(&ext->mask_list));

    /* This link has a reference on current latest mask. */
    mask_id = GET_LATEST_MASK(ext)->mask_id;

    write_unlock_irqrestore(&castle_extents_hash_lock, flags);

    /* Release the reference on latest mask. */
    castle_extent_put(mask_id);

    return 0;
}

/**
 * It's exactly same as castle_extent_unlink(). Unlink function would be used with extents with
 * multiple links. Just to be clear with terminology adding one more function castle_extent_free()
 * to remove the only link normal(non-large object) extents have.
 *
 * @param   ext_id  [in]    Extent ID, to be unlinked.
 *
 * @return  0   SUCCESS
 *          -1  FAILURE
 */
int castle_extent_free(c_ext_id_t ext_id)
{
    c_ext_t *ext = castle_extents_hash_get(ext_id);

    /* Free should be called to remove the the last/only link extent has. */
    BUG_ON(atomic_read(&ext->link_cnt) != 1);

    return castle_extent_unlink(ext_id);
}

#ifdef CASTLE_PERF_DEBUG
/**
 * Increment the number of up2date/not up2date chunks prefetched (or not).
 *
 * @param   up2date If set, increment the number of chunks that did not need
 *                  to be prefetched
 *                  If unset, increment the number of chunks that needed to
 *                  be prefetched
 */
void _castle_extent_efficiency_inc(c_ext_id_t ext_id, int up2date)
{
    c_ext_t *ext;
    c_ext_mask_id_t mask_id;

    mask_id = castle_extent_get_ptr(ext_id, &ext);
    BUG_ON(!ext);

    if (up2date)
        atomic_inc(&ext->pref_chunks_up2date);
    else
        atomic_inc(&ext->pref_chunks_not_up2date);

    castle_extent_put(mask_id);
}

/**
 * Increment the number of prefetched chunks for extent.
 */
void castle_extent_not_up2date_inc(c_ext_id_t ext_id)
{
    _castle_extent_efficiency_inc(ext_id, 0 /*up2date*/);
}

/**
 * Increment the number of chunks that did not need to be prefetched for extent.
 */
void castle_extent_up2date_inc(c_ext_id_t ext_id)
{
    _castle_extent_efficiency_inc(ext_id, 1 /*up2date*/);
}

/**
 * Return and reset the number of up2date/not up2date chunks prefetched (or not).
 *
 * @param   up2date If set, get/reset the number of chunks that did not need
 *                  to be prefetched
 *                  If unset, get/reset the number of chunks that needed to
 *                  be prefetched
 */
int _castle_extent_efficiency_get_reset(c_ext_id_t ext_id, int up2date)
{
    c_ext_t *ext;
    int amount;
    c_ext_mask_id_t mask_id;

    mask_id = castle_extent_get_ptr(ext_id, &ext);
    BUG_ON(!ext);

    if (up2date)
    {
        amount = atomic_read(&ext->pref_chunks_up2date);
        atomic_sub(amount, &ext->pref_chunks_up2date);
    }
    else
    {
        amount = atomic_read(&ext->pref_chunks_not_up2date);
        atomic_sub(amount, &ext->pref_chunks_not_up2date);
    }

    castle_extent_put(mask_id);

    return amount;
}

/**
 * Get/reset the number of chunks that needed to be prefetched.
 */
int castle_extent_not_up2date_get_reset(c_ext_id_t ext_id)
{
    return _castle_extent_efficiency_get_reset(ext_id, 0 /*up2date*/);
}

/**
 * Get/reset the number of chunks that did not need to be prefetched.
 */
int castle_extent_up2date_get_reset(c_ext_id_t ext_id)
{
    return _castle_extent_efficiency_get_reset(ext_id, 1 /*up2date*/);
}
#endif

/**
 * Take an additional reference to per-extent dirtytree.
 *
 * Extent structure specified by dirtytree->ext_id does not need to exist
 * within the extents hash.
 *
 * @also castle_cache_flush()
 *
 * @also castle_extent_dirtytree_by_id_get()
 * @also castle_extent_dirtytree_put()
 */
void castle_extent_dirtytree_get(struct castle_cache_extent_dirtytree *dirtytree)
{
    /* Per-extent dirtytrees are freed when the ref_cnt reaches 0. */
    BUG_ON(atomic_inc_return(&dirtytree->ref_cnt) <= 1);
}

/**
 * Drop a reference to per-extent dirtytree.
 *
 * @param   dirtytree   Dirtytree to drop reference on
 * @param   check_hash  Whether to verify the dirtytree's extent is not in hash
 *
 * Extent structure specified by dirtytree->ext_id does not need to exist
 * within the extents hash.
 *
 * Frees the per-extent dirtytree if the reference count reaches 0.
 */
void __castle_extent_dirtytree_put(struct castle_cache_extent_dirtytree *dirtytree, int check_hash)
{
    if (likely(atomic_dec_return(&dirtytree->ref_cnt) > 0))
        return;

    /* Final dirtytree reference put.
     *
     * Dirtytree must now be empty and not in the hash. */
    BUG_ON(!RB_EMPTY_ROOT(&dirtytree->rb_root));
    if (likely(check_hash))
        BUG_ON(!MASK_ID_INVAL(castle_extent_get(dirtytree->ext_id)));
    castle_free(dirtytree);
}

/**
 * Drop a reference to per-extent dirtytree.
 *
 * @also __castle_extent_dirtytree_put()
 */
void castle_extent_dirtytree_put(struct castle_cache_extent_dirtytree *dirtytree)
{
    __castle_extent_dirtytree_put(dirtytree, 1 /*check_hash*/);
}

/**
 * Try and get dirtytree for extent ext_id (takes a reference, if found).
 *
 * @return  *       Dirtytree for ext_id
 * @return  NULL    Extent ext_id not found in hash
 */
struct castle_cache_extent_dirtytree* castle_extent_dirtytree_by_ext_id_get(c_ext_id_t ext_id)
{
    struct castle_cache_extent_dirtytree *dirtytree = NULL;
    unsigned long flags;
    c_ext_t *ext;

    read_lock_irqsave(&castle_extents_hash_lock, flags);
    ext = __castle_extents_hash_get(ext_id);
    if (likely(ext))
    {
        dirtytree = ext->dirtytree;
        BUG_ON(!dirtytree);
        castle_extent_dirtytree_get(dirtytree);
    }
    read_unlock_irqrestore(&castle_extents_hash_lock, flags);

    return dirtytree;
}

int castle_extent_rebuild_ext_get(c_ext_t *ext, int is_locked)
{
    /* There shouldn't be an outstanding reference. */
    BUG_ON(!MASK_ID_INVAL(ext->rebuild_mask_id));

    if (is_locked)
        ext->rebuild_mask_id = castle_extent_mask_get(ext->ext_id, NULL);
    else
        ext->rebuild_mask_id = castle_extent_get(ext->ext_id);

    if (MASK_ID_INVAL(ext->rebuild_mask_id))
        return -1;

    return 0;
}

void castle_extent_rebuild_ext_put(c_ext_t *ext, int is_locked)
{
    /* There should be an outstanding reference. */
    BUG_ON(MASK_ID_INVAL(ext->rebuild_mask_id));

    if (is_locked)
        castle_extent_mask_put(ext->rebuild_mask_id);
    else
        castle_extent_put(ext->rebuild_mask_id);

    ext->rebuild_mask_id = INVAL_MASK_ID;
}

/*
 * Add an extent to the extent processing list.
 *
 * @param ext       The extent to check and add to the rebuild list.
 *
 * @return 0:       Always return 0 so that castle_extents_hash_iterate continues.
 */
static int rebuild_list_add(c_ext_t *ext, void *unused)
{
    /* Don't rebuild super extents. They are per-disk. */
    if (SUPER_EXTENT(ext->ext_id))
        return 0;

    /* No Micro extent. They are n-RDA for n-disks. */
    if (ext->ext_id == MICRO_EXT_ID)
        return 0;

    /* No compression virtual extents. */
    if (test_bit(CASTLE_EXT_COMPR_VIRTUAL_BIT, &ext->flags))
        return 0;

    /* No extent that is created after disk is dead. */
    if (ext->curr_rebuild_seqno >= atomic_read(&current_rebuild_seqno))
        return 0;

    /* No dead extents. */
    if (castle_extent_rebuild_ext_get(ext, 1) < 0)
        return 0;

    debug("Adding extent %llu to rebuild list for extent seqno %u, global seqno %u\n",
           ext->ext_id, ext->curr_rebuild_seqno, atomic_read(&current_rebuild_seqno));

    list_add_tail(&ext->process_list, &extent_list);

    return 0;
}

/*
 * These structures keeps track of the current 'remapping state' - which slaves can be used for
 * remapping, and for each of those slaves a set of chunks to use for remapping, and an indication
 * of which chunk to use next.
 */
typedef struct live_slave {
    c_chk_t         first_chk;
    c_chk_cnt_t     count;
    uint32_t        uuid;                   /* Uuid for slave. */
    uint32_t        state;                  /* State flags for slave. */
} live_slave_t;

#define SSD_BIT         0
#define SLAVE_TRIED_BIT 1

static struct process_state {
    int             nr_live_slaves;              /* Number of slaves available for processing. */
    live_slave_t    *live_slaves[MAX_NR_SLAVES];
} process_state;

/* This structure is used to maintain information about each individual remap chunk I/O. */
typedef struct process_work_item {
    int                 rw;             /* Read, Write, Remap, Cleanup. */
    c2_block_t          *c2b;
    c_ext_t             *ext;
    c_disk_chk_t        *remap_chunks;  /* The chunk(s) that need to be remapped */
    int                 remap_idx;      /* The number of chunk(s) to be remapped */
    struct list_head    free_list;      /* Free list of unused work items. */
    struct list_head    error_list;     /* List of chunks that have had I/O errors */
    struct work_struct  work;           /* Used for queueing work */
    int                 chunkno;        /* The chunk offset in the extent */
    uint32_t            has_cleanpages; /* Set if this chunk has any freepages */
} process_work_item_t;

/*
 * The rw field uses the standard READ and WRITE (0 and 1) states, overloaded with REMAP and
 * CLEANUP. The states and sequence is is follows:
 *
 * READ: Only if the remap c2b is not uptodate.
 * WRITE: Standard 'submit_c2b_rda' to pre-write-out c2b to non-remap slaves if c2b has dirty pages.
 * REMAP: submit_c2b_remap_rda to write out c2b to remap slave(s).
 * CLEANUP: post-I/O cleanup - unlocking c2b, work item back on freelist etc.
 */

#define REMAP   2
#define CLEANUP 3

#define                     MAX_WORK_ITEMS 512
#define                     MIN_WORK_ITEMS 16
#define                     MAX_CACHE_USAGE 15 /* Max percentage of cache work items can use. */
static int castle_nr_work_items = MAX_WORK_ITEMS;

static process_work_item_t  process_work_items[MAX_WORK_ITEMS];

spinlock_t io_list_lock; /* Serialise access to io free and error lists. */
static struct list_head     io_free_list;
static struct list_head     io_error_list;
wait_queue_head_t           process_io_waitq;

atomic_t                    wi_in_flight = ATOMIC(0); /* Keeps track of work itesm in-flight */

/*
 * Populate the list of 'live' slaves. This is the list that can currently be used as a
 * source of replacement slaves for remapping.
 */
static void castle_extents_process_state_init(void)
{
    struct list_head        *lh;
    struct castle_slave     *cs;
    int                     i;

    rcu_read_lock();
    list_for_each_rcu(lh, &castle_slaves.slaves)
    {
        cs = list_entry(lh, struct castle_slave, list);
        if ((!test_bit(CASTLE_SLAVE_OOS_BIT, &cs->flags)) &&
            (!test_bit(CASTLE_SLAVE_EVACUATE_BIT, &cs->flags)))
        {
            process_state.live_slaves[process_state.nr_live_slaves] =
                castle_zalloc(sizeof(live_slave_t));
            BUG_ON(!process_state.live_slaves[process_state.nr_live_slaves]);
            process_state.live_slaves[process_state.nr_live_slaves]->uuid = cs->uuid;
            if (cs->cs_superblock.pub.flags & CASTLE_SLAVE_SSD)
                set_bit(SSD_BIT, &process_state.live_slaves[process_state.nr_live_slaves]->state);
            process_state.nr_live_slaves++;
        }
    }
    rcu_read_unlock();
    for (i=process_state.nr_live_slaves; i<MAX_NR_SLAVES; i++)
        process_state.live_slaves[i++] = NULL;
}

/*
 * Refresh the list of 'live' slaves. Check and revise the set of live slaves if any
 * slave(s) have become unavailable or have been added. If the reset_tried_flag is non-zero
 * then the SLAVE_TRIED bit will be cleared for all live slaves. If this function is called
 * multiple times, the SLAVE_TRIED flags will only be cleared the first time as long as the
 * caller does not make reset_tried_flag non-zero again.
 *
 * @param reset_tried_flag  If non-zero the SLAVE_TRIED flag should be cleared in all the live
                            slave state flags.
 */
static void castle_extents_process_state_refresh(int reset_tried_flag)
{
    struct list_head        *lh;
    struct castle_slave     *cs;
    int                     i;
    /* First, check for slave unavailability. */
    for (i=0; i<process_state.nr_live_slaves; i++)
    {
        /* Previous refreshes may have left 'holes' in process_state.live_slaves. */
        if (process_state.live_slaves[i])
        {
            cs = castle_slave_find_by_uuid(process_state.live_slaves[i]->uuid);
            BUG_ON(!cs);
            if ((test_bit(CASTLE_SLAVE_OOS_BIT, &cs->flags)) ||
                (test_bit(CASTLE_SLAVE_EVACUATE_BIT, &cs->flags)))
            {
                /*
                 * A previously-live slave is now no longer available for remapping.
                 * Leave the slave as a 'hole' in process_state.live_slaves.
                 */
                BUG_ON(!process_state.live_slaves[i]);
                castle_free(process_state.live_slaves[i]);
                process_state.live_slaves[i] = NULL;
            } else if (reset_tried_flag)
            {
                /* Still alive, and we want the SLAVE_TRIED flag reset. */
                clear_bit(SLAVE_TRIED_BIT, &process_state.live_slaves[i]->state);
            }
        }
    }
    /* Now, check if any slaves have been added. */
    rcu_read_lock();
    list_for_each_rcu(lh, &castle_slaves.slaves)
    {
        int slave_exists = 0;
        cs = list_entry(lh, struct castle_slave, list);

        /* For each slave, check if it already exists. */
        for (i=0; i<process_state.nr_live_slaves; i++)
        {
            if (process_state.live_slaves[i] && process_state.live_slaves[i]->uuid == cs->uuid)
            {
                slave_exists = 1;
                break;
            }
        }
        /* This slave was not found. Add it if it is available for remapping. */
        if (!slave_exists &&
           !test_bit(CASTLE_SLAVE_OOS_BIT, &cs->flags) &&
           !test_bit(CASTLE_SLAVE_EVACUATE_BIT, &cs->flags))
        {
            process_state.live_slaves[process_state.nr_live_slaves] =
                castle_zalloc(sizeof(live_slave_t));
            BUG_ON(!process_state.live_slaves[process_state.nr_live_slaves]);
            process_state.live_slaves[process_state.nr_live_slaves]->uuid = cs->uuid;
            if (cs->cs_superblock.pub.flags & CASTLE_SLAVE_SSD)
                set_bit(SSD_BIT, &process_state.live_slaves[process_state.nr_live_slaves]->state);
            process_state.nr_live_slaves++;
        }
    }
    rcu_read_unlock();
}

/*
 * Frees any data associated with the process_state structure.
 */
static void castle_extents_process_state_fini(void)
{
    int i;

    for (i=0; i<MAX_NR_SLAVES; i++)
    {
        castle_check_free(process_state.live_slaves[i]);
        process_state.nr_live_slaves = 0;
    }
}

/*
 * Populates the process_state.chunks array for the passed slave with a superchunk's
 * worth of of disk chunks.
 *
 * @param slave_idx The index into the process_state chunks / live_slaves array.
 *
 * @return EXIT_SUCCESS:       Success.
 * @return -ENOSPC:            Slave is out of space.
 */
static int castle_extent_remap_superchunks_alloc(c_ext_t *ext, int slave_idx)
{
    c_chk_seq_t         chk_seq;
    struct castle_slave *cs;

    cs = castle_slave_find_by_uuid(process_state.live_slaves[slave_idx]->uuid);
    BUG_ON(!cs);
    BUG_ON(test_bit(CASTLE_SLAVE_GHOST_BIT, &cs->flags));

    BUG_ON(process_state.live_slaves[slave_idx]->count);

    castle_extent_transaction_start();

    /* Get partial superchunks from extent, if any available. */
    /* Note: Rebuild can happen after shrink and truncate, so no assumptions can be made
     * on chunk sequence it can start some where in the middle and end in the middle. */
    chk_seq = castle_extent_part_schk_get(ext, cs);
    if (!CHK_SEQ_INVAL(chk_seq))
    {
        castle_extent_transaction_end();
        goto fill_chks;
    }

    /*
     * Allocate a superchunk.
     */
    chk_seq = castle_freespace_slave_superchunk_alloc(cs, 0, NULL);

    castle_extent_transaction_end();

    if (CHK_SEQ_INVAL(chk_seq))
    {
        /*
         * We get here if the slave is either out-or-service, or out of space. If the slave is
         * out-of-service then just return ENOSPC so calling stack can retry.
         */
        if ((!test_bit(CASTLE_SLAVE_OOS_BIT, &cs->flags)) &&
            (!(cs->cs_superblock.pub.flags & CASTLE_SLAVE_SSD)))
        {
            /* Slave is not out-of-service so we are out of space */
            castle_printk(LOG_WARN, "Error: failed to get freespace from slave: 0x%x [%s].\n",
                    cs->uuid, cs->bdev_name);

            castle_freespace_stats_print();
            return -ENOSPC;
        } else
        {
            castle_printk(LOG_WARN, "Warning - Failed allocating superchunk from "
                    "out-of-service slave: 0x%x [%s].", cs->uuid, cs->bdev_name);
            /*
             * Slave is now out-of-service. Re-initialise remap state and retry.
             */
            return -EAGAIN;
        }
    }

    /* Chunk sequence must represent a single superchunk. */
    BUG_ON(chk_seq.count != CHKS_PER_SLOT);

fill_chks:

    process_state.live_slaves[slave_idx]->first_chk = chk_seq.first_chk;
    process_state.live_slaves[slave_idx]->count = chk_seq.count;

    return EXIT_SUCCESS;
}

static int slave_not_usable(c_ext_t *ext, int chunkno, int idx, int want_ssd)
{
    int chunk_idx;

    if (process_state.live_slaves[idx] == NULL)
        /* This slave is no longer available. */
        return 1;

    if ((test_bit(SSD_BIT, &process_state.live_slaves[idx]->state) && !want_ssd) ||
       (!(test_bit(SSD_BIT, &process_state.live_slaves[idx]->state)) && want_ssd))
        /*
         * Slave is an SSD, but we want to allocate from non-SSD slaves, or slave is not an
         * SSD, but we want to allocate from SSD slaves. Do not use this slave.
         */
        return 1;

    if (test_bit(SLAVE_TRIED_BIT, &process_state.live_slaves[idx]->state))
        /* Skip slaves that caller has already tried, but failed to allocate space from. */
        return 1;

    for (chunk_idx=0; chunk_idx<ext->k_factor; chunk_idx++)
        if (ext->shadow_map[(chunkno*ext->k_factor)+chunk_idx].slave_id ==
            process_state.live_slaves[idx]->uuid)
            /* Don't use a slave already represented in this logical chunk. */
            return 1;
    return 0;
}

/*
 * Return the slave index to use for remapping a chunk. Scans the process_state.live_slaves
 * array for a slave which is not already used in the disk chunk.
 *
 * @param ext           The extent for which the remapping is being done.
 * @param chunkno       The logical chunk being remapped.
 * @param want_ssd      Flag set if we want to remap onto an SSD (if possible).
 * @param ssds_tried    The number of SSDs we have tried, but failed to allocate space from.
 *
 * @return          The index into the process_state arrays to use for allocation
 */
static int castle_extent_slave_get_random(c_ext_t *ext,
                                          int chunkno,
                                          int want_ssd)
{
    int         idx, nr_slaves_to_use;
    int         slaves_to_use[MAX_NR_SLAVES];
    uint16_t    r;

    /* For each slave in process_state.live_slaves (the list of potential remap slaves). */
retry:
    nr_slaves_to_use = 0;
    for (idx=0; idx<process_state.nr_live_slaves; idx++)
    {
        if (slave_not_usable(ext, chunkno, idx, want_ssd))
            continue;

        /*
         * This slave is not already used in this logical chunk - add it to set of potential
         * target slaves for remapping this chunk.
         */
        slaves_to_use[nr_slaves_to_use++] = idx;
    }

    if (!nr_slaves_to_use)
    {
        if (want_ssd)
        {
            /* We want an SSD, but we could not find one - retry for a non-SSD. */
            debug("Wanted to remap to SSD, but failed to find one. Retrying from non-SSD\n");
            want_ssd = 0;
            goto retry;
        }
        /* We've run out of potential slaves to choose from (caller has exhausted them). */
        if (!nr_slaves_to_use)
            return(-1);
    }

    /*
     * Now slaves_to_use is an array of indexes into process_state.live_slaves that reflect
     * potential target slaves for remapping for this logical chunk. Pick one at random.
     */
    get_random_bytes(&r, 2);
    r = r % nr_slaves_to_use;

    BUG_ON(test_and_set_bit(SLAVE_TRIED_BIT, &process_state.live_slaves[slaves_to_use[r]]->state));

    return slaves_to_use[r];
}

extern      castle_freespace_t * freespace_sblk_get(struct castle_slave *cs);
extern void freespace_sblk_put(struct castle_slave *cs);

/*
 * Return the slave index to use for remapping a chunk. Scans the process_state.live_slaves
 * array for a slave which is not already used in the disk chunk.
 *
 * @param ext           The extent for which the remapping is being done.
 * @param chunkno       The logical chunk being remapped.
 * @param want_ssd      Flag set if we want to remap onto an SSD (if possible).
 * @param ssds_tried    The number of SSDs we have tried, but failed to allocate space from.
 * @param slave_idx     The index into the process_state arrays to use for allocation
 *
 * @return              EXIT_SUCCESS if we found a candidate slave, otherwise -ENOENT
 */

/* Percentage threshold of freespace above which a slave is a candidate */
#define FREESPACE_THRESHOLD_DEFAULT 5
int castle_rebuild_freespace_threshold = FREESPACE_THRESHOLD_DEFAULT;

static int castle_extent_slave_get_by_freespace(c_ext_t *ext,
                                                int chunkno,
                                                int want_ssd,
                                                int *slave_idx)
{
    int                 idx, chosen_slave=MAX_NR_SLAVES, potential_slaves;
    int                 avg_freespace, max_freespace, slave_freespace;
    struct castle_slave *cs;

    /* For each slave in process_state.live_slaves (the list of potential remap slaves). */
    potential_slaves = avg_freespace = max_freespace = 0;
    for (idx=0; idx<process_state.nr_live_slaves; idx++)
    {
        if (slave_not_usable(ext, chunkno, idx, want_ssd))
            continue;

        potential_slaves++;

        cs = castle_slave_find_by_uuid(process_state.live_slaves[idx]->uuid);
        BUG_ON(!cs);

        castle_extent_transaction_start();
        /* Work out how many free superchunks there are ATM. */
        slave_freespace = castle_freespace_free_superchunks(cs);
        castle_extent_transaction_end();

        if (slave_freespace > max_freespace)
        {
            /* This slave has more freespace. */
            chosen_slave = idx;
            max_freespace = slave_freespace;
        }

        /* Re-compute average. */
        avg_freespace = ((avg_freespace * (potential_slaves - 1)) + slave_freespace)
                        / potential_slaves;
    }

    if (max_freespace <=
        (avg_freespace + (avg_freespace * castle_rebuild_freespace_threshold) / 100))
        return -ENOENT;

    BUG_ON(test_and_set_bit(SLAVE_TRIED_BIT, &process_state.live_slaves[chosen_slave]->state));

    *slave_idx = chosen_slave;
    return EXIT_SUCCESS;
}

/*
 * Find a replacement disk chunk for an out-of-service or evacuating slave.
 *
 * @param ext       The extent for which the remapping is being done.
 * @param chunkno   The logical chunk being remapped.
 *
 * @return          The disk chunk to use.
 */
c_disk_chk_t castle_extent_remap_disk_chunk_alloc(c_ext_t *ext, struct castle_slave *cs,
                                                  int chunkno)
{
    c_disk_chk_t        disk_chk = INVAL_DISK_CHK;
    int                 slave_idx= -1;
    struct castle_slave *target_slave;
    int                 ret=0;
    int                 want_ssd;
    int                 reset_tried_flags = 1;

retry:
    /* First time through, clear the slave TRIED flags. */
    castle_extents_process_state_refresh(reset_tried_flags);
    reset_tried_flags = 0;

    want_ssd = cs->cs_superblock.pub.flags & CASTLE_SLAVE_SSD;

    /*
     * Default is to choose a slave using freespace, defined by the module param
     * castle_rebuild_freespace_threshold. If this is negative, finding a slave
     * by freespace is turned off.
     */
    if (castle_rebuild_freespace_threshold >= 0)
        ret = castle_extent_slave_get_by_freespace(ext, chunkno, want_ssd, &slave_idx);
    if ((castle_rebuild_freespace_threshold < 0) || (ret == -ENOENT))
        /*
         * Choosing slave by freespace is turned off, or we could not find a slave with enough
         * excess freespace. Revert to random search.
         */
        slave_idx = castle_extent_slave_get_random(ext, chunkno, want_ssd);

    if (slave_idx == -1)
    {
        /* Ran out of slaves to to try to allocate from. */
        return INVAL_DISK_CHK;
    }

    target_slave = castle_slave_find_by_uuid(process_state.live_slaves[slave_idx]->uuid);
    BUG_ON(!target_slave);

    if ((test_bit(CASTLE_SLAVE_OOS_BIT, &target_slave->flags)) ||
        (test_bit(CASTLE_SLAVE_EVACUATE_BIT, &target_slave->flags)))
    {
        /* Tried to use a now-dead slave for remapping. Repopulate the process_state and retry. */
        debug("Rebuild tried using a now-dead slave - retrying\n");
        goto retry;
    }

    if (!process_state.live_slaves[slave_idx]->count)
    {
        /* We've run out of chunks on this slave, allocate another set. */
        ret = castle_extent_remap_superchunks_alloc(ext, slave_idx);
        if ((ret == -EAGAIN) || (ret == -ENOSPC))
        {
            /*
             * Tried to use a now-dead slave for superchunk allocation, or slave is out of
             * freespace. Repopulate the process_state and retry.
             */
            debug("Rebuild failed to allocate from a slave - retrying\n");
            goto retry;
        }
        BUG_ON(ret);
    }

    BUG_ON(process_state.live_slaves[slave_idx]->count == 0);

    disk_chk.slave_id   = process_state.live_slaves[slave_idx]->uuid;
    disk_chk.offset     = process_state.live_slaves[slave_idx]->first_chk;

    process_state.live_slaves[slave_idx]->first_chk++;
    process_state.live_slaves[slave_idx]->count--;

    BUG_ON(DISK_CHK_INVAL(disk_chk));

    return disk_chk;
}

/*
 * Check if a slave needs remapping.
 *
 * @param slave_id  The slave uuid.
 *
 * @return:         A pointer to the castle_slave if it needs remapping, else NULL.
 */
static struct castle_slave *slave_needs_remapping(uint32_t slave_id)
{
    struct castle_slave *cs;

    cs = castle_slave_find_by_uuid(slave_id);
    BUG_ON(!cs);

    if ((test_bit(CASTLE_SLAVE_OOS_BIT, &cs->flags)) ||
        (test_bit(CASTLE_SLAVE_EVACUATE_BIT, &cs->flags)))
        return cs;
    else
        return NULL;
}

/* Save all the left-over superchunks back to extent again. */
static void castle_extent_remap_space_cleanup(c_ext_t *ext)
{
    int i;

    castle_extent_transaction_start();

    for (i=0; i<process_state.nr_live_slaves; i++)
    {
        if (process_state.live_slaves[i] && process_state.live_slaves[i]->count)
        {
            struct castle_slave *cs = castle_slave_find_by_uuid(process_state.live_slaves[i]->uuid);

            castle_extent_part_schk_save(ext, cs->id,
                                         process_state.live_slaves[i]->first_chk,
                                         process_state.live_slaves[i]->count);

            process_state.live_slaves[i]->count = 0;
        }
    }

    castle_extent_part_schks_converge(ext);

    castle_extent_transaction_end();
}

/* This structure keeps track of extent ranges that have been processed. */
typedef struct writeback_info {
    struct list_head    list;
    c_ext_id_t          ext_id;
    int                 start_chunk;
    int                 end_chunk;
    int                 ext_finished;
} writeback_info_t;

/* The state a processed extent can be in. */
enum {
    PROCESSING,   /* Processing is in progress. */
    INTERRUPTED,  /* Extent has been interrupted (e.g. not live, or kthread stopping) */
    COMPLETE      /* Extent has been fully processed. */
};

/*
 * Initialise a writeback_info structure.
 * @param ext_id  The extent.
 * @param start   The start chunk in the extent for this range.
 * @param end     The end chunk in the extent for this range.
 *
 * @return:       The initialised writeback_info structure.
 */
static writeback_info_t *alloc_writeback_info(c_ext_id_t ext_id, int start, int end)
{
    writeback_info_t    *writeback_info;

    writeback_info = castle_alloc(sizeof(writeback_info_t));
    BUG_ON(!writeback_info);

    INIT_LIST_HEAD(&writeback_info->list);
    writeback_info->ext_id = ext_id;
    writeback_info->start_chunk = start;
    writeback_info->end_chunk = start + (end - 1);
    writeback_info->ext_finished = PROCESSING;

    return writeback_info;
}

/*
 * Free a writeback_info structure.
 */
static void free_writeback_info(writeback_info_t *writeback_info)
{
    castle_free(writeback_info);
}

static int rebuild_exit_check(void);

/* The type of extent processing we are doing. */
typedef enum {
    REBUILDING,
    REBALANCING,
    EXITING
} castle_extent_process_type_t;

/* Per-extent-processing-type (e.g. rebuild or rebalance) function vector. */
typedef struct {
    castle_extent_process_type_t type;
    int     (*init)            (void);
    void    (*finish)          (int interrupted);
    int     (*find_next_frame) (c_ext_t *ext,
                                int *curr_chunk,
                                c_chk_cnt_t ext_end);
    int     (*process_chunk)   (c_ext_t *ext,
                                int source_chunks,
                                int chunk_index, int chunkno);
    void    (*do_writeback)    (writeback_info_t *writeback_info);
    int     (*exit_check)      (void);
    int     (*list_add)        (c_ext_t *ext, void *unused);
} castle_extent_process_state_t;

castle_extent_process_state_t   *procstate = NULL;

/*
 * Initialise rebuild state.
 */
int rebuild_init(void)
{
    struct castle_fs_superblock *fs_sb;

    castle_printk(LOG_USERINFO, "Starting rebuild run.\n");

    fs_sb = castle_fs_superblocks_get();
    fs_sb->fs_in_rebuild = 1;
    castle_fs_superblocks_put(fs_sb, 1);

    rebuild_to_seqno = atomic_read(&current_rebuild_seqno);

    /* State is initialised here, and each time another slave goes oos. */
    castle_extents_process_state_init();

    return 1;
}

/*
 * Handles work to be done when rebuild has finished.
 * @param interrupted  The rebuild was interrupted.
 */
void rebuild_finish(int interrupted)
{
    struct castle_fs_superblock *fs_sb;
    struct list_head            *entry;
    struct castle_slave         *cs;

    if (rebuild_required())
        /*
         * Rebuild has more work to do, for example if it was interrupted by another slave going
         * oos or evacuating.
         */
        return;

    castle_extents_process_state_fini();

    if (interrupted)
        /*
         * The rebuild has not yet finished, so break out before updating slave and superblock
         * states.
         */
        return;

    fs_sb = castle_fs_superblocks_get();
    fs_sb->fs_in_rebuild = 0;
    castle_fs_superblocks_put(fs_sb, 1);
    castle_extents_chunks_remapped = 0;

    /* We can now convert any evacuating or out-of-service slaves to remapped state. */
    rcu_read_lock();
    list_for_each_rcu(entry, &castle_slaves.slaves)
    {
        cs = list_entry(entry, struct castle_slave, list);
        if (test_bit(CASTLE_SLAVE_EVACUATE_BIT, &cs->flags) &&
           !test_bit(CASTLE_SLAVE_REMAPPED_BIT, &cs->flags) &&
           !test_bit(CASTLE_SLAVE_OOS_BIT, &cs->flags))
        {
            BUG_ON(test_bit(CASTLE_SLAVE_GHOST_BIT, &cs->flags));
            castle_printk(LOG_USERINFO, "Finished remapping evacuated slave 0x%x.\n",
                        cs->uuid);
            set_bit(CASTLE_SLAVE_OOS_BIT, &cs->flags);
            set_bit(CASTLE_SLAVE_REMAPPED_BIT, &cs->flags);
            clear_bit(CASTLE_SLAVE_EVACUATE_BIT, &cs->flags);
            if (atomic_read(&cs->io_in_flight) == 0 &&
                test_bit(CASTLE_SLAVE_BDCLAIMED_BIT, &cs->flags))
                castle_release_device(cs);
        }
        if (test_bit(CASTLE_SLAVE_OOS_BIT, &cs->flags) &&
           !test_bit(CASTLE_SLAVE_REMAPPED_BIT, &cs->flags))
        {
            castle_printk(LOG_USERINFO, "Finished remapping out-of-service slave 0x%x.\n",
                          cs->uuid);
            set_bit(CASTLE_SLAVE_REMAPPED_BIT, &cs->flags);
            if (atomic_read(&cs->io_in_flight) == 0 &&
                test_bit(CASTLE_SLAVE_BDCLAIMED_BIT, &cs->flags))
                castle_release_device(cs);
        }
    }
    rcu_read_unlock();

    castle_printk(LOG_USERINFO, "Rebuild completed.\n");
    return;
}

/*
 * Find the next chunk to be rebuilt.
 * @param ext           The extent.
 * @param curr_chunk    (Input) the last chunk processed
 *                      (Output) the next chunk to process
 * @param end           The end chunk in the range for this extent.
 *
 * @return:             1 If there is a chunk to be processed.
 */
int find_next_rebuild_chunk(c_ext_t *ext, int *curr_chunk, c_chk_cnt_t end_chunk)
{
    int chunkno, chunkidx;

    for (chunkno=*curr_chunk; chunkno<end_chunk; chunkno++)
    {
        for (chunkidx=0; chunkidx<ext->k_factor; chunkidx++)
        {
            if (slave_needs_remapping(ext->shadow_map[(chunkno*ext->k_factor)+chunkidx].slave_id))
            {
                *curr_chunk = chunkno;
                /* For rebuild, return frame size (number of chunks) = 1. */
                return 1;
            }
        }
    }

    return 0; /* No chunks to process. */
}

/*
 * Process a rebuild chunk.
 * @param ext           The extent.
 * @param chunkno       The chunk to process
 *
 * @return:             1 If there is a chunk to be processed.
 */
int process_rebuild_chunk(c_ext_t *ext, int chunkno, int unused1, int unused2)
{
    uint32_t            k_factor = castle_extent_kfactor_get(ext->ext_id);
    int                 idx, remap_idx;
    struct castle_slave *cs;
    int ret=0;
    c_disk_chk_t *remap_chunks;


    remap_chunks = castle_alloc(k_factor*sizeof(c_disk_chk_t));
    BUG_ON(!remap_chunks);

    set_bit(CASTLE_EXT_REBUILD_BIT, &ext->flags);

    /*
     * Populate the remap chunks array that will be used to write out remapped data.
     * Disk chunks for remapped slaves go at the start. Disk chunks for non-remapped slaves
     * go at the end. This split allows lower level code to submit I/O only for remapped
     * slaves, or for all slaves, as required. Remap_idx will define the boundary between
     * the two sets in the remap chunks array.
     */

retry:

    for (idx=0, remap_idx=0; idx<k_factor; idx++)
    {
        c_disk_chk_t disk_chk;
        if ((cs = slave_needs_remapping(ext->shadow_map[(chunkno*k_factor)+idx].slave_id)))
        {
            /* This slave needs remapping. Get a replacement disk chunk. */
            disk_chk = castle_extent_remap_disk_chunk_alloc(ext, cs, chunkno);
            if (DISK_CHK_INVAL(disk_chk))
            {
                /* Failed to allocate a disk chunk (all slaves out of space). */
                castle_printk(LOG_WARN, "Rebuild could not allocate a disk chunk.\n");
                castle_free(remap_chunks);
                return -ENOSPC;
            }
            /*
            * Lock the shadow map here because we don't want the read/write path to access
            * a chunk in mid-remap.
            */
            spin_lock(&ext->shadow_map_lock);
            ext->shadow_map[(chunkno*k_factor)+idx].slave_id = disk_chk.slave_id;
            ext->shadow_map[(chunkno*k_factor)+idx].offset = disk_chk.offset;
            spin_unlock(&ext->shadow_map_lock);

            /* Store the chunks that need remapping. */
            remap_chunks[remap_idx].slave_id = disk_chk.slave_id;
            remap_chunks[remap_idx++].offset = disk_chk.offset;
        }
    }

    FAULT(REBUILD_FAULT2);

   /*
     * The remap_chunks array now contains all the disk chunks for this chunkno.
     */
    if (remap_idx)
    {
        /*
         * If a chunk has been remapped, read it in (via the old map) and write it out (using
         * the remap_chunks array as the map).
         */
        ret = submit_async_remap_io(ext, chunkno, remap_chunks, remap_idx);

        if (ret)
        {
            switch (ret)
            {
                case -EAGAIN:
                    goto retry;
                case -ENOENT:
                    /* No free work items - wait for one to become free. */
                    castle_free(remap_chunks);
                    return ret;
                default:
                    BUG();
            }
        }
    }

    /* Keep count of the chunks that have actually been remapped. */
    castle_extents_chunks_remapped += remap_idx;

    return EXIT_SUCCESS;
}

/*
 * end_io for extent processing.
 */
static void castle_extent_process_async_end(c2_block_t *c2b, int did_io)
{
    process_work_item_t *wi = c2b->private;
    unsigned long flags;

    switch (wi->rw) {
        case READ:
            /* This was a remap chunk read request. */

            if (c2b_eio(wi->c2b))
            {
                /* Slave is no longer live. Abandon the I/O. */
                spin_lock_irqsave(&io_list_lock, flags);
                list_add_tail(&wi->error_list, &io_error_list);
                spin_unlock_irqrestore(&io_list_lock, flags);
                wake_up(&process_io_waitq);
            } else
            {
                /* We cannot handle the read failing to update the c2b. */
                BUG_ON(!c2b_uptodate(wi->c2b));

                /* Now schedule the write. */
                wi->rw = WRITE;
                BUG_ON(!queue_work(castle_extproc_workq, &wi->work));
            }
            break;
        case WRITE:
            /*
             * This was the pre-writeout of the remap chunk.
             * Next step is to schedule the remap writeout.
             */
            if (c2b_eio(wi->c2b))
            {
                /* Slave is no longer live. Abandon the I/O. */
                spin_lock_irqsave(&io_list_lock, flags);
                list_add_tail(&wi->error_list, &io_error_list);
                spin_unlock_irqrestore(&io_list_lock, flags);
                wake_up(&process_io_waitq);
            } else
            {
                BUG_ON(c2b_dirty(wi->c2b)); /* c2b should not be dirty. */

                /*
                 * If the c2b was entirely populated with dirty pages, then the submit_c2b_rda will
                 * have written all pages to the remap slave disk chunk, so a further
                 * submit_c2b_remap_rda is not needed.
                 */
                if (wi->has_cleanpages)
                    wi->rw = REMAP;
                else
                    wi->rw = CLEANUP;
                BUG_ON(!queue_work(castle_extproc_workq, &wi->work));
            }
            break;
        case REMAP:
            /* This was the remap writeout. We're all done apart from error handling. */
            if (c2b_eio(wi->c2b))
            {
                /* Slave is no longer live. Abandon the I/O. */
                spin_lock_irqsave(&io_list_lock, flags);
                list_add_tail(&wi->error_list, &io_error_list);
                spin_unlock_irqrestore(&io_list_lock, flags);
                wake_up(&process_io_waitq);
            } else
            {
                BUG_ON(c2b_dirty(wi->c2b)); /* c2b should not be dirty. */
                /*
                 * Finally, we are finished with the c2b now. If the c2b has eio set, then we are
                 * handling the end_io for a failed write. submit_c2b_remap_rda will know about it
                 * when it returns (if it hasn't already), so leave submit_c2b_remap_rda to handle
                 * the CLEANUP.
                 */
                wi->rw = CLEANUP;
                BUG_ON(!queue_work(castle_extproc_workq, &wi->work));
            }
            break;
        default:
            BUG();
    }
}

/*
 * Handle queued up extent process work out of interrupt context.
 */
void process_io_do_work(struct work_struct *work)
{
    process_work_item_t *wi = container_of(work, process_work_item_t, work);
    unsigned long flags;

    BUG_ON(!wi || wi->rw == READ);

    switch (wi->rw) {
        case WRITE:
            /* Need to do a (non-remap) write of the c2b data. */
            set_c2b_in_flight(wi->c2b);
            submit_c2b_rda(wi->rw, wi->c2b);
            break;
        case REMAP:
            /* Need to do a (remap) write of the c2b data. */
            set_c2b_in_flight(wi->c2b);
            submit_c2b_remap_rda(wi->c2b, wi->remap_chunks, wi->remap_idx);
            break;
        case CLEANUP:
            /* Clean up the I/O structures. */
            write_unlock_c2b(wi->c2b);

            BUG_ON(c2b_eio(wi->c2b));

            /*
             * This c2b is not needed any more, and it pollutes the cache, so destroy it (if there
             * is nobody else using it).
             */
            castle_cache_block_destroy(wi->c2b);

            castle_free(wi->remap_chunks);

            spin_lock_irqsave(&io_list_lock, flags);
            list_add_tail(&wi->free_list, &io_free_list);
            spin_unlock_irqrestore(&io_list_lock, flags);
            atomic_dec(&wi_in_flight);

            /* In case we are ratelimit waiting. */
            wake_up(&process_io_waitq);
            break;
        default:
            BUG();
    }
    return;
}

/*
 * Initialise the work io list from the work_items array.
 */
static void init_io_work(void)
{
    int i;

    INIT_LIST_HEAD(&io_free_list);
    INIT_LIST_HEAD(&io_error_list);

    spin_lock_init(&io_list_lock);

    init_waitqueue_head(&process_io_waitq);

    /*
     * Limit the number of work items we can use based on the castle_cache_size.
     * MAX_CACHE_USAGE defines the percentage of the cache that we should limit the number of
     * concurrent 1m work items to.
     * The number of work items is bounded by MIN_WORK_ITEMS/MAX_WORK_ITEMS to ensure there is
     * a reasonable minimum, and that the size of the work_item array is not exceeded.
     */
    castle_nr_work_items = ((castle_cache_size_get() / 100) * MAX_CACHE_USAGE)
                            / BLKS_PER_CHK;

    if (castle_nr_work_items < MIN_WORK_ITEMS) castle_nr_work_items = MIN_WORK_ITEMS;
    if (castle_nr_work_items > MAX_WORK_ITEMS) castle_nr_work_items = MAX_WORK_ITEMS;

    castle_printk(LOG_USERINFO, "Rebuild limited to %d concurrent chunk I/Os\n",
                  castle_nr_work_items);

    for (i=0; i<castle_nr_work_items; i++)
    {
        CASTLE_INIT_WORK(&process_work_items[i].work, process_io_do_work);
        list_add_tail(&process_work_items[i].free_list, &io_free_list);
    }
}

/*
 * Get the next free work item in the list.
 */
process_work_item_t *get_free_work_item(void)
{
    process_work_item_t *wi;

    spin_lock_irq(&io_list_lock);
    if (list_empty(&io_free_list))
    {
        wi = NULL;
    } else
    {
        wi = list_first_entry(&io_free_list, process_work_item_t, free_list);
        list_del(&wi->free_list);
    }
    spin_unlock_irq(&io_list_lock);
    return wi;
}

/*
 * Initialise a work item.
 */
void init_io_work_item(process_work_item_t *wi,
                       c2_block_t *c2b,
                       c_ext_t *ext,
                       c_disk_chk_t *remap_chunks,
                       int remap_idx,
                       int chunkno)
{
    wi->rw = c2b_uptodate(c2b) ? WRITE : READ;
    wi->c2b = c2b;
    wi->ext = ext;
    wi->remap_chunks = remap_chunks;
    wi->remap_idx = remap_idx;
    wi->chunkno = chunkno;
    wi->has_cleanpages = 0;
}

/* Keeps track of how many chunks I/Os we are handling. */
static int rebuild_read_chunks = 0;
int rebuild_write_chunks = 0; /* Not static - needs to be accessed from castle cache code. */

/*
 * Submit async remap I/O work
 * @param ext           The extent.
 * @param chunkno       The chunk to process
 * @param remap_chunks  The chunk(s) to process
 * @param remap_idx     The number of chunk(s) to process
 *
 * @return:             -ENOENT If there are no free work items (caller can throttle).
 *                      EXIT_SUCCESS if I/O submitted successfully.
 */
int submit_async_remap_io(c_ext_t *ext, int chunkno, c_disk_chk_t *remap_chunks, int remap_idx)
{
    c2_block_t *c2b;
    c_ext_pos_t cep;
    process_work_item_t *wi;
    int ret = 0;

    cep.ext_id = ext->ext_id;
    cep.offset = chunkno*C_CHK_SIZE;

    wi = get_free_work_item();
    if (!wi)
        // No free entries. Return error so caller can throttle
        return -ENOENT;

    c2b = castle_cache_block_get(cep, BLKS_PER_CHK, USER);
    write_lock_c2b(c2b);

    /*
     * Remap c2bs are handled slightly differently in the cache, as we can
     * have clean c2bs with dirty pages.
    */
    set_c2b_remap(c2b);

    atomic_inc(&wi_in_flight);

    c2b->end_io = castle_extent_process_async_end;
    init_io_work_item(wi, c2b, ext, remap_chunks, remap_idx, chunkno);
    c2b->private = wi;

    /* Find out (before we do any writes) if the c2b has any dirty pages. */
    if (c2b_has_clean_pages(c2b))
        wi->has_cleanpages = 1;

    if (!c2b_uptodate(c2b))
    {
        /* Read will read from one chunk only. */
        rebuild_read_chunks++;
        /* Submit read only. Read c2b endio will schedule the write.
         * Since this is rebuild, we call submit_c2b(READ, ...) directly
         * as we do not want to record cache hit/miss statistics. */
        BUG_ON(submit_c2b(READ, c2b));
    } else
    {
        /* The c2b was already uptodate - we don't need to read the chunk. */
        set_c2b_in_flight(c2b);

        ret = submit_c2b_rda(WRITE, c2b);
        if (ret)
        {
            spin_lock_irq(&io_list_lock);
            list_add(&wi->free_list, &io_free_list);
            spin_unlock_irq(&io_list_lock);
            atomic_dec(&wi_in_flight);
            return ret;
        }
    }
    return EXIT_SUCCESS;
}

/*
 * Finish processing extent
 * @param ext           The extent.
 * @param update_seqno  The rebuild sequence number to update the extent to.
 */
void cleanup_extent(c_ext_t *ext, int update_seqno)
{
    spin_lock(&ext->shadow_map_lock);
    clear_bit(CASTLE_EXT_REBUILD_BIT, &ext->flags);
    spin_unlock(&ext->shadow_map_lock);

    if (ext->shadow_map)
    {
        castle_vfree(ext->shadow_map);
        ext->shadow_map = NULL;
    }

    /* It is now safe to update the (LIVE) extent with the rebuild sequence number. */
    if (LIVE_EXTENT(ext) && update_seqno)
    {
        ext->curr_rebuild_seqno = ext->remap_seqno;

        /*
         * For superblock meta extents, update the superblock too, because that's what will get
         * written out to disk.
         */
        if ((ext->ext_id == META_EXT_ID) ||
            (ext->ext_id == MSTORE_EXT_ID) ||
            (ext->ext_id == MSTORE_EXT_ID+1))
        {
            struct castle_extents_superblock* castle_extents_sb;

            castle_extent_transaction_start();
            castle_extents_sb = castle_extents_super_block_get();
            switch (ext->ext_id) {
                case META_EXT_ID:
                    castle_extents_sb->meta_ext.curr_rebuild_seqno = ext->remap_seqno;
                    break;
                case MSTORE_EXT_ID:
                    castle_extents_sb->mstore_ext[0].curr_rebuild_seqno = ext->remap_seqno;
                    break;
                case MSTORE_EXT_ID+1:
                    castle_extents_sb->mstore_ext[1].curr_rebuild_seqno = ext->remap_seqno;
                    break;
            }
            castle_extent_transaction_end();
        }
    }
    castle_extent_rebuild_ext_put(ext, 0);
}

/*
 * Write back the maps for a range of chunks in an extent, defined by the writeback_info.
 */
static void writeback_rebuild_chunk(writeback_info_t *writeback_info)
{
    c_ext_pos_t map_cep;
    c2_block_t *map_c2b, *reserve_c2b;
    int chunkno;
    c_ext_t             *ext = __castle_extents_hash_get(writeback_info->ext_id);
    uint32_t            k_factor = castle_extent_kfactor_get(writeback_info->ext_id);
    int                 last_map_page, last_map_page_partial;
    int                 map_page_idx, maps_in_a_page, max_map_page_idx;
    int chunks;

    /* Shadow map must be page aligned. */
    BUG_ON((unsigned long)ext->shadow_map % PAGE_SIZE);

    /* Get the map cep for the page containing the first chunk in the range. */
    map_cep = castle_extent_map_cep_get(ext->maps_cep, writeback_info->start_chunk, ext->k_factor);
    map_cep.offset = MASK_BLK_OFFSET(map_cep.offset);

    /* The number of map chunks per page. */
    maps_in_a_page = map_chks_per_page(ext->k_factor);
    /* The max index (starting from 0) of a chunk in a page. */
    max_map_page_idx = maps_in_a_page - 1;

    /* Initial index into the page for the start chunk. */
    map_page_idx = writeback_info->start_chunk % maps_in_a_page;

    /* The page index of the last chunk in the extent that has been processed by rebuild. */
    last_map_page = writeback_info->end_chunk / maps_in_a_page;
    /* last_map_page_partial will be 'true' if the last map page is a partial one. */
    last_map_page_partial = (writeback_info->end_chunk + 1) % maps_in_a_page;

    map_c2b = NULL;
    reserve_c2b = NULL;

    for (chunkno = writeback_info->start_chunk; chunkno<=writeback_info->end_chunk; chunkno++)
    {
        BUG_ON((chunkno >= ext->shadow_map_range.end) || (chunkno < ext->shadow_map_range.start));
        if (!map_c2b)
        {
            /* Get the c2b for the page containing the map cep.
             *
             * In order to prevent a situation where we have no reserve c2b/c2ps
             * for the flush thread, make a single page c2b reservation and
             * release it once we've finished dirtying the map_c2b.
             */
            reserve_c2b = castle_cache_page_block_reserve(USER);
            map_c2b = castle_cache_block_get(map_cep, 1, USER);

            /*
             * If this is the last page for the shadow map range, and we are only writing back a
             * partial page, then read in the page first, if it is not updodate. This is because
             * external threads (e.g. extent grow) may have updated the contents of the part of
             * the page that we are not overwriting, and we do not want to write back stale data.
             * (If we are changing the contents of an entire page, then we don't care what the old
             * contents were).
             */
            if (((chunkno / maps_in_a_page) == last_map_page) && last_map_page_partial)
                BUG_ON(castle_cache_block_sync_read(map_c2b));
            write_lock_c2b(map_c2b);

            /* Next (if any) cache block get will be for the next page in the map. */
            map_cep.offset += C_BLK_SIZE;
        }

        BUG_ON(!map_c2b);

        /*
         * If we have reached the end of the page, or the end of the extent section, we are
         * remapping. Update the buffer with the relevant section of the shadow map for the chunk.
         */
        if ((map_page_idx == max_map_page_idx) || (chunkno == writeback_info->end_chunk))
        {
            /* How many chunks remapped in this page. */
            chunks = (chunkno % maps_in_a_page) + 1;

            memcpy(c2b_buffer(map_c2b),
                (char *)(MASK_BLK_OFFSET((unsigned long)&ext->shadow_map[chunkno*k_factor])),
                sizeof(c_disk_chk_t)*k_factor*chunks);

            dirty_c2b(map_c2b);
            update_c2b(map_c2b);
            write_unlock_c2b(map_c2b);
            put_c2b(map_c2b);
            map_c2b = NULL;

            castle_cache_page_block_unreserve(reserve_c2b);

            /* Reset the index. */
            map_page_idx = 0;
        } else
            map_page_idx++;
    }

    /* Make sure the updated map is flushed out. */
    castle_cache_extent_flush(META_EXT_ID, 0, 0, 0);

    if (writeback_info->ext_finished)
        /* Now the shadow map has become the default map, we can stop redirecting write I/O. */
        cleanup_extent(ext, (writeback_info->ext_finished == COMPLETE));
}

/*
 * Simple check if rebuild should exit.
 */
static int rebuild_exit_check(void)
{
    /* The only reason that a rebuild run should halt processing is:
     * If another slave has gone out-of-service or evacuated.
     */
    if (rebuild_required())
        return 1;
    else
        return 0;
}

/*
 * Populate the extent process array with rebuild functions.
 */
castle_extent_process_state_t rebuild_process = {   REBUILDING,
                                                    rebuild_init,
                                                    rebuild_finish,
                                                    find_next_rebuild_chunk,
                                                    process_rebuild_chunk,
                                                    writeback_rebuild_chunk,
                                                    rebuild_exit_check,
                                                    rebuild_list_add
                                                };

/*
 * Test if rebuild is required.
 */
static int rebuild_required(void)
{
    if (atomic_read(&current_rebuild_seqno) > rebuild_to_seqno)
    {
        procstate = &rebuild_process;
        return 1;
    } else
    {
        return 0;
    }
}

/*
 * Per-extent state initialisation.
 */
static void initialise_extent_state(c_ext_t * ext)
{
    int k_factor = ext->k_factor;
    unsigned int map_size;
    int chunkno;
    int i;

    map_size = ext->size * k_factor * sizeof(c_disk_chk_t);
    ext->shadow_map = castle_vmalloc(map_size);
    if (!ext->shadow_map)
    {
        castle_printk(LOG_ERROR, "ERROR: could not allocate shadow map of size %lu\n", map_size);
        BUG();
    }

    /* Shadow map must be page aligned. */
    BUG_ON((unsigned long)ext->shadow_map % PAGE_SIZE);

    /* Populate the shadow map - a copy of the existing mapping. */
    for (chunkno = ext->shadow_map_range.start; chunkno<ext->shadow_map_range.end; chunkno++)
        __castle_extent_map_get(ext, chunkno, &ext->shadow_map[chunkno*k_factor]);

    /*
     * As we are remapping a new extent, we need to stop using any pre-existing superchunks.
     * Setting next_chk to 0 will force new superchunk(s) to be allocated for this extent.
     */
    for (i=0; i<process_state.nr_live_slaves; i++)
        if (process_state.live_slaves[i])
            BUG_ON(process_state.live_slaves[i]->count);

   /*
     * Save the rebuild sequence number we have rebuilt the extent to.
     * This can't be saved in the extent until the remap writeback because if a checkpoint
     * and crash occurs before the writeback, the extent will have the wrong sequence number.
     */
    debug("Setting extent %llu to rebuild seqno %d\n", ext->ext_id, rebuild_to_seqno);
    ext->remap_seqno = rebuild_to_seqno;
}

/*
 * extent processing freespace state.
 */
static int  out_of_freespace = 0;
static int  freespace_added = 0;

void castle_extents_process_callback(void *data)
{
    freespace_added = 1;
    wake_up(&process_io_waitq);
}

static int freespace_available(void)
{
    if (out_of_freespace)
    {
        if (freespace_added)
        {
            out_of_freespace = freespace_added = 0;
            return 1;
        } else
            return 0;
    } else
        return 1;
}

#define SHORT_CHECKPOINT_PERIOD 5

/* Controls whether castle_periodic_checkpoint needs to synchronise with extent processor. */
int castle_checkpoint_syncing = 0;

void writeback_list_walk(struct list_head * lh)
{
    struct list_head *writeback_entry;
    writeback_info_t *wentry;

    list_for_each(writeback_entry, lh)
        wentry = list_entry(writeback_entry, writeback_info_t, list);
}

/*
 * Check I/O function for extent processing wait queue.
 * Has three return code ranges:
 * Return (negative) non-zero for a genuine I/O error.
 * Return (positive) non-zero if there are free work items
 * Return zero if there are no free work items
 */
int work_io_check(void)
{
    struct list_head    *io_error_entry, *tmp, *writeback_entry;
    process_work_item_t *wi;
    int err = 0;

    spin_lock_irq(&io_list_lock);
    if (!list_empty(&io_error_list))
    {
        /*
         * Scan through all the errors on the list. We should only see -EAGAIN for a failed I/O
         */
        list_for_each_safe(io_error_entry, tmp, &io_error_list)
        {
            wi = list_entry(io_error_entry, process_work_item_t, error_list);
            list_del(io_error_entry);
            if (c2b_eio(wi->c2b))
            {
                err = -EAGAIN;
                clear_c2b_eio(wi->c2b);
            }
            else
                BUG();

            /*
             * This process_work_item represents a disk chunk that has failed write I/O, but it will
             * already have been added to the processed list as part of the range covered by one of
             * its writeback info structures.
             * For a chunk 'Y', scan through the processed list, looking for the for the extent
             * where the range covered, X through Z is such that X <= Y <= Z. If it is found, reduce
             * the range to X through (Y-1). This means that the map for Y will not get written out,
             * but will allow all other maps to be written.
             * If there are subsequent failed I/Os with a lower chunk number, these can curtail
             * the range even further. If (as is more likely), there are subsequent I/Os with higher
             * chunk numbers, then the wi range will already exclude them.
             */
            list_for_each(writeback_entry, &processed_list)
            {
                writeback_info_t *winfop;
                winfop = list_entry(writeback_entry, writeback_info_t, list);
                if ((wi->ext->ext_id == winfop->ext_id) &&
                    (winfop->start_chunk <= wi->chunkno) && (wi->chunkno <= winfop->end_chunk))
                {
                    winfop->end_chunk = wi->chunkno - 1;
                    break;
                }
            }

            write_unlock_c2b(wi->c2b);
            //BUG_ON(castle_cache_block_destroy(wi->c2b) && LOGICAL_EXTENT(wi->ext->ext_id));
            put_c2b(wi->c2b);
            castle_free(wi->remap_chunks);

            list_add_tail(&wi->free_list, &io_free_list);
            atomic_dec(&wi_in_flight);
        }
        spin_unlock_irq(&io_list_lock);
        return err;
    }
    spin_unlock_irq(&io_list_lock);

    if (atomic_read(&wi_in_flight) < castle_nr_work_items)
        return 1;

    return 0;
}

/* Extent processing ratelimiting. */
unsigned long expected_time;
unsigned long delta_time;
#define BATCHSIZE 10        /* 100 x 1m I/Os per process I/O batch. */
#define RATELIMIT_DEFAULT 0
#define RATELIMIT_MIN 0     /* No ratelimiting */
#define RATELIMIT_MAX 10000 /* 10Gb/s max */
int castle_extents_process_ratelimit = RATELIMIT_DEFAULT;

/*
 * Disable synchronisation between extent processing and checkpoint thread.
 */
static void disable_checkpoint_sync(void)
{
    castle_checkpoint_syncing = 0;
    atomic_set(&castle_extents_presyncvar, 0);
    atomic_set(&castle_extents_postsyncvar, 0);
    /* In case checkpoint was already waiting ... */
    wake_up(&process_syncpoint_waitq);
}

/*
 * Main extent processing kthread.
 */
static int castle_extents_process(void *unused)
{
    struct list_head                *process_entry, *writeback_entry, *ptmp, *wtmp;
    c_ext_t                         *ext;
    int                             process_exiting, process_interrupted, extent_interrupted=0;
    int                             process_drop_extents = 0;
    int                             ret;
    int                             i;
    writeback_info_t                *writeback_info=NULL;
    int                             saved_checkpoint_period=0;
    int                             batch;
    int                             io_error = 0;

    INIT_LIST_HEAD(&extent_list);
    INIT_LIST_HEAD(&processed_list);
    INIT_LIST_HEAD(&writeback_list);

    init_waitqueue_head(&process_waitq);
    init_waitqueue_head(&process_syncpoint_waitq);

    init_io_work();

    debug("Starting extent process thread ...\n");
    do {
        /*
         * Normal wait state - will be woken under the following circumstances:
         * 1: A slave goes out-of-service or is evacuated (current_rebuild_seqno > rebuild_to_seqno)
         * 2: Slaves need rebalancing (rebalance_required() == TRUE)
         * 3: kthread_stop has been called (on module exit)
         */
        wait_event_interruptible(process_waitq,
                                 rebuild_required()             ||
                                 kthread_should_stop());

        if (kthread_should_stop())
        {
            debug("Extent processing thread terminating.\n");
            goto out;
        }

        /* Generic initialisation. */
        castle_checkpoint_syncing = 1;
        process_exiting = 0;
        process_interrupted = 0;
        process_drop_extents = 0;

        BUG_ON(!procstate);

        /*
         * Per-state initialisation. Includes rebuild creating a set of rebuild-from and rebuild-to
         * slaves.
         */
        procstate->init();

        /* Initialisation for I/O ratelimiting. */
        batch = BATCHSIZE; /* 10 x 1m I/Os per batch. */
        delta_time = jiffies;

        /*
         * Build the list of extents to process. Extent transaction protected to avoid racing
         * with extent alloc and extent grow using oos or evacuating slaves.
         */
        castle_extent_transaction_start();
        castle_extents_hash_iterate(procstate->list_add, NULL);
        castle_extent_transaction_end();

        if (list_empty(&extent_list))
        {
            debug(LOG_WARN, "Extent process: no extents found.\n");
            goto finished;
        }

        list_for_each_safe(process_entry, ptmp, &extent_list)
        {
            int chunk_index;
            c_chk_cnt_t ext_start, ext_end;
            int curr_chunk, nr_chunks = 0;
            int chunk_found = 0;
            int chunkno=0;

            extent_interrupted = 0;

            ext = list_entry(process_entry, c_ext_t, process_list);
            list_del(process_entry);

            /* Dropping extents (for early exit), nothing to do for this extent. */
            if (process_drop_extents)
            {
                castle_extent_rebuild_ext_put(ext, 0);
                continue;
            }

            BUG_ON(MASK_ID_INVAL(ext->rebuild_mask_id));

            /* Get extent current range. */
            castle_extent_mask_read(ext->rebuild_mask_id, &ext_start, &ext_end);

            ext->shadow_map_range.start = ext_start;
            ext->shadow_map_range.end = ext_end;

            /* Don't process extent chunks if it is not live, or if our mask range is empty. */
            if (((ext_end - ext_start) == 0) || !LIVE_EXTENT(ext))
                goto skip_extent;

            initialise_extent_state(ext);

            curr_chunk = ext_start;

            /* Index into extent chunks (1 for rebuild, N for rebalance) that need to be
            processed. nr_chunks = chunks in start_chunk (1 or N). */
            while (LIVE_EXTENT(ext) &&
                  (nr_chunks = procstate->find_next_frame(ext, &curr_chunk, ext_end)))
            {
                chunk_found = 1;
                chunkno++;
finishing:
                if (process_exiting)
                    wait_event_interruptible(process_syncpoint_waitq,
                                             atomic_read(&castle_extents_presyncvar) == 1);

                if (atomic_read(&castle_extents_presyncvar))
                {
                    /*
                     * Checkpoint has indicated it is about to update freespace. Move all current
                     * entries on the processed list to the writeback list (at the tail, because
                     * there may already be entries there, and their order is important).
                     * First drain any outstanding IO, to ensure that all data chunks are on disk
                     * before their mappings are written. Check for any resultant errors.
                     */
                    while (atomic_read(&wi_in_flight))
                    {
                        io_error = work_io_check();
                        if (io_error < 0)
                        {
                            /* We had an I/O error at some stage for this extent. */
                            switch (io_error) {
                                case -EAGAIN:
                                    /*
                                     * We found a dead slave during one of the chunk I/Os. This
                                     * means that extent processing will restart, so there's nothing
                                     * to do here.
                                     */
                                    break;
                                default:
                                    BUG();
                            }
                        }
                        msleep(IO_SLEEP_TIME);
                    }

                    list_splice_init(&processed_list, writeback_list.prev);

                    /* Current writeback_info should no longer be used. */
                    writeback_info = NULL;

                    /* Reset I/O ratelimiting so we don't get a burst when chunk I/O restarts */
                    if (list_empty(&extent_list))
                        rebuild_read_chunks = rebuild_write_chunks = 0;

                    BUG_ON(atomic_read(&castle_extents_postsyncvar));
                    atomic_set(&castle_extents_presyncvar, 0);
                    wake_up(&process_syncpoint_waitq);
                }

                if (!process_exiting)
                {
                    for (i=0; i<nr_chunks; i++, chunk_index++)
                    {
retry:
                        /* Stop here if we have been ratelimited. */
                        wait_event_interruptible(process_io_waitq,
                                        ((io_error = work_io_check()) && freespace_available()) ||
                                         kthread_should_stop());
                        /*
                         * Checkpoint syncing will have been disabled if we were waiting for
                         * freespace. Re-enable it here.
                         */
                        castle_checkpoint_syncing = 1;

                        if (kthread_should_stop())
                            break;

                        if (io_error < 0)
                        {
                            switch (io_error) {
                                case -EAGAIN:
                                    /*
                                     * We found a dead slave during one of the chunk I/Os. This
                                     * means that extent processing will restart, so there's nothing
                                     * to do here.
                                     */
                                    break;
                                default:
                                    BUG();
                            }
                        }

                        /* Process the chunk. */
                        ret = procstate->process_chunk(ext, curr_chunk, i, chunkno);
                        if (ret)
                        {
                            switch (ret) {
                                case -ENOSPC:
                                    out_of_freespace = 1;

                                    /* Initialise extent processing low-freespace handler. */
                                    BUG_ON(castle_extent_lfs_callback_add(0, /* Not in trans. */
                                                    castle_extents_process_callback,
                                                    NULL));
                                    /*
                                     * We're going to park, waiting for freespace.  Disable
                                     * checkpoint sync in the meantime (otherwise checkpoint will
                                     * hang until we get freespace).
                                     */
                                    disable_checkpoint_sync();
                                case -ENOENT:
                                    goto retry;
                                    break;
                                default:
                                    BUG();
                            }
                        }

                        if ((rebuild_read_chunks + rebuild_write_chunks) >= batch)
                        {
                            if (castle_extents_process_ratelimit < RATELIMIT_MIN)
                                castle_extents_process_ratelimit = RATELIMIT_MIN;
                            if (castle_extents_process_ratelimit > RATELIMIT_MAX)
                                castle_extents_process_ratelimit = RATELIMIT_MAX;
                            if (castle_extents_process_ratelimit)
                            {
                                expected_time = (rebuild_read_chunks + rebuild_write_chunks) * 1000
                                                / castle_extents_process_ratelimit;
                                delta_time = jiffies - delta_time;
                                if (expected_time > jiffies_to_msecs(delta_time))
                                    msleep(expected_time - jiffies_to_msecs(delta_time));
                                delta_time = jiffies;
                                rebuild_read_chunks = rebuild_write_chunks = 0;
                            }
                        }
                    }
                }

                if (process_exiting)
                    wait_event_interruptible(process_syncpoint_waitq,
                                             atomic_read(&castle_extents_postsyncvar) == 1);

                if (atomic_read(&castle_extents_postsyncvar))
                {
                    atomic_set(&castle_extents_postsyncvar, 0);
                    list_for_each_safe(writeback_entry, wtmp, &writeback_list)
                    {
                        writeback_info_t *winfop;
                        winfop = list_entry(writeback_entry, writeback_info_t, list);
                        list_del(writeback_entry);
                        procstate->do_writeback(winfop);
                        free_writeback_info(winfop);
                    }
                }

                if (process_exiting)
                {
                    castle_checkpoint_period = saved_checkpoint_period;
                    break;
                }

                if (!process_exiting)
                {
                    if (writeback_info && (ext->ext_id == writeback_info->ext_id))
                        writeback_info->end_chunk = curr_chunk + (nr_chunks-1);
                    else
                    {
                        /*
                         * This is a new extent, or we've written back the previous writeback_info.
                         */
                        writeback_info = alloc_writeback_info(ext->ext_id, curr_chunk, nr_chunks);
                        BUG_ON(!writeback_info);
                        list_add_tail(&writeback_info->list, &processed_list);
                    }
                }

                if (procstate->exit_check() || kthread_should_stop())
                {
                    /*
                     * Finish this extent early. Assume that not all the work has been completed.
                     * This may not always be true. The last chunk of the last extent might have
                     * just completed processing, but we can't know that, so we assume the worst.
                     */
                    extent_interrupted = 1;
                    break; /* ... out of process_chunk loop. */
                }
            }

skip_extent:
            FAULT(REBUILD_FAULT1);

            if (!process_exiting)
            {
                /*
                 * Finished with this extent. Drain I/O and check for errors.
                 */

                /* Clean up any chunks left over from this extent. */
                castle_extent_remap_space_cleanup(ext);

                if (!chunk_found)
                {
                    /*
                     * No chunks were found for this extent. Clean up and drop its ref now.
                     * DO NOT reference the extent after this point!.
                     */
                    cleanup_extent(ext, 1);
                }
                else if (writeback_info)
                {
                    BUG_ON(writeback_info->ext_id != ext->ext_id);
                    if (extent_interrupted || !LIVE_EXTENT(ext))
                        writeback_info->ext_finished = INTERRUPTED;
                    else
                        writeback_info->ext_finished = COMPLETE;
                }

                while (atomic_read(&wi_in_flight))
                {
                    io_error = work_io_check();
                    if (io_error < 0)
                    {
                        switch (io_error) {
                            case -EAGAIN:
                                /*
                                 * We found a dead slave during one of the chunk I/Os. This
                                 * means that extent processing will restart, so there's nothing
                                 * to do here.
                                 */
                                break;
                            default:
                                BUG();
                        }
                    }
                    msleep(IO_SLEEP_TIME);
                }

                writeback_info = NULL;

                /*
                 * At this point we'll check to see if the extent processor needs to terminate
                 * early, or has finished processing all the extents. Note that we do not use
                 * the natural termination of the per-extent for loop, because we want to do one
                 * final pass through the logic in 'process_exiting' mode. So we check if
                 * extent_list is empty here to trigger that final pass.
                 */
                if (list_empty(&extent_list) || procstate->exit_check() || kthread_should_stop())
                {
                    if (!list_empty(&extent_list))
                        process_interrupted = 1;
                    process_exiting = 1;
                    saved_checkpoint_period = castle_checkpoint_period;
                    castle_checkpoint_period = 5;
                    goto finishing;
                }
            }

            if (process_exiting)
                /* Drop the rest of the extents before we finish. */
                process_drop_extents = 1;
        }

finished:
        disable_checkpoint_sync();

        /* Per-state cleanup, includes rebuild setting slave state bits. */
        procstate->finish(process_interrupted||extent_interrupted);

    } while (1);
out:
    return EXIT_SUCCESS;
}

/*
 * Kick the rebuild thread to start the rebuild process (e.g. when a slave dies or is evacuated).
 */
static void castle_extents_rebuild_start(void)
{
    atomic_inc(&current_rebuild_seqno);
    wake_up(&process_waitq);
}

/**
 * Starts rebuild process, but only if user-controllable @see castle_immediate_rebuild parameter
 * is set to true. Otherwise send an event, and await explicit request to rebuild
 * (@see CASTLE_CTRL_REBUILD_START ctrl ioctl).
 */
void castle_extents_rebuild_conditional_start(void)
{
    /* Send an event to userspace to notify of a change in state (even if the rebuild
       won't actually start immediately. */
    if(castle_immediate_rebuild)
        castle_extents_rebuild_start();
    castle_events_slave_rebuild_notify();
}

/**
 * Starts rebuild process immediately. Independently of @see castle_immediate_rebuild parameter.
 */
void castle_extents_rebuild_unconditional_start(void)
{
    castle_extents_rebuild_start();
    castle_events_slave_rebuild_notify();
}

/*
 * Main initialisation function for extent processor.
 *
 * @return 0:       Success.
 */
int castle_extents_process_init(void)
{

    castle_extproc_workq = create_workqueue("castle_extproc");
    if (!castle_extproc_workq)
    {
        castle_printk(LOG_ERROR, KERN_ALERT "Error: Could not alloc extproc wq\n");
        return -ENOMEM;
    }

    extproc_thread = kthread_run(castle_extents_process, NULL, "castle-extproc");

    if(!extproc_thread)
        return -ENOMEM;

    return 0;
}

/*
 * Main fini function for extent processor.
 */
void castle_extents_process_fini(void)
{
    kthread_stop(extproc_thread);

    destroy_workqueue(castle_extproc_workq);
}

/*
 * Check if rebuild needs to be started on fs startup.
 */
void castle_extents_rebuild_startup_check(int need_rebuild)
{
    struct castle_fs_superblock *fs_sb;

    /*
     * If fs init decided that we need a rebuild, then bumping current_rebuild_seqno will force all
     * extents to be checked.
     */
    if (need_rebuild && castle_immediate_rebuild)
        atomic_inc(&current_rebuild_seqno);

    fs_sb = castle_fs_superblocks_get();
    /*
     * If fs_in_rebuild is non-zero or need_rebuild is set we need to (re)start rebuild. Setting
     * rebuild_to_seqno to current_rebuild_seqno-1 will force the rebuild thread to start the
     * rebuild.
     */
    if (fs_sb->fs_in_rebuild || need_rebuild)
    {
        rebuild_to_seqno = atomic_read(&current_rebuild_seqno) - 1;
        castle_printk(LOG_USERINFO, "Rebuild startup check: Starting rebuild.\n");

        /* Wake the rebuild thread */
        wake_up(&process_waitq);
    }
    castle_fs_superblocks_put(fs_sb, 1);
}

/*
 * Add an extent to the verify list if it is potentially remappable.
 *
 * @param ext       The extent to check and add to the verify list.
 *
 * @return 0:       Always return 0 so that castle_extents_hash_iterate continues.
 */
static int castle_extent_verify_list_add(c_ext_t *ext, void *unused)
{
    /* We are not handling logical extents or extents scheduled for deletion. */
    if (!SUPER_EXTENT(ext->ext_id) && !(ext->ext_id == MICRO_EXT_ID))
    {
        /*
         * Take a reference to the extent. We will drop this when we have finished remapping
         * the extent.
         */
        if (castle_extent_rebuild_ext_get(ext, 1) < 0)
            /* Extent is already dead. */
            return 0;

        list_add_tail(&ext->verify_list, &verify_list);
    }
    return 0;
}

/*
 * Scanb the map for an extent, looking for references to a slave.
 *
 * @param ext       The extent to check.
 * @param uuid      The slave to scan for.
 *
 * @return nr_refs: The number of references to the uuid in this extent
 */
static int castle_extent_scan_uuid(c_ext_t *ext, uint32_t uuid)
{
    int chunkno, nr_refs=0, idx=0;
    c_disk_chk_t chunks[ext->k_factor];
    c_chk_cnt_t ext_start, ext_end;

    _castle_extent_latest_mask_read(ext, &ext_start, &ext_end);

    for (chunkno = ext_start; chunkno<ext_end; chunkno++)
    {
        __castle_extent_map_get(ext, chunkno, chunks);
        for (idx=0; idx<ext->k_factor; idx++)
        {
            if (chunks[idx].slave_id == uuid)
                nr_refs++;
        }
    }
    return nr_refs;
}

/**
 * Scan all extents in the hash, looking for disk chunks using that slave.
 *
 * @param uuid      The slave to check for
 * return           Returns EBUSY if a rebuild is in progress, so a scan may be invalid.
 *                  Returns EEXIST if at least one chunk is found for the slave.
 *                  Returns ENOENT if extents found to check.
 *                  Returns EXIT_SUCCESS if no chunk is found for the slave.
 */
int castle_extents_slave_scan(uint32_t uuid)
{
    struct castle_fs_superblock *fs_sb;
    struct list_head            *entry, *tmp;
    c_ext_t *ext;
    int     nr_refs=0;

    fs_sb = castle_fs_superblocks_get();
    /*
     * If fs_in_rebuild is non-zero a rebuild is still in progress, so a scan may be invalid.
     */
    if (fs_sb->fs_in_rebuild)
    {
        castle_printk(LOG_INFO, "REBUILD_VERIFY returning EBUSY\n");
        castle_fs_superblocks_put(fs_sb, 1);
        return -EBUSY;
    }
    castle_fs_superblocks_put(fs_sb, 1);

    /* Initialise the verify list. */
    INIT_LIST_HEAD(&verify_list);

    debug("castle_extents_slave_scan started on slave 0x%x\n", uuid);
    castle_extents_hash_iterate(castle_extent_verify_list_add, NULL);

    if (list_empty(&verify_list))
    {
        castle_printk(LOG_INFO, "REBUILD_VERIFY: list is empty.\n");
        return -ENOENT;
    }

    list_for_each_safe(entry, tmp, &verify_list)
    {
        ext = list_entry(entry, c_ext_t, verify_list);
        list_del(entry);

        nr_refs += castle_extent_scan_uuid(ext, uuid);
        castle_extent_rebuild_ext_put(ext, 0);
    }

    if (nr_refs)
    {
        castle_printk(LOG_INFO, "REBUILD_VERIFY: %d references found to uuid 0x%xd\n",
                      nr_refs, uuid);
        return -EEXIST;
    }
    else
        return 0;
}

signed int castle_extent_link_count_get(c_ext_id_t ext_id)
{
    c_ext_t *ext;
    ext = castle_extents_hash_get(ext_id);
    if(!ext) return -1;
    return ((signed int)atomic_read(&ext->link_cnt));
}

c_ext_type_t castle_extent_type_get(c_ext_id_t ext_id)
{
    c_ext_t *ext;
    ext = castle_extents_hash_get(ext_id);
    if(!ext) return EXT_T_INVALID;
    return ext->ext_type;
}


/**
 * Extents Resize
 */

/**
 * Create new extent mask and add it to the extent as latest mask.
 *
 * @param   ext         [inout]     Create a new mask for this extent.
 * @param   start       [in]        First chunk offset of mask.
 * #param   end         [in]        Last chunk offset of mask.
 * @param   prev_mask_id[in]        ID of the mask that the new mask is relative to. If that
 *                                  doesn't match, then racing with other mask_create. Just,
 *                                  return error. Caller will try again.
 *
 * @return  mask_id     ID of the new mask that is created.
 */
static int castle_extent_mask_create(c_ext_t            *ext,
                                     c_ext_mask_range_t  range,
                                     c_ext_mask_id_t     prev_mask_id)
{
    c_ext_mask_t *mask = castle_alloc(sizeof(c_ext_mask_t));
    c_ext_mask_t *prev_mask = NULL;

    /* Should be in of the extent transaction. */
    BUG_ON(!castle_extent_in_transaction());

    debug_mask("Creating mask " cemr_cstr "for extent %llu\n",
               cemr2str(range), ext->ext_id);

    /* Sanity checks. */
    CHECK_MASK_RANGE(range);

    /* Shouldn't cross extent boundary. */
    BUG_ON(range.end > ext->size);

    /* No memory available return error. */
    if (!mask)
        return -ENOMEM;

    /* Init mask structure. */
    mask->mask_id   = atomic_inc_return(&castle_extent_max_mask_id);
    mask->range     = range;
    mask->ext       = ext;

    /* Get hold of extents hash lock, to make sure no one else is accessing the extents
     * mask_list and no references are being acquired parallely. */
    write_lock_irq(&castle_extents_hash_lock);

    /* Extent link count should not be 0. Should be alive. */
    BUG_ON(atomic_read(&ext->link_cnt) == 0);

    /* This is the latest mask. Should represent number links in reference count. */
    atomic_set(&mask->ref_count, atomic_read(&ext->link_cnt));

    /* If there is no previous mask, list should be empty. Same the other way. */
    BUG_ON(!!MASK_ID_INVAL(prev_mask_id) ^ !!list_empty(&ext->mask_list));

    /* If there is a previous mask. */
    if (!MASK_ID_INVAL(prev_mask_id))
    {
        /* Get the previous mask structure. */
        prev_mask = GET_LATEST_MASK(ext);

        /* If it doesn't match the ID passed by the caller, then racing with some other
         * mask_create on the same extent, return error and caller would try again. */
        BUG_ON((prev_mask->mask_id != prev_mask_id));
    }
    else
        /* Extent just got created link count should be 1. */
        BUG_ON(atomic_read(&ext->link_cnt) != 1);

    /* Add the mask as latest mask to the extent. */
    list_add(&mask->list, &ext->mask_list);

    /* Add mask to hash. */
    castle_extent_mask_hash_add(mask);

    /* Update global mask.
     *
     * Note:  Global mask gets updated by mask_create() and mask_destroy(). mask_create()
     * changes the global mask only in case of grow().
     */
    if (MASK_RANGE_EMPTY(ext->global_mask))
    {
        ext->global_mask = mask->range;
    }
    else
    {
        if (ext->global_mask.start > mask->range.start)
            ext->global_mask.start = mask->range.start;

        if (ext->global_mask.end < mask->range.end)
            ext->global_mask.end = mask->range.end;
    }

    debug_mask("Updated global mask to " cemr_cstr "\n", cemr2str(ext->global_mask));

    /* Release link references from previous mask. */
    if (!MASK_ID_INVAL(prev_mask_id))
    {
        BUG_ON(castle_extent_mask_hash_get(prev_mask->mask_id) == NULL);

        BUG_ON(atomic_read(&prev_mask->ref_count) < atomic_read(&ext->link_cnt));

        /* This is not latest any more. Doesn't represent the reference count. Leave one
         * extra reference, to release by mask_put() as it could be the last reference on
         * mask. */
        atomic_sub(atomic_read(&ext->link_cnt) - 1, &prev_mask->ref_count);

        /* Release last link reference also. */
        castle_extent_mask_put(prev_mask_id);
    }

    /* Done with create, release the lock. */
    write_unlock_irq(&castle_extents_hash_lock);

    return 0;
}

/**
 * Delete extent mask from mask list and free the resources that would become invalid after
 * the deletion.
 *
 * 1. If the extent has older masks than this mask, then just delete this mask from list,
 * nothing more to do.
 * 2. If this is the oldest mask, commit the mask operation
 *      a. Shrink - Free the space in shrink range.
 *      b. Grow - Nothing to do, space is already allocated and being used.
 *      c. Truncate - Free the space in truncated range.
 *
 * @param   mask    [in]    Destroy the mask.
 */
static int castle_extent_mask_destroy(c_ext_mask_t *mask)
{
    struct list_head *head;
    c_ext_t *ext;
    int ext_free = 0;

    debug_mask("Destroying mask " cemr_cstr " on extent: %llu\n",
                             cemr2str(mask->range), mask->ext->ext_id);

    /* Should be in extent transaction. */
    BUG_ON(!castle_extent_in_transaction());

    /* Get hold of extent mask lock, to make sure no one else accessing the extents mask_list. */
    write_lock_irq(&castle_extents_hash_lock);

    /* Should be the oldest mask. */
    BUG_ON(!IS_OLDEST_MASK(mask->ext, mask));

    /* Shouldn't be any references left. */
    BUG_ON(atomic_read(&mask->ref_count));

    ext = mask->ext;
    head = &ext->mask_list;

    /* Remove the mask from the list. */
    list_del(&mask->list);

    if (list_empty(head))
        ext_free = 1;

    write_unlock_irq(&castle_extents_hash_lock);

    if (ext_free)
        /* Last mask to be freed. */
        castle_extent_mask_reduce(ext, mask->range, EMPTY_MASK_RANGE,
                                  &ext->global_mask, 1);
    else
        castle_extent_mask_reduce(ext, mask->range, GET_OLDEST_MASK(ext)->range,
                                  &ext->global_mask, 1);

    if (ext_free)
        /* Free the extent resources. */
        castle_extent_resource_release(mask->ext);

    castle_free(mask);

    return 0;
}

static int castle_extents_garbage_collector(void *unused)
{
    LIST_HEAD(gc_list);

    castle_printk(LOG_INIT, "Starting Extents garbage collector thread: %p\n", &gc_list);

    /* Wait for all the extents to get initialized. */
    while((extent_init_done != 2) && !kthread_should_stop())
        msleep(1000);

    do {
        int ignore;
        struct list_head *tmp, *pos;

        /* Wait for some one to schedule a mask to free or thread to stop. */
        __wait_event_interruptible(castle_ext_mask_gc_wq,
                                   (kthread_should_stop() ||
                                            atomic_read(&castle_extents_gc_q_size)),
                                   ignore);

        /* If the file system is exiting break the loop. */
        if (kthread_should_stop())
        {
            /* By this time, it shouldn't have any more extents to free. Should have
             * completed last checkpoint by now. */
            BUG_ON(atomic_read(&castle_extents_gc_q_size));

            /* Break the loop, and exit the thread. */
            break;
        }

        /* Start an extent transaction, to make sure no checkpoint happening in parallel. */
        castle_extent_transaction_start();

        /* Don't want any parallel additions to the list. */
        write_lock_irq(&castle_extents_hash_lock);

        BUG_ON(list_empty(&castle_ext_mask_free_list));

        /* Make a duplicate copy of the list. */
        list_splice_init(&castle_ext_mask_free_list, &gc_list);

        write_unlock_irq(&castle_extents_hash_lock);

        /* Go over the list of masks, and call destroy on them. */
        list_for_each_safe(pos, tmp, &gc_list)
        {
            c_ext_mask_t *mask = list_entry(pos, c_ext_mask_t, hash_list);

            /* Remove from GC list. */
            list_del(pos);

            /* Removes mask from extent and also free-up any resources occupied by it. */
            BUG_ON(castle_extent_mask_destroy(mask) < 0);

            atomic_dec_return(&castle_extents_gc_q_size);
        }

        castle_extent_transaction_end();
    } while(1);

    return 0;
}

/**
 * Get the extents global view.
 */
void castle_extent_mask_read_all(c_ext_id_t     ext_id,
                                 c_chk_cnt_t   *start,
                                 c_chk_cnt_t   *end)
{
    c_ext_t *ext;
    struct list_head *pos;

    *start = *end = 0;

    write_lock_irq(&castle_extents_hash_lock);

    ext = __castle_extents_hash_get(ext_id);

    list_for_each_prev(pos, &ext->mask_list)
    {
        c_ext_mask_t *mask = list_entry(pos, c_ext_mask_t, list);

        if (atomic_read(&mask->ref_count) == 0)
            continue;

        if (*start > mask->range.start)
            *start = mask->range.start;

        if (*end < mask->range.end)
            *end = mask->range.end;
    }

    *end = *end - 1;

    write_unlock_irq(&castle_extents_hash_lock);
}

static void castle_extent_reduce_global_mask(c_ext_mask_range_t *global_mask,
                                             c_ext_mask_range_t  free_range)
{
    int set = 0;

    if (MASK_RANGE_EMPTY(free_range))
        return;

    /* Check the borders. */
    BUG_ON(free_range.start < global_mask->start);
    BUG_ON(free_range.end > global_mask->end);

    /* Update global mask. */
    if (free_range.start == global_mask->start)
    {
        global_mask->start = free_range.end;
        set++;
    }

    if (free_range.end == global_mask->end)
    {
        global_mask->end = free_range.start;
        set++;
    }

    /* If both ranges are same, deleting everything. */
    if (set == 2)
        *global_mask = EMPTY_MASK_RANGE;

    debug_mask("Updated global mask to " cemr_cstr "\n", cemr2str(*global_mask));

    BUG_ON(!set);
}

/* Resize functions. */

/**
 * Grow the extent by given number of chunks.
 *
 * @param   ext_id  [inout]     ID of the extent that has to grow.
 * @param   count   [in]        Number of chunks to be grown.
 *
 * @return  0   SUCCESS - Extent is successfully grown.
 *          <0  FAILURE
 */
int castle_extent_grow(c_ext_id_t ext_id, c_chk_cnt_t count)
{
    c_ext_t *ext = castle_extents_hash_get(ext_id);
    c_ext_mask_t *mask;
    int ret = 0;

    /* Extent should be alive, something is wrong with client. */
    BUG_ON(!ext);

    debug_resize("Grow the extent by %u chunks\n", count);

    castle_extent_transaction_start();

    if (ext->pool)
        castle_res_pool_print(ext->pool);

    /* Allocate space to the extent. */
    ret = castle_extent_space_alloc(ext, INVAL_DA, count);
    if (ret < 0)
    {
        castle_printk(LOG_WARN, "Failed to allocate space for extent %u\n", ext_id);
        goto out;
    }

    /* Get the current latest mask. */
    mask = GET_LATEST_MASK(ext);

    if (!mask)
    {
        castle_printk(LOG_ERROR, "%s::failed to recover a mask for extent %d\n", ext->ext_id);
        BUG();
    }

    /* Grow shouldn't try to cross extent boundary. */
    BUG_ON(mask->range.end + count > ext->size);

    /* Create new mask for the extent and set as latest. */
    ret = castle_extent_mask_create(ext,
                                    MASK_RANGE(mask->range.start, mask->range.end + count),
                                    mask->mask_id);
    if (ret < 0)
    {
        castle_extent_space_free(ext, mask->range.end, count);
        goto out;
    }

    if (ext->pool)
        castle_res_pool_print(ext->pool);

out:
    castle_extent_transaction_end();

    return ret;
}

/**
 * Shrink the extent to the given chunk offset.
 *
 * @param   ext_id      [inout]     ID of the extent to be shrunk.
 * @param   chunk       [in]        Chunk to be shrunk to. Everything upto (chunk-1)
 *                                  becomes invalid.
 *
 * @return      0 SUCCESS
 *            < 0 FAILURE
 */
int castle_extent_shrink(c_ext_id_t ext_id, c_chk_cnt_t chunk)
{
    c_ext_t *ext = castle_extents_hash_get(ext_id);
    c_ext_mask_t *mask;
    int ret = 0;

    /* Extent should be alive, something is wrong with client. */
    BUG_ON(!ext);

    debug_resize("Shrink the extent upto %u chunk (%u is valid)\n", chunk, chunk);

    castle_extent_transaction_start();

    if (ext->pool)
        castle_res_pool_print(ext->pool);

    /* Get the current latest mask. */
    mask = GET_LATEST_MASK(ext);

    /* Can't shrink if the latest mask doesn't cover that range. */
    BUG_ON(mask->range.start > chunk);

    /* Create new mask for the extent and set as latest. */
    ret = castle_extent_mask_create(ext,
                                    MASK_RANGE(chunk, mask->range.end),
                                    mask->mask_id);
    if (ret < 0)
    {
        debug_resize("Fail to shrink the extent: %llu\n", ext_id);
        goto out;
    }

    if (ext->pool)
        castle_res_pool_print(ext->pool);

out:
    castle_extent_transaction_end();

    return ret;
}

/**
 * Truncate the extent to the given chunk offset.
 *
 * @param   ext_id      [inout]     ID of the extent to be shrunk.
 * @param   chunk       [in]        Chunk to be truncate to. Everything from (chunk+1)
 *                                  becomes invalid.
 *
 * @return      0 SUCCESS
 *            < 0 FAILURE
 */
int castle_extent_truncate(c_ext_id_t ext_id, c_chk_cnt_t chunk)
{
    c_ext_t *ext = castle_extents_hash_get(ext_id);
    c_ext_mask_t *mask;
    int ret = 0;

    debug_resize("Truncate extent upto %u chunk(%u is valid)\n", chunk, chunk);

    /* Extent should be alive, something is wrong with client. */
    BUG_ON(!ext);

    castle_extent_transaction_start();

    /* Get the current latest mask. */
    mask = GET_LATEST_MASK(ext);

    castle_printk(LOG_DEBUG, "%s::ext %lld; latest mask range: %lld -> %lld; truncate chunk %d\n",
            __FUNCTION__, ext_id, mask->range.start, mask->range.end, chunk);

    /* Can't shrink if the latest mask doesn't cover that range. */
    BUG_ON(mask->range.end <= chunk);

    /* Create new mask for the extent and set as latest. */
    ret = castle_extent_mask_create(ext,
                                    MASK_RANGE(mask->range.start, chunk + 1),
                                    mask->mask_id);
    if (ret < 0)
    {
        castle_printk(LOG_WARN, "Fail to shrink the extent: %u\n", ext_id);
        goto out;
    }

out:
    castle_extent_transaction_end();

    return ret;
}

static void castle_extent_mask_split(c_ext_mask_range_t   range,
                                     c_ext_mask_range_t   separator,
                                     c_ext_mask_range_t  *split1,
                                     c_ext_mask_range_t  *split2)
{
    *split1 = *split2 = EMPTY_MASK_RANGE;

    /* If the base range is empty just return. Do nothing. */
    if (MASK_RANGE_EMPTY(range))
        return;

    /* Get the first half before separator, if any. */
    if (range.start < separator.start)
    {
        split1->start   = range.start;
        split1->end     = (range.end < separator.start)? range.end: separator.start;
    }

    /* Get the second half after separator, if any. */
    if (range.end > separator.end)
    {
        split2->start   = (range.start > separator.end)? range.start: separator.end;
        split2->end     = range.end;
    }

    debug_mask("Splitting " cemr_cstr " by " cemr_cstr " into " cemr_cstr " and " cemr_cstr "\n",
                  cemr2str(range), cemr2str(separator), cemr2str(*split1), cemr2str(*split2));

}

static void castle_extent_free_range(c_ext_t               *ext,
                                     c_ext_mask_range_t     range)
{
    if (MASK_RANGE_EMPTY(range))
        return;

    debug_mask("Freeing space " cemr_cstr " from extent: %llu\n",
                             cemr2str(range), ext->ext_id);

    castle_cache_extent_evict(ext->dirtytree,
                              range.start,
                              (range.end - range.start));

    castle_extent_space_free(ext, range.start, (range.end - range.start));
}

static void castle_extent_mask_reduce(c_ext_t             *ext,
                                      c_ext_mask_range_t   base,
                                      c_ext_mask_range_t   range1,
                                      c_ext_mask_range_t  *global_mask,
                                      int                  do_free)
{
    c_ext_mask_range_t split1, split2;

    debug_mask("Reducing mask " cemr_cstr " from extent %llu\n",
                             cemr2str(base), ext->ext_id);

    /* If the base range is empty just return. Do nothing. */
    if (MASK_RANGE_EMPTY(base))
        return;

    /* Find the parts of base range that are not overlapped by range1. */
    castle_extent_mask_split(base, range1, &split1, &split2);

    castle_extent_reduce_global_mask(global_mask, split1);
    if (do_free)    castle_extent_free_range(ext, split1);

    castle_extent_reduce_global_mask(global_mask, split2);
    if (do_free)    castle_extent_free_range(ext, split2);
}

/*
 * Return the minimum RDA level used by any extent in this fs.
 */
int castle_extent_min_rda_lvl_get(void)
{
    return min_rda_lvl;
}<|MERGE_RESOLUTION|>--- conflicted
+++ resolved
@@ -204,13 +204,8 @@
                                        c_da_t         da_id,
                                        c_ext_type_t   ext_type,
                                        c_chk_cnt_t    ext_size,
-<<<<<<< HEAD
-                                       c_chk_cnt_t    alloc_size,
-                                       c_ext_id_t     ext_id);
-=======
                                        c_ext_id_t     ext_id,
                                        unsigned long  flags);
->>>>>>> dafadc4e
 void __castle_extent_dirtytree_put(struct castle_cache_extent_dirtytree *dirtytree,
                                    int check_hash);
 
@@ -1329,10 +1324,7 @@
     /* Extent structure. */
     ext->ext_id             = ext_id;
     ext->flags              = 0;
-<<<<<<< HEAD
-=======
     ext->linked_ext_id      = INVAL_EXT_ID;
->>>>>>> dafadc4e
     ext->maps_cep           = INVAL_EXT_POS;
     ext->ext_type           = EXT_T_INVALID;
     ext->da_id              = INVAL_DA;
@@ -1738,13 +1730,8 @@
     ext_id = _castle_extent_alloc(RDA_2, 0,
                                   EXT_T_META_DATA,
                                   meta_ext_size,
-<<<<<<< HEAD
-                                  meta_ext_size,
-                                  META_EXT_ID);
-=======
                                   META_EXT_ID,
                                   CASTLE_EXT_FLAGS_NONE);
->>>>>>> dafadc4e
     if (ext_id != META_EXT_ID)
     {
         castle_printk(LOG_WARN, "Meta Extent Allocation Failed\n");
@@ -1780,26 +1767,16 @@
     ext_id = _castle_extent_alloc(RDA_2, 0,
                                   EXT_T_META_DATA,
                                   MSTORE_SPACE_SIZE * i / k_factor,
-<<<<<<< HEAD
-                                  MSTORE_SPACE_SIZE * i / k_factor,
-                                  MSTORE_EXT_ID);
-=======
                                   MSTORE_EXT_ID,
                                   CASTLE_EXT_FLAGS_NONE);
->>>>>>> dafadc4e
     if (ext_id != MSTORE_EXT_ID)
         return -ENOSPC;
 
     ext_id = _castle_extent_alloc(RDA_2, 0,
                                   EXT_T_META_DATA,
                                   MSTORE_SPACE_SIZE * i / k_factor,
-<<<<<<< HEAD
-                                  MSTORE_SPACE_SIZE * i / k_factor,
-                                  MSTORE_EXT_ID+1);
-=======
                                   MSTORE_EXT_ID+1,
                                   CASTLE_EXT_FLAGS_NONE);
->>>>>>> dafadc4e
     if (ext_id != MSTORE_EXT_ID+1)
         return -ENOSPC;
 
@@ -3104,29 +3081,6 @@
     return err;
 }
 
-<<<<<<< HEAD
-c_ext_id_t castle_extent_alloc_sparse(c_rda_type_t             rda_type,
-                                      c_da_t                   da_id,
-                                      c_ext_type_t             ext_type,
-                                      c_chk_cnt_t              ext_size,
-                                      c_chk_cnt_t              alloc_size,
-                                      int                      in_tran)
-{
-    c_ext_id_t ext_id;
-
-    /* If the caller is not already in transaction. start a transaction. */
-    if (!in_tran)   castle_extent_transaction_start();
-
-    ext_id = _castle_extent_alloc(rda_type, da_id, ext_type, ext_size, alloc_size, INVAL_EXT_ID);
-
-    /* End the transaction. */
-    if (!in_tran)   castle_extent_transaction_end();
-
-    return ext_id;
-}
-
-=======
->>>>>>> dafadc4e
 /**
  * Allocate an extent.
  *
@@ -3147,12 +3101,6 @@
                                c_da_t                   da_id,
                                c_ext_type_t             ext_type,
                                c_chk_cnt_t              ext_size,
-<<<<<<< HEAD
-                               int                      in_tran)
-{
-    return castle_extent_alloc_sparse(rda_type, da_id, ext_type, ext_size, ext_size,
-                                      in_tran);
-=======
                                unsigned long            flags)
 {
     c_ext_id_t ext_id;
@@ -3211,7 +3159,6 @@
         castle_extent_transaction_end();
 
     return ext_id;
->>>>>>> dafadc4e
 }
 
 int castle_extent_lfs_callback_add(int in_tran, c_ext_event_callback_t callback, void *data)
@@ -3239,8 +3186,6 @@
     if (!in_tran)   castle_extent_transaction_end();
 
     return 0;
-<<<<<<< HEAD
-=======
 }
 
 static int castle_extent_meta_ext_space_get(c_ext_t *ext, uint32_t nr_blocks)
@@ -3273,7 +3218,6 @@
     BUG_ON(BLOCK_OFFSET(ext->maps_cep.offset));
 
     return 0;
->>>>>>> dafadc4e
 }
 
 /**
@@ -3299,13 +3243,8 @@
                                        c_da_t           da_id,
                                        c_ext_type_t     ext_type,
                                        c_chk_cnt_t      ext_size,
-<<<<<<< HEAD
-                                       c_chk_cnt_t      alloc_size,
-                                       c_ext_id_t       ext_id)
-=======
                                        c_ext_id_t       ext_id,
                                        unsigned long    flags)
->>>>>>> dafadc4e
 {
     c_ext_t *ext = NULL;
     c_chk_cnt_t alloc_size;
@@ -3423,11 +3362,6 @@
                   da_id,
                   castle_ext_type_str[ext_type],
                   alloc_size);
-<<<<<<< HEAD
-
-__hell:
-=======
->>>>>>> dafadc4e
     if (pool)
     {
         __castle_res_pool_extent_detach(ext);

--- conflicted
+++ resolved
@@ -24,7 +24,6 @@
 #include "castle_events.h"
 #include "castle_rxrpc.h"
 #include "castle_back.h"
-
 #include "castle_extent.h"
 #include "castle_freespace.h"
 
@@ -1533,31 +1532,18 @@
     if((ret = castle_btree_init()))        goto err_out5;
     if((ret = castle_double_array_init())) goto err_out6;
     if((ret = castle_attachments_init()))  goto err_out7;
-<<<<<<< HEAD
-    if((ret = castle_transfers_init()))    goto err_out8;
-    if((ret = castle_control_init()))      goto err_out9;
-    if((ret = castle_rxrpc_init()))        goto err_out10;
-    if((ret = castle_sysfs_init()))        goto err_out11;
-    if((ret = castle_back_init()))         goto err_out12;
-=======
     if((ret = castle_control_init()))      goto err_out8;
     if((ret = castle_rxrpc_init()))        goto err_out9;
     if((ret = castle_sysfs_init()))        goto err_out10;
->>>>>>> 88e3fdb0
+    if((ret = castle_back_init()))         goto err_out11;
 
     printk("OK.\n");
 
     return 0;
 
-<<<<<<< HEAD
     castle_back_fini(); /* Unreachable */
-err_out12:
+err_out11:
     castle_sysfs_fini();
-err_out11:
-    castle_rxrpc_fini();
-=======
-    castle_sysfs_fini(); /* Unreachable */
->>>>>>> 88e3fdb0
 err_out10:
     castle_rxrpc_fini();
 err_out9:

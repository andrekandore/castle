/* @TODO: when castle disk mounted, and then castle-fs-test run, later bd_claims on
          disk devices fail (multiple castle_fs_cli 'claim' cause problems?) */
#include <linux/bio.h>
#include <linux/kobject.h>
#include <linux/blkdev.h>
#include <linux/random.h>
#include <linux/crc32.h>
#include <linux/skbuff.h>
#include <linux/hardirq.h>
#include <linux/buffer_head.h>

#include "castle_public.h"
#include "castle_compile.h"
#include "castle.h"
#include "castle_utils.h"
#include "castle_da.h"
#include "castle_cache.h"
#include "castle_btree.h"
#include "castle_versions.h"
#include "castle_ctrl.h"
#include "castle_sysfs.h"
#include "castle_time.h"
#include "castle_debug.h"
#include "castle_trace.h"
#include "castle_events.h"
#include "castle_back.h"
#include "castle_extent.h"
#include "castle_freespace.h"
#include "castle_rebuild.h"
#include "castle_ctrl_prog.h"
#include "castle_unit_tests.h"

struct castle               castle;
struct castle_slaves        castle_slaves;

struct castle_attachments    castle_attachments = {
    .attachments    = {&castle_attachments.attachments, &castle_attachments.attachments}
};

struct castle_component_tree *castle_global_tree;

static DEFINE_MUTEX(castle_sblk_lock);
struct castle_fs_superblock global_fs_superblock;
struct workqueue_struct     *castle_wqs[2*MAX_BTREE_DEPTH+1];
char                         castle_environment_block[NR_ENV_VARS * MAX_ENV_LEN];
char                        *castle_environment[NR_ENV_VARS]
                                = {[0] = &castle_environment_block[0 * MAX_ENV_LEN],
                                   [1] = &castle_environment_block[1 * MAX_ENV_LEN],
                                   [2] = &castle_environment_block[2 * MAX_ENV_LEN],
                                   [3] = &castle_environment_block[3 * MAX_ENV_LEN],
                                   [4] = &castle_environment_block[4 * MAX_ENV_LEN],
                                   [5] = &castle_environment_block[5 * MAX_ENV_LEN],
                                   [6] = &castle_environment_block[6 * MAX_ENV_LEN],
                                   [7] = &castle_environment_block[7 * MAX_ENV_LEN]};
int                          castle_fs_inited = 0;
int                          castle_fs_exiting = 0;
c_fault_t                    castle_fault = NO_FAULT;
uint32_t                     castle_fault_arg = 0;
c_state_t                    castle_fs_state = CASTLE_STATE_LOADING;

module_param(castle_checkpoint_period, int, S_IRUSR | S_IWUSR | S_IRGRP | S_IWGRP);
MODULE_PARM_DESC(castle_checkpoint_period, "checkpoint_period,");

module_param(castle_extents_process_ratelimit, int, S_IRUSR | S_IWUSR | S_IRGRP | S_IWGRP);
MODULE_PARM_DESC(castle_extents_process_ratelimit, "extproc_ratelimit,");

module_param(castle_rebuild_freespace_threshold, int, S_IRUSR | S_IWUSR | S_IRGRP | S_IWGRP);
MODULE_PARM_DESC(castle_rebuild_freespace_threshold, "extproc_freesp_thresh,");

module_param(castle_meta_ext_compact_pct, int, S_IRUSR | S_IWUSR | S_IRGRP | S_IWGRP);
MODULE_PARM_DESC(castle_meta_ext_compact_pct, "meta_ext_compact_pct,");

static DECLARE_WAIT_QUEUE_HEAD(castle_detach_waitq);

//#define DEBUG
#ifndef DEBUG
#define debug(_f, ...)  ((void)0)
#else
#define debug(_f, _a...)  (castle_printk(LOG_DEBUG, "%s:%.4d: " _f, __FILE__, __LINE__ , ##_a))
#endif

static void USED castle_fs_superblock_print(struct castle_fs_superblock *fs_sb)
{
    castle_printk(LOG_INIT, "Magic1: %.8x\n"
           "Magic2: %.8x\n"
           "Magic3: %.8x\n"
           "UUID: %x\n"
           "Version: %d\n"
           "Salt:   %x\n"
           "Pepper: %x\n",
           fs_sb->pub.magic1,
           fs_sb->pub.magic2,
           fs_sb->pub.magic3,
           fs_sb->pub.uuid,
           fs_sb->pub.version,
           fs_sb->pub.salt,
           fs_sb->pub.pepper);
}

static int castle_fs_superblock_validate(struct castle_fs_superblock *fs_sb)
{
    uint32_t checksum = fs_sb->pub.checksum;

    if(fs_sb->pub.magic1 != CASTLE_FS_MAGIC1) return -1;
    if(fs_sb->pub.magic2 != CASTLE_FS_MAGIC2) return -2;
    if(fs_sb->pub.magic3 != CASTLE_FS_MAGIC3) return -3;
    if(fs_sb->pub.version != CASTLE_FS_VERSION) return -4;
    if(fs_sb->fs_version == 0)                  return -5;

    fs_sb->pub.checksum = 0;
    if (fletcher32((uint16_t *)fs_sb, sizeof(struct castle_fs_superblock))
                        != checksum)
    {
        fs_sb->pub.checksum = checksum;
        return -6;
    }
    fs_sb->pub.checksum = checksum;

    return 0;
}

/*
 * Scans castle_slaves and updates the fs superblock with the slave states. This allows the
 * service state of slaves to be persistent across fs shutdowns and crashes.
 *
 * The fs superblock lock must by held on entry to this function.
 *
 * @param fs_sb  Pointer to the fs superblock.
 */
void castle_fs_superblock_slaves_update(struct castle_fs_superblock *fs_sb)
{
    struct castle_slave         *cs;
    struct list_head            *lh;
    int                         i;

    rcu_read_lock();
    list_for_each_rcu(lh, &castle_slaves.slaves)
    {
        cs = list_entry(lh, struct castle_slave, list);
        for (i=0; i<fs_sb->nr_slaves; i++)
        {
            /* Find the index in the fs superblock slave array with this uuid. */
            if (fs_sb->slaves[i] == cs->uuid)
            {
                if (test_bit(CASTLE_SLAVE_OOS_BIT, &cs->flags))
                {
                    debug("Setting slave 0x%x out-of-service bit in fs_sb slaves\n", cs->uuid);
                    set_bit(CASTLE_SLAVE_OOS_BIT, &fs_sb->slaves_flags[i]);
                }
                if (test_bit(CASTLE_SLAVE_EVACUATE_BIT, &cs->flags))
                {
                    debug("Setting slave 0x%x evacuating bit in fs_sb slaves\n", cs->uuid);
                    set_bit(CASTLE_SLAVE_EVACUATE_BIT, &fs_sb->slaves_flags[i]);
                } else
                {
                    debug("Clearing slave 0x%x evacuating bit in fs_sb slaves\n", cs->uuid);
                    clear_bit(CASTLE_SLAVE_EVACUATE_BIT, &fs_sb->slaves_flags[i]);
                }
                if (test_bit(CASTLE_SLAVE_REMAPPED_BIT, &cs->flags))
                {
                    debug("Setting slave 0x%x out-of-service bit in fs_sb slaves\n", cs->uuid);
                    set_bit(CASTLE_SLAVE_REMAPPED_BIT, &fs_sb->slaves_flags[i]);
                }
            }
        }
    }
    rcu_read_unlock();
}

static void castle_fs_superblock_init(struct castle_fs_superblock *fs_sb)
{
    int i;
    struct list_head *lh;
    struct castle_slave *cs;

    fs_sb->pub.magic1 = CASTLE_FS_MAGIC1;
    fs_sb->pub.magic2 = CASTLE_FS_MAGIC2;
    fs_sb->pub.magic3 = CASTLE_FS_MAGIC3;
    do {
        get_random_bytes(&fs_sb->pub.uuid,  sizeof(fs_sb->pub.uuid));
    } while (fs_sb->pub.uuid == 0);
    fs_sb->pub.version = CASTLE_FS_VERSION;
    get_random_bytes(&fs_sb->pub.salt,  sizeof(fs_sb->pub.salt));
    get_random_bytes(&fs_sb->pub.pepper, sizeof(fs_sb->pub.pepper));
    for(i=0; i<sizeof(fs_sb->mstore) / sizeof(c_ext_pos_t ); i++)
        fs_sb->mstore[i] = INVAL_EXT_POS;

    i = 0;
    rcu_read_lock();
    list_for_each_rcu(lh, &castle_slaves.slaves)
    {
        cs = list_entry(lh, struct castle_slave, list);
        fs_sb->slaves[i++] = cs->uuid;
    }
    rcu_read_unlock();
    fs_sb->nr_slaves = i;
}

static void castle_fs_superblocks_init(void)
{
    struct castle_fs_superblock *fs_sb;

    fs_sb = castle_fs_superblocks_get();
    castle_fs_superblock_init(fs_sb);
    castle_fs_superblocks_put(fs_sb, 1);
}

static void castle_fs_superblocks_load(struct castle_fs_superblock *fs_sb)
{
    memcpy(&global_fs_superblock, fs_sb, sizeof(struct castle_fs_superblock));
}

static inline struct castle_fs_superblock* castle_fs_superblock_get(struct castle_slave *cs)
{
    mutex_lock(&cs->sblk_lock);
    return &cs->fs_superblock;
}

static inline void castle_fs_superblock_put(struct castle_slave *cs, int dirty)
{
    mutex_unlock(&cs->sblk_lock);
}

/* Get all superblocks */
struct castle_fs_superblock* castle_fs_superblocks_get(void)
{
    mutex_lock(&castle_sblk_lock);
    return &global_fs_superblock;
}

/* Put all superblocks */
void castle_fs_superblocks_put(struct castle_fs_superblock *sb, int dirty)
{
    mutex_unlock(&castle_sblk_lock);
}

void castle_ext_freespace_size_update(c_ext_free_t *ext_free, int do_checks)
{
    c_chk_cnt_t start, end;

    castle_extent_latest_mask_read(ext_free->ext_id, &start, &end);

    /* This wrapper is written assuming that extent is not yet shrunk. */
    BUG_ON(do_checks && start);

    ext_free->ext_size = end * C_CHK_SIZE;
    BUG_ON(atomic64_read(&ext_free->used) > ext_free->ext_size);

    wmb();
}

/**
 * Initialises the freespace structure for an extent provided.
 *
 * @param ext_free  Pointer to the freespace structure.
 * @param ext_id    Id of the extent for which to initalise the freespace struct.
 */
void castle_ext_freespace_init(c_ext_free_t *ext_free,
                               c_ext_id_t    ext_id)
{
    /* Extent id must be valid. */
    BUG_ON(EXT_ID_INVAL(ext_id));

    /* Init the structure. */
    ext_free->ext_id = ext_id;

    atomic64_set(&ext_free->used, 0);
    atomic64_set(&ext_free->blocked, 0);

    /* Get it from extent layer and update. */
    castle_ext_freespace_size_update(ext_free, 1 /* Do checks. */);
}

/**
 * Allocates a new extent, and initialises the freespace structure for it.
 *
 * @param ext_free      [out]   Pointer to the freespace structure.
 * @param da_id         [in]    Which DA will the new extent belong to.
 * @param size          [in]    Size of the extent, in bytes.
 * @param in_tran       [in]    In extent transaction.
 * @param data          [in]    Data to be used in event handler.
 * @param callback      [in]    Extent Event handler. Current events are just low space events.
 *
 * @return  0       On success.
 * @return -ENOSPC  If extent could not be allocated.
 */
int castle_new_ext_freespace_init(c_ext_free_t           *ext_free,
                                  c_da_t                  da_id,
                                  c_ext_type_t            ext_type,
                                  c_byte_off_t            size,
                                  int                     in_tran)
{
    uint32_t nr_chunks;
    c_ext_id_t ext_id;

    /* Calculate the number of chunks required. */
    nr_chunks = ((size - 1) / C_CHK_SIZE) + 1;
    /* Try allocating the extent of the requested size. */
    ext_id = castle_extent_alloc(castle_get_rda_lvl(),
                                 da_id,
                                 ext_type,
                                 nr_chunks,
<<<<<<< HEAD
                                 in_tran);
=======
                                 in_tran ? CASTLE_EXT_FLAG_MUTEX_LOCKED: CASTLE_EXT_FLAGS_NONE);
>>>>>>> dafadc4e
    if(EXT_ID_INVAL(ext_id))
        return -ENOSPC;

    /* Initialise the freespace structure. */
    castle_ext_freespace_init(ext_free, ext_id);

    /* Success. */
    return 0;
}

/**
 * Unlink and reset extent if valid.
 */
void castle_ext_freespace_fini(c_ext_free_t *ext_free)
{
    if (EXT_ID_INVAL(ext_free->ext_id))
        /* Invalid extent, return immediately. */
        return;

    /* This is a valid extent, unlink and reset it. */
    castle_extent_unlink(ext_free->ext_id);
    ext_free->ext_id      = INVAL_EXT_ID;
    ext_free->ext_size    = 0;
    atomic64_set(&ext_free->used, 0);
    atomic64_set(&ext_free->blocked, 0);
}

int castle_ext_freespace_consistent(c_ext_free_t *ext_free)
{
    uint64_t used = atomic64_read(&ext_free->used);
    uint64_t blocked = atomic64_read(&ext_free->blocked);

    if (used == blocked)
        return 1;
    return 0;
}

int castle_ext_freespace_prealloc(c_ext_free_t *ext_free,
                                  c_byte_off_t  size)
{
    uint64_t ret;
    uint64_t used;
    uint64_t blocked;

    used = atomic64_read(&ext_free->used);
    barrier();
    blocked = atomic64_read(&ext_free->blocked);

    BUG_ON(blocked < used);
    BUG_ON(used > ext_free->ext_size);

    ret = atomic64_add_return(size, &ext_free->blocked);
    barrier();
    if (ret > ext_free->ext_size)
    {
        atomic64_sub(size, &ext_free->blocked);
        barrier();
        return -1;
    }

    return 0;
}

/**
 * Checks whether there is at least 'size' worth of freespace in the extent.
 */
int castle_ext_freespace_can_alloc(c_ext_free_t *ext_free,
                                   c_byte_off_t size)
{
    return (atomic64_read(&ext_free->blocked) + size <= ext_free->ext_size);
}

int castle_ext_freespace_free(c_ext_free_t *ext_free,
                              int64_t       size)
{
    atomic64_sub(size, &ext_free->blocked);
    barrier();

    return 0;
}

int castle_ext_freespace_get(c_ext_free_t *ext_free,
                             c_byte_off_t  size,
                             int           was_preallocated,
                             c_ext_pos_t  *cep)
{
    uint64_t used;
    uint64_t blocked;

    used = atomic64_read(&ext_free->used);
    barrier();
    blocked = atomic64_read(&ext_free->blocked);

    BUG_ON(blocked < used);
    BUG_ON(used > ext_free->ext_size);

    if (!was_preallocated)
    {
        int ret;

        ret = castle_ext_freespace_prealloc(ext_free, size);
        if (ret < 0)
        {
            castle_printk(LOG_ERROR, "%s [1]::Failed (%llu, %llu, %llu)\n",
                    __FUNCTION__, used, blocked, size);
            return ret;
        }
    }

    cep->ext_id = ext_free->ext_id;
    cep->offset = atomic64_add_return(size, &ext_free->used) - size;
    barrier();
    BUG_ON(EXT_ID_INVAL(cep->ext_id));

    used = atomic64_read(&ext_free->used);
    barrier();
    blocked = atomic64_read(&ext_free->blocked);

    if (blocked < used)
    {
        atomic64_sub(size, &ext_free->used);
        barrier();
        castle_printk(LOG_ERROR, "%s [2]:: Failed (%llu, %llu, %llu)\n",
                __FUNCTION__, used, blocked, size);
        return -2;
    }

    return 0;
}

void castle_ext_freespace_marshall(c_ext_free_t *ext_free, c_ext_free_bs_t *ext_free_bs)
{
    ext_free_bs->ext_id    = ext_free->ext_id;
    ext_free_bs->used      = atomic64_read(&ext_free->used);
    ext_free_bs->blocked   = atomic64_read(&ext_free->blocked);
}

void castle_ext_freespace_unmarshall(c_ext_free_t *ext_free, c_ext_free_bs_t *ext_free_bs)
{
    ext_free->ext_id    = ext_free_bs->ext_id;
    atomic64_set(&ext_free->used, ext_free_bs->used);
    atomic64_set(&ext_free->blocked, ext_free_bs->blocked);
    if (!EXT_ID_INVAL(ext_free->ext_id))
        castle_ext_freespace_size_update(ext_free, 0 /* No checks. */);
}

c_byte_off_t castle_ext_freespace_available(c_ext_free_t *ext_free)
{
    return (ext_free->ext_size - atomic64_read(&ext_free->used));
}

static int castle_slave_version_load(struct castle_slave *cs, uint32_t fs_version);
static void castle_slave_superblock_print(struct castle_slave_superblock *cs_sb);

static int slave_id = 0;

/**
 * Allocates a 'ghost' castle_slave and inserts it into the list of castle_slaves.
 * A 'ghost' entry is inserted for all slaves that used to be, but no longer are,
 * active members of the filesystem. The 'ghost' castle_slave is a light version
 * that is not fully initialised (e.g. no bdev). It allows the filesystem to determine
 * if a slave uuid it encounters (e.g. in a chunk mapping) is for a valid, but no longer
 * used, slave.
 *
 * @param uuid      The uuid for the slave to be added.
 *
 * @ret             A pointer to the newly created ghost castle_slave.
 */
static struct castle_slave *castle_slave_ghost_add(uint32_t uuid)
{
    struct castle_slave *slave;

    BUG_ON(!CASTLE_IN_TRANSACTION);
    if (!(slave = castle_zalloc(sizeof(struct castle_slave))))
        BUG_ON(!slave);
    slave->uuid = uuid;
    slave->id = slave_id++;
    slave->sup_ext = INVAL_EXT_ID;
    mutex_init(&slave->sblk_lock);
    set_bit(CASTLE_SLAVE_GHOST_BIT, &slave->flags);
    set_bit(CASTLE_SLAVE_OOS_BIT, &slave->flags);
    castle_freespace_slave_init(slave, 0);
    INIT_RCU_HEAD(&slave->rcu);
    list_add_rcu(&slave->list, &castle_slaves.slaves);

    if (castle_sysfs_slave_add(slave) != 0)
        debug("Could not add slave 0x%x to sysfs.\n", uuid);

    return slave;
}

extern atomic_t current_rebuild_seqno;

#define GLOBAL_TREE_INTERNAL_SIZE   (100)
#define GLOBAL_TREE_LEAF_SIZE       (100)
#define GLOBAL_TREE_DATA_SIZE       (512)
int castle_global_tree_init(void)
{
    int ret = 0;
    c2_block_t *c2b;
    struct castle_component_tree *ct = NULL;

    /* Allocation shouldn't have been done already. */
    BUG_ON(castle_global_tree != NULL);

    /* Init global tree. */
    ct = castle_ct_alloc(NULL,           /* DA              */
                         -1,             /* Level           */
                         GLOBAL_TREE,    /* CT seq          */
                         1,              /* # Data extents  */
                         0);             /* # RWCTs in tree */
    if (!ct)
    {
        ret = -ENOMEM;
        goto err_out;
    }

    set_bit(CASTLE_CT_DYNAMIC_BIT, &ct->flags);
    ct->internal_ext_free.ext_size   = GLOBAL_TREE_INTERNAL_SIZE * C_CHK_SIZE;
    ct->tree_ext_free.ext_size       = GLOBAL_TREE_LEAF_SIZE * C_CHK_SIZE;
    ct->data_ext_free.ext_size       = GLOBAL_TREE_DATA_SIZE * C_CHK_SIZE;

    castle_extent_transaction_start();

    if ((ret = castle_new_ext_freespace_init(&ct->tree_ext_free,
                                              INVAL_DA,
                                              EXT_T_GLOBAL_BTREE,
                                              ct->tree_ext_free.ext_size, 1)) < 0)
    {
        castle_printk(LOG_ERROR, "Failed to allocate space for Global Tree.\n");
        castle_extent_transaction_end();
        goto err_out;
    }

    if ((ret = castle_new_ext_freespace_init(&ct->data_ext_free,
                                              INVAL_DA,
                                              EXT_T_BLOCK_DEV,
                                              ct->data_ext_free.ext_size, 1)) < 0)
    {
        castle_printk(LOG_ERROR, "Failed to allocate space for Global Tree Medium Objects.\n");
        castle_extent_transaction_end();
        goto err_out;
    }

    castle_extent_transaction_end();

    /* Create data extent object. */
    castle_data_ext_add(ct->data_ext_free.ext_id, 0, 0, 0);
    castle_ct_data_ext_link(ct->data_ext_free.ext_id, ct);

    c2b = castle_btree_node_create(ct,
                                   0 /* version */,
                                   0 /* level */,
                                   0 /* wasn't preallocated */);
    /* Save the root node in the global tree */
    ct->root_node = c2b->cep;
    /* We know that the tree is 1 level deep at the moment */
    atomic_set(&ct->tree_depth, 1);
    /* Release btree node c2b */
    write_unlock_c2b(c2b);
    put_c2b(c2b);

    castle_global_tree = ct;

    return 0;

err_out:
    BUG_ON(ret == 0);

    if (ct)
    {
        castle_ext_freespace_fini(&ct->tree_ext_free);
        castle_ext_freespace_fini(&ct->data_ext_free);
        castle_ct_dealloc(ct);
    }

    return ret;
}

void castle_global_tree_free(void)
{
    if (castle_global_tree)
        castle_ct_dealloc(castle_global_tree);
}

static int castle_unit_tests(void)
{
    int test_seq_id = 0;
    int err = 0;

    test_seq_id++; if (0 != (err = castle_slim_tree_unit_tests_do() ) ) goto fail;
    test_seq_id++; if (0 != (err = castle_instream_unit_tests_do() ) ) goto fail;

    BUG_ON(err);
    castle_printk(LOG_INIT, "%s::%d tests passed.\n", __FUNCTION__, test_seq_id);
    return 0;
fail:
    castle_printk(LOG_ERROR, "%s::test %d failed with return code %d.\n",
            __FUNCTION__, test_seq_id, err);
    return err;
}

#define MAX_VERSION -1
int castle_fs_init(void)
{
#define FIRST_INIT_BUG_ON_ERROR(_fn)            \
    ({                                          \
        int _ret = 0;                           \
        if(first)                               \
            _ret = _fn;                         \
        BUG_ON(_ret);                           \
     })

#define NOT_FIRST_INIT_BUG_ON_ERROR(_fn)        \
    ({                                          \
        int _ret = 0;                           \
        if(!first)                              \
            _ret = _fn;                         \
        BUG_ON(_ret);                           \
     })

    struct   list_head *lh;
    struct   castle_slave *cs;
    struct   castle_fs_superblock fs_sb, *cs_fs_sb;
    int      first, prev_new_dev = -1;
    int      i, last, sync_checkpoint=0;
    uint32_t slave_count=0, nr_fs_slaves=0, nr_live_slaves=0, need_rebuild=0;
    uint32_t bcv=0, max=0, last_version_checked=MAX_VERSION;

    castle_printk(LOG_INIT, "Castle FS start.\n");
    if(castle_fs_inited)
    {
        castle_printk(LOG_WARN, "FS is already inited\n");
        return -EEXIST;
    }

    if(list_empty(&castle_slaves.slaves))
    {
        castle_printk(LOG_ERROR, "Found no slaves\n");
        return -ENOENT;
    }

    /*
     * Search for best common fs version. This is the greatest fs version that is supported
     * by preferably (1) all the slaves, or less preferably (2) all bar one of the slaves.
     */
    last = 0;
    while (!bcv)
    {
        uint32_t version_to_check=0;
        int nr_slaves = 0;
        int hits;

        /*
         * Each time we pass through this loop, we'll calculate the next-highest fs version on
         * any slave. Also not how many slaves we have found.
         */
        rcu_read_lock();
        list_for_each_rcu(lh, &castle_slaves.slaves)
        {
            cs = list_entry(lh, struct castle_slave, list);
            for (i=0; i<2; i++)
                if ((version_to_check <= cs->fs_versions[i]) &&
                    (cs->fs_versions[i] < last_version_checked))
                    version_to_check = cs->fs_versions[i];
            nr_slaves++;
        }
        rcu_read_unlock();

        if (!max) max = version_to_check;
        if (max && version_to_check < (max - 1))
        {
            castle_printk(LOG_INIT, "Error: could not find set of slaves to start filesystem using"
                                    " fs versions %d or %d.\n", max, max - 1);
            return -EINVAL;
        }

        /* No lower version found, so this is the lowest. */
        if (version_to_check == last_version_checked)
            last = 1;

        last_version_checked = version_to_check;

        /* Find how many slaves support this fs version. */
        hits = 0;
        rcu_read_lock();
        list_for_each_rcu(lh, &castle_slaves.slaves)
        {
            cs = list_entry(lh, struct castle_slave, list);
            for (i=0; i<2; i++)
            {
                if (cs->fs_versions[i] == version_to_check)
                {
                    hits++;
                    break;
                }
            }
        }
        rcu_read_unlock();

        if (hits == nr_slaves || (hits == nr_slaves-1))
        {
            /* Found a set of slaves to support this fs version - use it. */
            bcv = version_to_check;
            if (hits == nr_slaves)
                castle_printk(LOG_INIT, "Found Best Common Version %d on all live slaves.\n",
                              version_to_check);
            else
                castle_printk(LOG_INIT, "Found Best Common Version %d on quorum of live slaves.\n",
                              version_to_check);
            break;
        } else if (last)
        {
            castle_printk(LOG_INIT, "Error: could not find set of slaves to start filesystem.\n");
            return -EINVAL;
        }
    }

    /*
     * 1. Either all disks should be new or none.
     * 2. If there is a slave which did not support the version, mark it as out-of-service.
     */
    prev_new_dev = -1;
    rcu_read_lock();
    list_for_each_rcu(lh, &castle_slaves.slaves)
    {
        cs = list_entry(lh, struct castle_slave, list);

        if (prev_new_dev < 0)
            prev_new_dev = cs->new_dev;
        if (cs->new_dev != prev_new_dev)
        {
            castle_printk(LOG_ERROR, "Few disks are marked new and few are not\n");
            return -EINVAL;
        }

        if ((cs->fs_versions[0] != bcv) && (cs->fs_versions[1] != bcv))
        {
            castle_printk(LOG_INIT, "Slave 0x%x [%s] is not in quorum of live slaves. "
                          "Setting as out-of-service.\n",
                cs->uuid, cs->bdev_name);
            set_bit(CASTLE_SLAVE_OOS_BIT, &cs->flags);
            castle_release_device(cs);
        }
    }
    rcu_read_unlock();

    /* Load super blocks for the Best Common Version from all valid slaves. */
    rcu_read_lock();
    list_for_each_rcu(lh, &castle_slaves.slaves)
    {
        cs = list_entry(lh, struct castle_slave, list);
        if (test_bit(CASTLE_SLAVE_OOS_BIT, &cs->flags))
        {
            castle_freespace_slave_init(cs, 0);
            continue;
        }
        if ((cs->cs_superblock.fs_version != bcv) &&
                (castle_slave_version_load(cs, bcv)))
        {
            castle_printk(LOG_ERROR, "Couldn't find version %u on slave: 0x%x\n", bcv, cs->uuid);
            return -EINVAL;
        }
        if (castle_freespace_slave_init(cs, cs->new_dev))
        {
            castle_printk(LOG_ERROR, "Failed to initialise Freespace on slave: 0x%x\n", cs->uuid);
            return -EINVAL;
        }
        castle_slave_superblock_print(&cs->cs_superblock);
    }
    rcu_read_unlock();

    first = 1;
    /* Make sure that superblocks of the all non-new devices are
       the same, save the results */
    rcu_read_lock();
    list_for_each_rcu(lh, &castle_slaves.slaves)
    {
        cs = list_entry(lh, struct castle_slave, list);
        if (test_bit(CASTLE_SLAVE_OOS_BIT, &cs->flags))
            continue;
        slave_count++;

        if(cs->new_dev)
            continue;

        cs_fs_sb = castle_fs_superblock_get(cs);

        /* Save fs superblock if the first slave. */
        if(first)
        {
            memcpy(&fs_sb, cs_fs_sb, sizeof(struct castle_fs_superblock));
            first = 0;
        }
        else
        /* Check if fs superblock the same as the one we already know about */
        {
            if(memcmp(&fs_sb, cs_fs_sb,
                      sizeof(struct castle_fs_superblock)) != 0)
            {
                castle_printk(LOG_ERROR, "Castle fs superblocks do not match!\n");
                castle_fs_superblock_put(cs, 0);
                return -EINVAL;
            }
        }

        /* Check whether the slave is already in FS slaves list and it is not out-of-service. */
        for (i=0; i<fs_sb.nr_slaves; i++)
        {
            if (fs_sb.slaves[i] == cs->uuid)
            {
                nr_fs_slaves++;
                if (!test_bit(CASTLE_SLAVE_OOS_BIT, &fs_sb.slaves_flags[i]))
                    nr_live_slaves++;
                break;
            }
        }

        if (i == fs_sb.nr_slaves)
        {
            castle_printk(LOG_ERROR, "Slave 0x%x doesn't belong to this File system.\n", cs->uuid);
            return -EINVAL;
        }
        castle_fs_superblock_put(cs, 0);
    }
    rcu_read_unlock();

    debug("FS init found %d live slaves out of a total of %d slaves\n", nr_live_slaves, nr_fs_slaves);
    if (slave_count < 2)
    {
        castle_printk(LOG_ERROR, "Error: Need a minimum of two disks.\n");
        return -EINVAL;
    }

    castle_checkpoint_ratelimit_set(25 * 1024 * slave_count);

    if (!first)
    {
        if (nr_live_slaves == nr_fs_slaves - 1)
            castle_printk(LOG_WARN, "Warning: Starting filesystem with one slave missing.\n");
        else if (nr_live_slaves < nr_fs_slaves)
        {
            castle_printk(LOG_ERROR, "Error: could not find enough slaves to start the filesystem\n");
            return -EINVAL;
        }

        /*
         * Scan the list of slaves in the superblock, and mark any castle_slave which is
         * out-of-service or evacuating.
         */
        for (i=0; i<fs_sb.nr_slaves; i++)
        {
            cs = castle_slave_find_by_uuid(fs_sb.slaves[i]);
            if (!cs)
            {
                /* The slave used to exist as part of this filesystem but no longer. */
                castle_printk(LOG_WARN, "Warning: slave 0x%x is no longer live.\n",
                              fs_sb.slaves[i]);
                cs = castle_slave_ghost_add(fs_sb.slaves[i]);
                if (!test_bit(CASTLE_SLAVE_REMAPPED_BIT, &fs_sb.slaves_flags[i]))
                {
                    castle_printk(LOG_USERINFO, "Slave 0x%x is missing and has not been remapped.\n",
                                  fs_sb.slaves[i]);
                    need_rebuild++;
                } else
                    set_bit(CASTLE_SLAVE_REMAPPED_BIT, &cs->flags);
                /* Note. If slave was evacuating, we don't care. It is now oos. */
            } else
            {
                if ((cs->fs_versions[0] != bcv) && (cs->fs_versions[1] != bcv))
                {
                    /* This slave is not in the quorum. Check if it needs remapping. */
                    if (test_bit(CASTLE_SLAVE_REMAPPED_BIT, &fs_sb.slaves_flags[i]))
                    {
                        castle_printk(LOG_USERINFO, "Slave 0x%x has already been remapped.\n", fs_sb.slaves[i]);
                        set_bit(CASTLE_SLAVE_REMAPPED_BIT, &cs->flags);
                        /* We will not be performing I/O on this device. Release it. */
                        castle_release_device(cs);

                    } else
                    {
                        castle_printk(LOG_USERINFO, "Slave 0x%x is not in quorum and has not been remapped.\n",
                                      fs_sb.slaves[i]);
                        need_rebuild++;
                    }
                }
                if (test_bit(CASTLE_SLAVE_OOS_BIT, &fs_sb.slaves_flags[i]))
                {
                    set_bit(CASTLE_SLAVE_OOS_BIT, &cs->flags);
                    if (atomic_read(&cs->io_in_flight) == 0)
                        castle_release_device(cs);
                }

                /* If EVACUATE is set, but not OOS, then evacuation has not completed. */
                if ((test_bit(CASTLE_SLAVE_EVACUATE_BIT, &fs_sb.slaves_flags[i])) &&
                    (!test_bit(CASTLE_SLAVE_OOS_BIT, &fs_sb.slaves_flags[i])))
                {
                    castle_printk(LOG_USERINFO, "Slave 0x%x [%s] is still in evacuation\n",
                            cs->uuid, cs->bdev_name);
                    set_bit(CASTLE_SLAVE_EVACUATE_BIT, &cs->flags);
                }
            }
        }
    }

    /* We cannot handle more than one non-evacuating, not-remapped, slave. */
    if (need_rebuild > 1)
    {
        castle_printk(LOG_ERROR, "Error: too many out-of-service slaves need remapping. Cannot start filesystem\n");
        return -EINVAL;
    }

    /* Init the fs superblock */
    if(first) castle_fs_superblocks_init();
    else      castle_fs_superblocks_load(&fs_sb);

    /* Load extent structures of logical extents into memory */
    FIRST_INIT_BUG_ON_ERROR(castle_extents_create());
    NOT_FIRST_INIT_BUG_ON_ERROR(castle_extents_read());

    /* Load all extents into memory. */
    NOT_FIRST_INIT_BUG_ON_ERROR(castle_extents_read_complete(&sync_checkpoint));

    /* Now create the meta extent pool. */
    castle_extents_meta_pool_init();

    /* If first is still true, we've not found a single non-new cs.
       Init the fs superblock. */
    if(first) {
        /* Init version list */
        FIRST_INIT_BUG_ON_ERROR(castle_versions_zero_init());
        /* Make sure that fs_sb is up-to-date */
        cs_fs_sb = castle_fs_superblocks_get();
        memcpy(&fs_sb, cs_fs_sb, sizeof(struct castle_fs_superblock));
        castle_fs_superblocks_put(cs_fs_sb, 0);

        FAULT(FS_INIT_FAULT);
    }
    cs_fs_sb = castle_fs_superblocks_get();
    BUG_ON(!cs_fs_sb);
    /* This will initialise the fs superblock of all the new devices */
    memcpy(cs_fs_sb, &fs_sb, sizeof(struct castle_fs_superblock));
    castle_fs_superblocks_put(cs_fs_sb, 1);

    /* Read versions in. */
    NOT_FIRST_INIT_BUG_ON_ERROR(castle_versions_read());

    /* Read doubling arrays and component trees in. */
    NOT_FIRST_INIT_BUG_ON_ERROR(castle_double_array_read());

    /* Delete any orphan version trees. Note: If the system checkpoints DA deletion and crashes
     * before it completes the deletion, then version tree can exist with out DA. */
    castle_versions_orphans_check();

    /* Read Collection Attachments. */
    NOT_FIRST_INIT_BUG_ON_ERROR(castle_attachments_read());

    /* Read stats in. */
    NOT_FIRST_INIT_BUG_ON_ERROR(castle_stats_read());

    FAULT(FS_INIT_FAULT);

    NOT_FIRST_INIT_BUG_ON_ERROR(castle_chk_disk());

    castle_checkpoint_version_inc();

    FAULT(FS_RESTORE_FAULT);

    castle_events_init();

    BUG_ON(castle_unit_tests());

    castle_printk(LOG_INIT, "Castle FS started.\n");
    castle_fs_inited = 1;

    /*
     * Now the fs is started. We can add the sysfs tree for each non-GHOST slave.
     * Note that we don't rcu_read_lock protect this list scan as we might go to sleep
     * in castle_sysfs_slave_add. However, castle_fs_init and the slave_add functions
     * are initiated via control ioctls which are single-threaded through the
     * castle transaction lock, so this is safe to do.
     */
    list_for_each_rcu(lh, &castle_slaves.slaves)
    {
        cs = list_entry(lh, struct castle_slave, list);
        if (!test_bit(CASTLE_SLAVE_GHOST_BIT, &cs->flags) && castle_sysfs_slave_add(cs))
        {
            castle_printk(LOG_ERROR, "Could not add slave to sysfs.\n");
            BUG();
        }
        castle_events_slave_claim(cs->uuid);
    }

    if(sync_checkpoint)
    {
        /* Checkpoint should never be requested on the first startup.
           This way we can guarantee that global tree will not be created afterwards
           (which makes the rest of the startup process slightly more straightforward). */
        BUG_ON(first);
        castle_printk(LOG_USERINFO, "Waiting for a checkpoint before completing the startup.\n");
        castle_ctrl_unlock();
        castle_checkpoint_wait();
        castle_ctrl_lock();
        castle_printk(LOG_USERINFO, "Waiting completed.\n");
    }

    castle_extents_start();

    FIRST_INIT_BUG_ON_ERROR(castle_global_tree_init());

    BUG_ON(castle_double_array_start() < 0);

    castle_extents_rebuild_startup_check(need_rebuild);

    castle_fs_state = CASTLE_STATE_INITED;

    return 0;
}

static void castle_slave_superblock_print(struct castle_slave_superblock *cs_sb)
{
    castle_printk(LOG_INIT, "Magic1: %.8x\n"
           "Magic2: %.8x\n"
           "Magic3: %.8x\n"
           "Version:%x\n"
           "Uuid:   %x\n"
           "Used:   %x\n"
           "Size:   %llx\n",
           cs_sb->pub.magic1,
           cs_sb->pub.magic2,
           cs_sb->pub.magic3,
           cs_sb->pub.version,
           cs_sb->pub.uuid,
           cs_sb->pub.used,
           cs_sb->pub.size);
}

sector_t get_bd_capacity(struct block_device *bd)
{
    return bd->bd_contains == bd ? get_capacity(bd->bd_disk) : bd->bd_part->nr_sects;
}

static int castle_slave_superblock_validate(struct castle_slave *cs,
                                            struct castle_slave_superblock *cs_sb)
{
    uint32_t checksum = cs_sb->pub.checksum;

    if(cs_sb->pub.magic1 != CASTLE_SLAVE_MAGIC1) return -1;
    if(cs_sb->pub.magic2 != CASTLE_SLAVE_MAGIC2) return -2;
    if(cs_sb->pub.magic3 != CASTLE_SLAVE_MAGIC3) return -3;
    if(cs_sb->pub.version != CASTLE_SLAVE_VERSION) return -4;
    if(!(cs_sb->pub.flags & CASTLE_SLAVE_NEWDEV) && (cs_sb->fs_version == 0))
        return -5;

    /* Don't check checksum for new device. */
    if((cs_sb->pub.flags & CASTLE_SLAVE_NEWDEV) && (cs_sb->pub.checksum == 0))
        return 0;

    cs_sb->pub.checksum = 0;
    if(fletcher32((uint16_t *)cs_sb, sizeof(struct castle_slave_superblock))
                                != checksum)
    {
        cs_sb->pub.checksum = checksum;
        return -6;
    }
    cs_sb->pub.checksum = checksum;

    if((!(cs_sb->pub.flags & CASTLE_SLAVE_NEWDEV)) &&
        (cs_sb->pub.size != get_bd_capacity(cs->bdev) >> (C_BLK_SHIFT - 9)))
        return -7;

    /* This superblock has been invalidated, so it is not safe to use. */
    if((cs_sb->pub.flags & CASTLE_SLAVE_SB_INVALID))
        return -8;

    /* Claim after init is only valid for 'new' slaves. */
    if (castle_fs_inited && !cs->new_dev)
    {
        castle_printk(LOG_ERROR, "Cannot claim non-new slave after fs already initialised.\n");
        return -9;
    }
    return 0;
}

/**
 * Read directly from disk into a buffer up to C_BLK_SIZE size.
 *
 * @param bdev      [in]    The block device to read from.
 * @param sector    [in]    The sector to start reading from
 * @param size      [in]    The size of the buffer to read into (max C_BLK_SIZE)
 * @param buffer    [in]    The buffer
 *
 * @return 0:       On success.
 * @return -EINVAL: Invalid buffer size (> C_BLK_SIZE).
 */
static int castle_block_direct_read(struct block_device *bdev, sector_t sector,
                                    uint32_t size, char *buffer)
{
    struct page *iopage;
    int     ret;

    if (!bdev || (size > C_BLK_SIZE))
        return -1;

    iopage = alloc_page(GFP_KERNEL);
    BUG_ON(!iopage);

    /* We'll read a whole page, then copy up to the size requested into the passed buffer. */
    ret = submit_direct_io(READ, bdev, sector, &iopage, 1);
    if (ret)
    {
        castle_printk(LOG_ERROR, "Direct io submission failed with error %d\n", ret);
        return ret;
    }
    memcpy(buffer, pfn_to_kaddr(page_to_pfn(iopage)), size);

    __free_page(iopage);

    return EXIT_SUCCESS;
}

/**
 * Check whether a block device supports ordered writes. It does so by reading & writing
 * (in ordered mode) the very first block on the device. WARNING: not thread/cache safe.
 */
static int castle_block_ordered_supp_test(struct block_device *bdev)
{
    struct page *iopage;
    int         ret;

    iopage = alloc_page(GFP_KERNEL);
    BUG_ON(!iopage);

    ret = submit_direct_io(READ, bdev, 0, &iopage, 1);
    if (ret)
    {
        castle_printk(LOG_WARN, "Ordered support test: I/O read failed with error %d\n", ret);
        return 0;
    }

    ret = submit_direct_io(WRITE_BARRIER, bdev, 0, &iopage, 1);

    __free_page(iopage);

    return ret;
}

static void castle_slave_superblock_init(struct   castle_slave *cs,
                                         struct   castle_slave_superblock *cs_sb,
                                         uint32_t uuid)
{
    castle_printk(LOG_INIT, "Initing slave superblock.\n");

    cs_sb->pub.magic1 = CASTLE_SLAVE_MAGIC1;
    cs_sb->pub.magic2 = CASTLE_SLAVE_MAGIC2;
    cs_sb->pub.magic3 = CASTLE_SLAVE_MAGIC3;
    cs_sb->pub.version= CASTLE_SLAVE_VERSION;
    cs_sb->pub.used   = 2; /* Two blocks used for the superblocks */
    cs_sb->pub.uuid   = uuid;
    cs_sb->pub.size   = get_bd_capacity(cs->bdev) >> (C_BLK_SHIFT - 9);
    cs_sb->pub.flags  = 0;
    castle_slave_superblock_print(cs_sb);

    castle_printk(LOG_INIT, "Done.\n");
}

static int castle_slave_superblock_read(struct castle_slave *cs)
{
    struct castle_slave_superblock *cs_sb = NULL;
    struct castle_fs_superblock *fs_sb = NULL;
    int err = 0, errs[2];
    int fs_version;
    int i;

    BUG_ON(sizeof(struct castle_slave_superblock) > C_BLK_SIZE);
    BUG_ON(sizeof(struct castle_fs_superblock) > C_BLK_SIZE);

    cs_sb = castle_alloc(sizeof(struct castle_slave_superblock) * 2);
    fs_sb = castle_alloc(sizeof(struct castle_fs_superblock) * 2);
    if (!cs_sb || !fs_sb)
    {
        castle_printk(LOG_ERROR, "Failed to allocate memory for superblocks\n");
        goto error_out;
    }

    for (i=0; i<2; i++)
    {
        if ((err = castle_block_direct_read(cs->bdev, (i*16),
                        sizeof(struct castle_slave_superblock),
                        (char *)&cs_sb[i])) < 0)
            goto error_out;
        if ((err = castle_block_direct_read(cs->bdev, (i*16+8),
                        sizeof(struct castle_fs_superblock),
                        (char *)&fs_sb[i])) < 0)
            goto error_out;

        errs[i] = castle_slave_superblock_validate(cs, &cs_sb[i]);
        if (errs[i])
        {
            debug("Slave superblock %u is not valid: %d\n", i, errs[i]);
            continue;
        }

        /* Sanity check on version number. */
        if ((cs_sb[i].fs_version % 2) != i)
        {
            errs[i] = -11;
            continue;
        }

        /* No need to check for FS superblock, if the first superblock is marked
         * with new device flag. */
        if ((i==0) && (cs_sb[i].pub.flags & CASTLE_SLAVE_NEWDEV))
            continue;

        /* Validate FS superblock. */
        errs[i] = castle_fs_superblock_validate(&fs_sb[i]);
        if (errs[i])
            debug("FS superblock %u is not valid: %d\n", i, errs[i]);
        else if (fs_sb[i].fs_version != cs_sb[i].fs_version)
            errs[i] = -22;
    }

    /* Only first disk is valid and new device flag is set - Initialize new disk. */
    if ((!errs[0] && errs[1]) && (cs_sb[0].pub.flags & CASTLE_SLAVE_NEWDEV))
    {
        castle_slave_superblock_init(cs, &cs->cs_superblock, cs_sb[0].pub.uuid);
        /* keep the SSD flag */
        cs->cs_superblock.pub.flags |= cs_sb[0].pub.flags & CASTLE_SLAVE_SSD;
        fs_version = 0;
        goto out;
    }

    /* Both are invalid superblocks - Return error. */
    if (errs[0] && errs[1])
    {
        castle_printk(LOG_ERROR, "Superblock is invalid and not a new device: (%d, %d)\n",
                errs[0], errs[1]);
        err = errs[0];
        goto error_out;
    }

    fs_version = 0;
    if (!errs[0])  fs_version = cs_sb[0].fs_version;
    if (!errs[1])  fs_version = (fs_version < cs_sb[1].fs_version)? cs_sb[1].fs_version: fs_version;

    if (fs_version == 0)
    {
        err = -EINVAL;
        goto error_out;
    }

    fs_version = fs_version % 2;

    castle_printk(LOG_INIT, "Disk 0x%x has FS versions - ", cs_sb[fs_version].pub.uuid);
    if (!errs[0])    castle_printk(LOG_INIT, "[%u]", cs_sb[0].fs_version);
    if (!errs[1])    castle_printk(LOG_INIT, "[%u]", cs_sb[1].fs_version);
    castle_printk(LOG_INIT, "\n");

    cs->fs_versions[0] = cs_sb[0].fs_version;
    cs->fs_versions[1] = cs_sb[1].fs_version;

    /* Check for the uuids of both versions to match. */
    if ((!errs[0] && !errs[1]) && (cs_sb[0].pub.uuid != cs_sb[1].pub.uuid))
    {
        castle_printk(LOG_ERROR, "Found versions with different uuids 0x%x:0x%x\n",
                cs_sb[0].pub.uuid, cs_sb[1].pub.uuid);
#ifdef DEBUG
        BUG();
#endif
        err = -EINVAL;
        goto error_out;
    }

    castle_printk(LOG_INIT, "Disk superblock found.\n");
    memcpy(&cs->cs_superblock, &cs_sb[fs_version], sizeof(struct castle_slave_superblock));
    memcpy(&cs->fs_superblock, &fs_sb[fs_version], sizeof(struct castle_fs_superblock));

out:
    /* Save the uuid and exit */
    cs->uuid        = cs_sb[fs_version].pub.uuid;
    cs->new_dev     = cs_sb[fs_version].pub.flags & CASTLE_SLAVE_NEWDEV;
    BUG_ON(err);

error_out:
    castle_check_free(cs_sb);
    castle_check_free(fs_sb);

    return err;
}

static int castle_slave_version_load(struct castle_slave *cs, uint32_t fs_version)
{
    int ret = -EINVAL;
    sector_t sector = (fs_version % 2) * 16;

    mutex_lock(&cs->sblk_lock);

    /* Return, if version is already loaded. */
    if (cs->cs_superblock.fs_version == fs_version)
    {
        ret = 0;
        goto out;
    }

    /* If the version is not previous version return error. */
    if (fs_version != (cs->cs_superblock.fs_version - 1))
        goto out;

    if (castle_block_direct_read(cs->bdev, sector, sizeof(struct castle_slave_superblock),
                                (char *)&cs->cs_superblock))
        goto out;
    if (castle_block_direct_read(cs->bdev, sector+8, sizeof(struct castle_fs_superblock),
                                (char *)&cs->fs_superblock))
        goto out;
    if (castle_slave_superblock_validate(cs, &cs->cs_superblock))
        goto out;

    /* If the version doesn't match, return error. */
    if (cs->cs_superblock.fs_version != fs_version)
        goto out;

    /* Initialize the superblock, if the version is 0. */
    if (!fs_version)
    {
        cs->new_dev = 1;
        castle_slave_superblock_init(cs, &cs->cs_superblock,
                                     cs->cs_superblock.pub.uuid);
    }
    else
    {
        if (castle_fs_superblock_validate(&cs->fs_superblock))
            goto out;
        if (cs->cs_superblock.fs_version != cs->fs_superblock.fs_version)
            goto out;
        cs->new_dev = 0;
    }

    cs->uuid = cs->cs_superblock.pub.uuid;

    ret = 0;

out:
    mutex_unlock(&cs->sblk_lock);
    return ret;
}

struct castle_slave_superblock* castle_slave_superblock_get(struct castle_slave *cs)
{
    mutex_lock(&cs->sblk_lock);
    return &cs->cs_superblock;
}

void castle_slave_superblock_put(struct castle_slave *cs, int dirty)
{
    mutex_unlock(&cs->sblk_lock);
}

int castle_slave_superblocks_writeback(struct castle_slave *cs, uint32_t version)
{
    c2_block_t *c2b;
    c_ext_pos_t cep;
    char       *buf;
    int         slot = version % 2;
    int         length = (2 * C_BLK_SIZE);
    int         ret;
    struct castle_slave_superblock *cs_sb;
    struct castle_fs_superblock *fs_sb;

    cep.ext_id = cs->sup_ext;
    cep.offset = length * slot;

    c2b = castle_cache_block_get(cep, 2, USER);
    if (!c2b)
        return -ENOMEM;

    cs_sb = castle_slave_superblock_get(cs);
    fs_sb = castle_fs_superblocks_get();

    BUG_ON(cs_sb->fs_version != version);

    write_lock_c2b(c2b);
    update_c2b(c2b);
    buf = c2b_buffer(c2b);

    /* Calculate checksum for superblocks - with checksum bytes set to 0. */
    cs_sb->pub.checksum = fs_sb->pub.checksum = 0;
    cs_sb->pub.checksum = fletcher32((uint16_t *)cs_sb,
                                     sizeof(struct castle_slave_superblock));
    fs_sb->pub.checksum = fletcher32((uint16_t *)fs_sb,
                                     sizeof(struct castle_fs_superblock));

    /* Copy superblocks with valid checksums. */
    memcpy(buf, cs_sb, sizeof(struct castle_slave_superblock));
    memcpy(buf + C_BLK_SIZE, fs_sb, sizeof(struct castle_fs_superblock));

    dirty_c2b(c2b);

    debug("Free chunks: %u|%u|%u\n", cs_sb->freespace.free_chk_cnt,
           cs_sb->freespace.prod,
           cs_sb->freespace.cons);

    ret = submit_c2b_sync_barrier(WRITE, c2b);
    write_unlock_c2b(c2b);
    put_c2b(c2b);

    if(ret)
    {
        castle_printk(LOG_ERROR, "Could not write superblocks out, for cs uuid=0x%x\n", cs->uuid);
        castle_slave_superblock_put(cs, 1);
        castle_fs_superblocks_put(fs_sb, 1);
        return -EIO;
    }

    castle_slave_superblock_put(cs, 1);
    castle_fs_superblocks_put(fs_sb, 1);

    return 0;
}

int castle_superblocks_writeback(uint32_t version)
{
    struct list_head *lh;
    struct castle_slave *slave;

    rcu_read_lock();
    list_for_each_rcu(lh, &castle_slaves.slaves)
    {
        slave = list_entry(lh, struct castle_slave, list);

        /* Do not attempt writeback to out-of-service slaves. */
        if ((test_bit(CASTLE_SLAVE_OOS_BIT, &slave->flags)))
            continue;

        if (castle_slave_superblocks_writeback(slave, version))
            return -EIO;
    }
    rcu_read_unlock();

    return 0;
}

struct castle_slave* castle_slave_find_by_id(uint32_t id)
{
    struct list_head *lh;
    struct castle_slave *slave;

    rcu_read_lock();
    list_for_each_rcu(lh, &castle_slaves.slaves)
    {
        slave = list_entry(lh, struct castle_slave, list);
        if(slave->id == id)
            return slave;
    }
    rcu_read_unlock();

    return NULL;
}

struct castle_slave* castle_slave_find_by_uuid(uint32_t uuid)
{
    struct list_head *lh;
    struct castle_slave *slave;

    rcu_read_lock();
    list_for_each_rcu(lh, &castle_slaves.slaves)
    {
        slave = list_entry(lh, struct castle_slave, list);
        if(slave->uuid == uuid)
            return slave;
    }
    rcu_read_unlock();

    return NULL;
}

struct castle_slave* castle_slave_find_by_bdev(struct block_device *bdev)
{
    struct list_head *lh;
    struct castle_slave *slave;

    rcu_read_lock();
    list_for_each_rcu(lh, &castle_slaves.slaves)
    {
        slave = list_entry(lh, struct castle_slave, list);
        if(slave->bdev == bdev)
            return slave;
    }
    rcu_read_unlock();

    return NULL;
}

struct castle_slave* castle_slave_find_by_block(c_ext_pos_t  cep)
{
    return castle_slave_find_by_uuid(cep.ext_id);
}

static int castle_slave_add(struct castle_slave *cs)
{
    struct list_head *l;
    struct castle_slave *s;

    rcu_read_lock();
    list_for_each_rcu(l, &castle_slaves.slaves)
    {
        s = list_entry(l, struct castle_slave, list);
        if(s->uuid == cs->uuid)
        {
            castle_printk(LOG_ERROR, "Uuid of two slaves match (uuid=0x%x, id1=%d, id2=%d)\n",
                    cs->uuid, s->id, cs->id);
            return -EINVAL;
        }
    }
    rcu_read_unlock();

    /* If no UUID collision, add to the list */
    BUG_ON(!CASTLE_IN_TRANSACTION);
    list_add_rcu(&cs->list, &castle_slaves.slaves);
    return 0;
}

#define MIN_SLAVE_CAPACITY  (5120)  /* In chunks. */
STATIC_BUG_ON(MIN_LIVE_SLAVES *  MIN_SLAVE_CAPACITY <=                              \
              MIN_LIVE_SLAVES * (FREE_SPACE_START + MSTORE_SPACE_SIZE) +            \
              MAX_NR_SLAVES * META_SPACE_SIZE +                                     \
              2 /* 2-RDA */ * (GLOBAL_TREE_INTERNAL_SIZE +                          \
                               GLOBAL_TREE_LEAF_SIZE +                              \
                               GLOBAL_TREE_DATA_SIZE) +                             \
              /* Fudge: there are extra overheads since the allocator               \
                        allocates in CHKS_PER_SLOT granularity. */                  \
              CHKS_PER_SLOT * 2 /* 2-RDA */ * MIN_LIVE_SLAVES /* per-disk */ *      \
              5 /* number of extents allocated */ * 2 /* just in case */);

struct castle_slave* castle_claim(uint32_t new_dev)
{
    dev_t dev;
    struct block_device *bdev = NULL;
    int cs_added = 0;
    int err;
    char b[BDEVNAME_SIZE];
    struct castle_slave *cs = NULL;
    struct castle_fs_superblock *fs_sb;
    struct castle_slave_superblock *cs_sb;

    debug("Claiming: in_atomic=%d.\n", in_atomic());

    if (slave_id >= MAX_NR_SLAVES)
    {
        castle_printk(LOG_ERROR, "Could not add slave 0x%x. Maximum number of slaves has already "
                                 "been reached,\n", cs->uuid);
        goto err_out;
    }

    if(!(cs = castle_zalloc(sizeof(struct castle_slave))))
        goto err_out;
    cs->id          = slave_id++;
    cs->last_access = jiffies;
    cs->sup_ext     = INVAL_EXT_ID;
    mutex_init(&cs->sblk_lock);
    INIT_RCU_HEAD(&cs->rcu);
    atomic_set(&cs->io_in_flight, 0);

    dev = new_decode_dev(new_dev);
    bdev = open_by_devnum(dev, FMODE_READ|FMODE_WRITE);
    if (IS_ERR(bdev))
    {
        castle_printk(LOG_ERROR, "Could not open %s.\n", __bdevname(dev, b));
        bdev = NULL;
        goto err_out;
    }
    cs->bdev = bdev;

    /* Keep track of the bdev name, so that it can be accessed after the bdev has been released. */
    bdevname(bdev, cs->bdev_name);

    if(castle_slave_superblock_read(cs))
    {
        castle_printk(LOG_ERROR, "Invalid superblock.\n");
        goto err_out;
    }

    /* Make sure that the disk is at least FREE_SPACE_START big. */
    if(castle_freespace_slave_capacity_get(cs) < MIN_SLAVE_CAPACITY)
    {
        castle_printk(LOG_ERROR, "Disk %s capacity too small. Must be at least %dM, got %lldM\n",
                 __bdevname(dev, b),
                 MIN_SLAVE_CAPACITY,
                 castle_freespace_slave_capacity_get(cs));
        goto err_out;
    }

    err = bd_claim(bdev, &castle);
    if (err)
    {
        castle_printk(LOG_ERROR, "Could not bd_claim %s, err=%d.\n", cs->bdev_name, err);
        goto err_out;
    }
    set_bit(CASTLE_SLAVE_BDCLAIMED_BIT, &cs->flags);

    /* Check whether the block device supports ordered writes. */
    err = castle_block_ordered_supp_test(bdev);
    if (err)
    {
        castle_printk(LOG_WARN,
                      "Block device %s doesn't support ordered writes. "
                      "Crash consistency cannot be guaranteed.\n",
                      __bdevname(dev, b));
    }
    else
    {
        set_bit(CASTLE_SLAVE_ORDERED_SUPP_BIT, &cs->flags);
    }

    cs->sup_ext = castle_extent_sup_ext_init(cs);
    if (cs->sup_ext == INVAL_EXT_ID)
    {
        castle_printk(LOG_ERROR, "Could not initialize super extent for slave 0x%x\n", cs->uuid);
        goto err_out;
    }

    FAULT(CLAIM_FAULT);

    if (castle_fs_inited)
    {
        /*
         * This is the initial part of 'disk claim after init'.
         * Set up the relevant superblocks and extents.
         */

        /* Indicate that slave cannot yet be used for allocations. */
        set_bit(CASTLE_SLAVE_CLAIMING_BIT, &cs->flags);

        fs_sb = castle_fs_superblocks_get();
        fs_sb->slaves[fs_sb->nr_slaves++] = cs->uuid;
        cs_sb = castle_slave_superblock_get(cs);

        /* Slave is initialised with current fs version. */
        cs_sb->fs_version = fs_sb->fs_version;

        castle_slave_superblock_put(cs, 1);
        castle_fs_superblocks_put(fs_sb, 1);
    }

    err = castle_slave_add(cs);
    if(err)
    {
        castle_printk(LOG_ERROR, "Could not add slave to the list.\n");
        goto err_out;
    }
    cs_added = 1;

    if (castle_fs_inited)
    {
        /*
         * The final part of 'disk claim after init'.
         * Freespace initialisation must occur after the slave has been added to castle_slaves,
         * otherwise the c2b submits it generates will not find the slave.
         */
        castle_freespace_slave_init(cs, cs->new_dev);

        /* Update the micro map to include the new slave. */
        castle_extent_micro_ext_update(cs);

        /* Mark the slave as available for general use. */
        clear_bit(CASTLE_SLAVE_CLAIMING_BIT, &cs->flags);

        castle_printk(LOG_USERINFO, "Disk 0x%x [%s] has been successfully added.\n",
                      cs->uuid, cs->bdev_name);

        err = castle_sysfs_slave_add(cs);
        if(err)
        {
            castle_printk(LOG_ERROR, "Could not add slave to sysfs.\n");
            goto err_out;
        }
        castle_events_slave_claim(cs->uuid);
    }

    return cs;
err_out:
    if (!EXT_ID_INVAL(cs->sup_ext))
        castle_extent_sup_ext_close(cs);
    if(cs_added)     list_del(&cs->list);
    if(test_bit(CASTLE_SLAVE_BDCLAIMED_BIT, &cs->flags))
    {
        bd_release(bdev);
        clear_bit(CASTLE_SLAVE_BDCLAIMED_BIT, &cs->flags);
    }
#if LINUX_VERSION_CODE <= KERNEL_VERSION(2,6,24)
    if(bdev) blkdev_put(bdev);
#else
    if(bdev) blkdev_put(bdev, FMODE_READ|FMODE_WRITE);
#endif
    castle_check_free(cs);
    slave_id--;

    return NULL;
}

void castle_release_oos_slave(struct work_struct *work)
{
    struct castle_slave *cs = container_of(work, struct castle_slave, work);

    BUG_ON(!cs);
    BUG_ON(!test_bit(CASTLE_SLAVE_OOS_BIT, &cs->flags));
    BUG_ON(atomic_read(&cs->io_in_flight));
    castle_release_device(cs);
}

void castle_release_device(struct castle_slave *cs)
{
    BUG_ON(!cs);
    BUG_ON(atomic_read(&cs->io_in_flight));
    if (test_and_clear_bit(CASTLE_SLAVE_BDCLAIMED_BIT, &cs->flags))
    {
        sysfs_remove_link(&cs->kobj, "dev");
        bd_release(cs->bdev);
#if LINUX_VERSION_CODE <= KERNEL_VERSION(2,6,24)
        blkdev_put(cs->bdev);
#else
        blkdev_put(cs->bdev, FMODE_READ|FMODE_WRITE);
#endif
        castle_printk(LOG_USERINFO, "Device 0x%x [%s] has been released.\n",
                      cs->uuid, cs->bdev_name);
    }
}

void castle_release(struct castle_slave *cs)
{
    BUG_ON(!cs);
    if (test_bit(CASTLE_SLAVE_SYSFS_BIT, &cs->flags))
        castle_sysfs_slave_del(cs);
    /* Ghost slaves are only partially initialised, and have no bdev. */
    if (!test_bit(CASTLE_SLAVE_GHOST_BIT, &cs->flags))
        castle_release_device(cs);

    list_del_rcu(&cs->list);
    synchronize_rcu();
    castle_free(cs);
}

static int castle_open(struct castle_attachment *dev)
{
    spin_lock(&castle_attachments.lock);
    dev->ref_cnt++;
    spin_unlock(&castle_attachments.lock);

    return 0;
}

static int castle_close(struct castle_attachment *dev)
{
    spin_lock(&castle_attachments.lock);
    dev->ref_cnt++;
    spin_unlock(&castle_attachments.lock);

    /* @TODO should call put, potentially free it? */

    return 0;
}

#if LINUX_VERSION_CODE <= KERNEL_VERSION(2,6,24)
static int castle_old_open(struct inode *inode, struct file *filp)
{
    return castle_open(inode->i_bdev->bd_disk->private_data);
}

static int castle_old_close(struct inode *inode, struct file *filp)
{
    return castle_close(inode->i_bdev->bd_disk->private_data);
}

static struct block_device_operations castle_bd_ops = {
    .owner           = THIS_MODULE,
    .open            = castle_old_open,
    .release         = castle_old_close,
    .media_changed   = NULL,
    .revalidate_disk = NULL,
};
#else
static int castle_new_open(struct block_device *bdev, fmode_t mode)
{
    return castle_open(bdev->bd_disk->private_data);
}

static int castle_new_close(struct gendisk *gendisk, fmode_t mode)
{
    return castle_close(gendisk->private_data);
}

static struct block_device_operations castle_bd_ops = {
    .owner           = THIS_MODULE,
    .open            = castle_new_open,
    .release         = castle_new_close,
    .media_changed   = NULL,
    .revalidate_disk = NULL,
};
#endif

void castle_bio_get(c_bio_t *c_bio)
{
    /* This should never called in race with the last _put */
    BUG_ON(atomic_read(&c_bio->count) == 0);
    atomic_inc(&c_bio->count);
}

/* Do not declare this as static because castle_debug calls this directly.
   But this is the only external reference */
void castle_bio_put(c_bio_t *c_bio)
{
    struct bio *bio = c_bio->bio;
    int finished, err = c_bio->err;

    finished = atomic_dec_and_test(&c_bio->count);
    if(!finished)
        return;

    castle_debug_bio_deregister(c_bio);

    castle_utils_bio_free(c_bio);

#if LINUX_VERSION_CODE <= KERNEL_VERSION(2,6,18)
    bio_endio(bio, bio->bi_size, err);
#else
    bio_endio(bio, err);
#endif
}


static void castle_bio_data_copy(c_bvec_t *c_bvec, c2_block_t *c2b)
{
    int write = (c_bvec_data_dir(c_bvec) == WRITE);
    struct bio *bio = c_bvec->c_bio->bio;
    sector_t sector = bio->bi_sector;
    struct bio_vec *bvec;
    char *bvec_buf, *buf;
    int i;

    /* Find bvec(s) to IO to/from */
    bio_for_each_segment(bvec, bio, i)
    {
        sector_t bv_first_sec   = sector;
        sector_t bv_last_sec    = sector + (bvec->bv_len >> 9);
        sector_t cbv_first_sec  =  MTREE_BVEC_BLOCK(c_bvec)      << (C_BLK_SHIFT - 9);
        sector_t cbv_last_sec   = (MTREE_BVEC_BLOCK(c_bvec) + 1) << (C_BLK_SHIFT - 9);
        sector_t first_sec, last_sec;

        /* Exit if we've already gone too far */
        if(cbv_last_sec < sector)
            break;

        /* Ignore bvecs which touch different sectors than those in c_bvec */
        if((cbv_first_sec >= bv_last_sec) ||
           (cbv_last_sec  <= bv_first_sec))
        {
            sector += (bvec->bv_len >> 9);
            continue;
        }

        /* Work out which sectors to copy */
        first_sec = (bv_first_sec < cbv_first_sec ? cbv_first_sec : bv_first_sec);
        last_sec  = (bv_last_sec  < cbv_last_sec  ? bv_last_sec   : cbv_last_sec);

#ifdef CASTLE_DEBUG
        /* Some sanity checks */
        BUG_ON(last_sec <= first_sec);
        BUG_ON(last_sec > bv_last_sec);
        BUG_ON(last_sec > cbv_last_sec);
        BUG_ON(first_sec < bv_first_sec);
        BUG_ON(first_sec < cbv_first_sec);
#endif

        bvec_buf  = pfn_to_kaddr(page_to_pfn(bvec->bv_page));
        bvec_buf += bvec->bv_offset + ((first_sec - sector) << 9);
        /* If invalid block, we are handling non-allocated block read */
        if(c2b)
        {
            /* @TODO use better macros than page_to_pfn etc */
            buf  = c2b_buffer(c2b);
            buf += (first_sec - cbv_first_sec) << 9;

            memcpy( write ? buf : bvec_buf,
                    write ? bvec_buf : buf,
                   (last_sec - first_sec) << 9);
        } else
            memset(bvec_buf, 0, (last_sec - first_sec) << 9);

        sector += (bvec->bv_len >> 9);
    }

    /* Dirty buffers on writes */
    if(write)
    {
        BUG_ON(!c2b);
        dirty_c2b(c2b);
    }

    /* Unlock buffers */
    if(c2b)
    {
        write_unlock_c2b(c2b);
        put_c2b(c2b);
    }

    castle_bio_put(c_bvec->c_bio);
}

static void castle_bio_data_io_error(c_bvec_t *c_bvec, int err)
{
    BUG_ON(!err);

    castle_debug_bvec_update(c_bvec, C_BVEC_IO_END_ERR);
    c_bvec->c_bio->err = err;
    castle_bio_put(c_bvec->c_bio);
}

static void castle_bio_c2b_update(c2_block_t *c2b, int did_io)
{
    /* @TODO: comment when it gets called */
    c_bvec_t *c_bvec = c2b->private;

    if(c2b_uptodate(c2b))
    {
        castle_debug_bvec_update(c_bvec, C_BVEC_DATA_C2B_UPTODATE);
        castle_bio_data_copy(c_bvec, c2b); /* drops c2b write-lock */
    }
    else
    {
        /* Just drop the lock, if we failed to update */
        write_unlock_c2b(c2b);
        put_c2b(c2b);
        castle_bio_data_io_error(c_bvec, -EIO);
    }
}

static void castle_bio_data_io_do(c_bvec_t *c_bvec, c_ext_pos_t cep)
{
    c2_block_t *c2b;
    int write = (c_bvec_data_dir(c_bvec) == WRITE);

    /*
     * Invalid pointer to on slave data means that it's never been written before.
     * Memset BIO buffer page to zero.
     * This should not happen on writes, since btree handling code should have
     * allocated a new block (@TODO: what if we've just run out of capacity ...)
     */
    if(EXT_POS_INVAL(cep))
    {
        castle_debug_bvec_update(c_bvec, C_BVEC_DATA_IO_NO_BLK);
        BUG_ON(write);
        castle_bio_data_copy(c_bvec, NULL);
        return;
    }

    c2b = castle_cache_block_get(cep, 1, USER);
    castle_debug_bvec_update(c_bvec, C_BVEC_DATA_C2B_GOT);
#ifdef CASTLE_DEBUG
    c_bvec->locking = c2b;
#endif
    castle_debug_bvec_update(c_bvec, C_BVEC_DATA_C2B_LOCKED);
    /* We can skip reading the c2b if we're doing an entire
     * page write as we will overwrite the previous contents. */
    if (write && test_bit(CBV_ONE2ONE_BIT, &c_bvec->flags))
    {
        write_lock_c2b(c2b);
        update_c2b(c2b);
        castle_debug_bvec_update(c_bvec, C_BVEC_DATA_C2B_UPTODATE);
        castle_bio_data_copy(c_bvec, c2b); /* drops c2b write-lock */
    }
    else
    {
        castle_debug_bvec_update(c_bvec, C_BVEC_DATA_C2B_OUTOFDATE);
        BUG_ON(castle_cache_block_read(c2b, castle_bio_c2b_update, c_bvec));
    }
}

static void castle_bio_data_val_get(c_val_tup_t *cvt)
{
    BUG_ON(CVT_LARGE_OBJECT(*cvt));
}

static int castle_bio_data_cvt_get(c_bvec_t    *c_bvec,
                                   c_val_tup_t  prev_cvt,
                                   c_val_tup_t  ancestral_cvt,
                                   c_val_tup_t *cvt)
{
    c_ext_pos_t cep;
    int ret;

    BUG_ON(c_bvec_data_dir(c_bvec) != WRITE);

    /* If the block has already been allocated, override it */
    if (!CVT_INVALID(prev_cvt))
    {
        BUG_ON(!CVT_ONE_BLK(prev_cvt));
        *cvt = prev_cvt;
        return 0;
    }

    /* Otherwise, allocate a new out-of-line block */
    ret = castle_ext_freespace_get(&c_bvec->tree->data_ext_free,
                                    C_BLK_SIZE,
                                    0, &cep);
    if (ret < 0)
    {
        castle_printk(LOG_ERROR, "Pre-alloc: %lu, Alloc: %lu\n",
               atomic64_read(&c_bvec->tree->data_ext_free.blocked)/4096,
               atomic64_read(&c_bvec->tree->data_ext_free.used)/4096);
        BUG();
    }
    CVT_MEDIUM_OBJECT_INIT(*cvt, C_BLK_SIZE, cep);

    return 0;
}

static void castle_bio_data_io_end(c_bvec_t     *c_bvec,
                                   int           err,
                                   c_val_tup_t   cvt)
{
    debug("Finished the IO.\n");
    castle_debug_bvec_update(c_bvec, C_BVEC_IO_END);

    if(err)
        castle_bio_data_io_error(c_bvec, err);
    else
    {
        BUG_ON(!CVT_INVALID(cvt) && !CVT_MEDIUM_OBJECT(cvt));
        BUG_ON(CVT_MEDIUM_OBJECT(cvt) &&
               (cvt.cep.ext_id != c_bvec->tree->data_ext_free.ext_id));
        castle_bio_data_io_do(c_bvec, cvt.cep);
    }
}

static int castle_bio_validate(struct bio *bio)
{
    struct bio_vec *bvec;
    int i;

    bio_for_each_segment(bvec, bio, i)
    {
        if(((bvec->bv_offset % (1<<9)) != 0) ||
           ((bvec->bv_len    % (1<<9)) != 0))
        {
            castle_printk(LOG_WARN, "Got non aligned IO: len=0x%x, offset=0x%x\n",
                    bvec->bv_len, bvec->bv_offset);
            return -EINVAL;
        }
    }

    return 0;
}

static void castle_device_c_bvec_make(c_bio_t *c_bio,
                                      int idx,
                                      sector_t block,
                                      int one2one_bvec)
{
    /* Create an appropriate c_bvec */
    c_bvec_t *c_bvec = c_bio->c_bvecs + idx;

    /* Get a reference */
    castle_bio_get(c_bio);

    /* Init the c_bvec */
    c_bvec->key             = (void *)block;
    c_bvec->version         = INVAL_VERSION;
    c_bvec->flags           = 0;
    c_bvec->tree            = castle_global_tree;
    /* cvt_get() only for writes. */
    if (c_bvec_data_dir(c_bvec)==WRITE)
        c_bvec->cvt_get     = castle_bio_data_cvt_get;
    else
        c_bvec->val_get     = castle_bio_data_val_get;
    c_bvec->submit_complete = castle_bio_data_io_end;
    c_bvec->orig_complete   = NULL;
    atomic_set(&c_bvec->reserv_nodes, 0);
    if(one2one_bvec)
        set_bit(CBV_ONE2ONE_BIT, &c_bvec->flags);
    castle_debug_bvec_update(c_bvec, C_BVEC_INITIALISED);

    /* Submit the c_bvec for processing */
    castle_btree_submit(c_bvec, 0 /*go_async*/);
}

static int castle_device_make_request(struct request_queue *rq, struct bio *bio)
{
    c_bio_t *c_bio = NULL;
    struct castle_attachment *dev = rq->queuedata;
    struct bio_vec *bvec;
    sector_t sector, last_block;
    int i, j;

    debug("Request on dev=0x%x\n", MKDEV(dev->dev.gd->major, dev->dev.gd->first_minor));
    /* Check if we can handle this bio */
    if(castle_bio_validate(bio))
        goto fail_bio;

    /* We'll generate at most bi_vcnt + 1 castle_bio_vecs (for full page,
       unaligned bvecs) */
    c_bio = castle_utils_bio_alloc(bio->bi_vcnt + 1);
    if(!c_bio)
        goto fail_bio;

    c_bio->attachment = dev;
    c_bio->bio        = bio;
    c_bio->data_dir   = bio_data_dir(bio);

    sector     = bio->bi_sector;
    last_block = -1;
    j          = 0;
    bio_for_each_segment(bvec, bio, i)
    {
        sector_t block   = sector >> (C_BLK_SHIFT - 9);
        sector_t bv_secs = (bvec->bv_len >> 9);
        int aligned = !(sector % (1 << (C_BLK_SHIFT - 9)));
        int one2one = aligned && (bvec->bv_len == C_BLK_SIZE);

        /* Check if block number is different to the previous one.
           If so, init and submit a new c_bvec. */
        if(block != last_block)
            castle_device_c_bvec_make(c_bio, j++, block, one2one);
        last_block = block;

        /* Check this bvec shouldn't be split into two c_bvecs now. */
        block = (sector + bv_secs - 1) >> (C_BLK_SHIFT - 9);
        if(block != last_block)
        {
            /* We should have only advanced by one block */
            BUG_ON(block != last_block + 1);
            /* Make sure we never try to use too many c_bvecs
               (we've got bi_vcnt + 1) */
            BUG_ON(j > bio->bi_vcnt);
            /* Block cannot possibly correspond to one bvec exactly */
            BUG_ON(one2one);
            /* Submit the request */
            castle_device_c_bvec_make(c_bio, j++, block, one2one);
        }
        last_block = block;

        /* Advance the sector counter */
        sector += bv_secs;
    }
    castle_debug_bio_register(c_bio, dev->version, j);
    castle_bio_put(c_bio);

    return 0;

fail_bio:
    if(c_bio) castle_utils_bio_free(c_bio);

#if LINUX_VERSION_CODE <= KERNEL_VERSION(2,6,18)
    bio_endio(bio, 0, -EIO);
#else
    bio_endio(bio, -EIO);
#endif



    return 0;
}

struct castle_attachment* castle_device_find(dev_t dev)
{
    struct castle_attachment *cd;
    struct list_head *lh;

    list_for_each(lh, &castle_attachments.attachments)
    {
        cd = list_entry(lh, struct castle_attachment, list);
        if(!cd->device)
            continue;
        if((cd->dev.gd->major == MAJOR(dev)) &&
           (cd->dev.gd->first_minor == MINOR(dev)))
            return cd;
    }
    return NULL;
}

struct castle_attachment* castle_attachment_get(c_collection_id_t col_id, int rw)
{
    struct castle_attachment *ca, *result = NULL;
    struct list_head *lh;

    spin_lock(&castle_attachments.lock);

    list_for_each(lh, &castle_attachments.attachments)
    {
        ca = list_entry(lh, struct castle_attachment, list);
        if(ca->device)
            continue;
        if(ca->col.id == col_id)
        {
            if (rw == WRITE && castle_collection_is_rdonly(ca))
            {
                castle_printk(LOG_USERINFO, "Collection %u is read only\n", col_id);
                result = NULL;
            }
            else
            {
                result = ca;
                ca->ref_cnt++;
            }
            break;
        }
    }

    spin_unlock(&castle_attachments.lock);

    return result;
}

void castle_attachment_put(struct castle_attachment *ca)
{
    int to_free = 0;

    BUG_ON(in_atomic());
    spin_lock(&castle_attachments.lock);

    ca->ref_cnt--;

    BUG_ON(ca->ref_cnt < 0);

    if (ca->ref_cnt == 0)
        to_free = 1;

    spin_unlock(&castle_attachments.lock);

    if (to_free)
    {
        c_ver_t version = ca->version;

        castle_version_detach(version);
        castle_double_array_put(ca->col.da);
        castle_printk(LOG_USERINFO, "Attachment %u is completely removed\n", ca->col.id);

        set_bit(CASTLE_ATTACH_DEAD, &ca->col.flags);

        wake_up(&castle_detach_waitq);
    }
}

void castle_attachment_free(struct castle_attachment *ca)
{
    /* Drop the attachment from list, to prevent new references on attachment. */
    spin_lock(&castle_attachments.lock);
    list_del(&ca->list);
    spin_unlock(&castle_attachments.lock);

    castle_sysfs_collection_del(ca);

    /* Release the reference taken at init. */
    castle_attachment_put(ca);
}

void castle_attachment_free_complete(struct castle_attachment *ca)
{
    /* Wait for the attachment to get freed. */
    wait_event(castle_detach_waitq, test_bit(CASTLE_ATTACH_DEAD, &ca->col.flags));

    BUG_ON(ca->ref_cnt != 0);

    /* Free collection. */
    castle_free(ca->col.name);
    castle_free(ca);
}

EXPORT_SYMBOL(castle_attachment_get);
EXPORT_SYMBOL(castle_attachment_put);

struct castle_attachment* castle_attachment_init(int device, /* _or_object_collection */
                                                 c_ver_t version,
                                                 c_da_t *da_id,
                                                 c_byte_off_t *size,
                                                 int *leaf)
{
    struct castle_attachment *attachment = NULL;

    if(castle_version_attach(version))
        return NULL;
    BUG_ON(castle_version_read(version, da_id, NULL, NULL, size, leaf));

    attachment = castle_alloc(sizeof(struct castle_attachment));
    if(!attachment)
    {
        castle_version_detach(version);
        return NULL;
    }
    init_rwsem(&attachment->lock);
    attachment->ref_cnt = 1; /* Use double put on detach */
    attachment->device  = device;
    attachment->version = version;

    atomic64_set(&attachment->get.ios, 0);
    atomic64_set(&attachment->get.bytes, 0);
    atomic64_set(&attachment->put.ios, 0);
    atomic64_set(&attachment->put.bytes, 0);
    atomic64_set(&attachment->big_get.ios, 0);
    atomic64_set(&attachment->big_get.bytes, 0);
    atomic64_set(&attachment->big_put.ios, 0);
    atomic64_set(&attachment->big_put.bytes, 0);
    atomic64_set(&attachment->rq.ios, 0);
    atomic64_set(&attachment->rq.bytes, 0);
    atomic64_set(&attachment->rq_nr_keys, 0);

    return attachment;
}

void castle_device_free(struct castle_attachment *cd)
{
    c_ver_t version = cd->version;

    castle_events_device_detach(cd->dev.gd->major, cd->dev.gd->first_minor);

    castle_printk(LOG_INFO, "===> When freeing the number of cd users is: %d\n", cd->ref_cnt);
    castle_sysfs_device_del(cd);
    /* @TODO: Should this be done? blk_cleanup_queue(cd->dev.gd->rq); */
    del_gendisk(cd->dev.gd);
    put_disk(cd->dev.gd);
    list_del(&cd->list);
    castle_free(cd);
    castle_version_detach(version);
}

struct castle_attachment* castle_device_init(c_ver_t version)
{
    struct castle_attachment *dev = NULL;
    struct request_queue *rq      = NULL;
    struct gendisk *gd            = NULL;
    static int minor = 0;
    c_byte_off_t size;
    int leaf;
    int err;

    dev = castle_attachment_init(1, version, NULL, &size, &leaf);
    if(!dev)
        goto error_out;
    gd = alloc_disk(1);
    if(!gd)
        goto error_out;

    sprintf(gd->disk_name, "castle-fs-%d", minor);
    gd->major        = castle_attachments.major;
    gd->first_minor  = minor++;
    gd->fops         = &castle_bd_ops;
    gd->private_data = dev;

    rq = blk_alloc_queue(GFP_KERNEL);
    if (!rq)
        goto error_out;
    blk_queue_make_request(rq, castle_device_make_request);
    rq->queuedata    = dev;
    gd->queue        = rq;
    if(!leaf)
        set_disk_ro(gd, 1);

    list_add(&dev->list, &castle_attachments.attachments);
    dev->dev.gd = gd;

    set_capacity(gd, size >> 9);
    add_disk(gd);

    bdget(MKDEV(gd->major, gd->first_minor));
    err = castle_sysfs_device_add(dev);
    if(err)
    {
        /* @TODO: this doesn't do bdput. device_free doesn't
                  do this neither, and it works ... */
        del_gendisk(gd);
        list_del(&dev->list);
        goto error_out;
    }

    castle_events_device_attach(gd->major, gd->first_minor, version);

    return dev;

error_out:
    if(gd)  put_disk(gd);
    if(rq)  blk_cleanup_queue(rq);
    castle_check_free(dev);
    castle_printk(LOG_ERROR, "Failed to init device.\n");
    return NULL;
}

int castle_collection_is_rdonly(struct castle_attachment *ca)
{
    return test_bit(CASTLE_ATTACH_RDONLY, &ca->col.flags);
}

struct castle_attachment* castle_collection_init(c_ver_t version, uint32_t flags, char *name)
{
    struct castle_attachment *collection = NULL;
    static c_collection_id_t collection_id = 0;
    c_da_t da_id;
    struct castle_double_array *da = NULL;
    int err;

    BUG_ON(strlen(name) > MAX_NAME_SIZE);

    collection = castle_attachment_init(0, version, &da_id, NULL, NULL);
    if (!collection)
        goto error_out;

    if (DA_INVAL(da_id))
    {
        castle_printk(LOG_WARN,
                      "Could not attach collection: %s, version: %d, because no DA found.\n",
                      name, version);
        goto error_out;
    }
    if (!(da = castle_double_array_get(da_id)))
        goto error_out;

    collection->col.id    = collection_id++;
    collection->col.name  = name;
    collection->col.flags = flags;
    collection->col.da    = da;
    spin_lock(&castle_attachments.lock);
    list_add(&collection->list, &castle_attachments.attachments);
    spin_unlock(&castle_attachments.lock);

    err = castle_sysfs_collection_add(collection);
    if(err)
    {
        spin_lock(&castle_attachments.lock);
        list_del(&collection->list);
        spin_unlock(&castle_attachments.lock);
        goto error_out;
    }

    castle_events_collection_attach(collection->col.id, version);

    return collection;

error_out:
    castle_free(name);
    if (collection)
    {
        castle_version_detach(version);
        castle_free(collection);
    }
    if (da)
        castle_double_array_put(da);
    castle_printk(LOG_USERINFO, "Failed to init collection.\n");
    return NULL;
}

static char *wq_names[2*MAX_BTREE_DEPTH+1];
static void castle_wqs_fini(void)
{
    int i;

    for(i=0; i<=2*MAX_BTREE_DEPTH; i++)
    {
        castle_check_free(wq_names[i]);
        if(castle_wqs[i])
            destroy_workqueue(castle_wqs[i]);
    }
}

static int castle_wqs_init(void)
{
    int i;

    /* Init the castle workqueues */
    memset(wq_names  , 0, sizeof(char *) * (2*MAX_BTREE_DEPTH+1));
    memset(castle_wqs, 0, sizeof(struct workqueue_struct *) * (2*MAX_BTREE_DEPTH+1));
    for(i=0; i<=2*MAX_BTREE_DEPTH; i++)
    {
        /* At most two characters for the number */
        BUG_ON(i > 99);
        wq_names[i] = castle_alloc(strlen("castle_wq")+3);
        if(!wq_names[i])
            goto err_out;
        sprintf(wq_names[i], "castle_wq%d", i);
        castle_wqs[i] = create_workqueue(wq_names[i]);
        if(!castle_wqs[i])
            goto err_out;
    }

    return 0;

err_out:
    castle_printk(LOG_ERROR, "Could not create workqueues.\n");

    return -ENOMEM;
}

static void castle_slaves_free(void)
{
    struct list_head *lh, *th;
    struct castle_slave *slave;

    rcu_read_lock();
    list_for_each_safe_rcu(lh, th, &castle_slaves.slaves)
    {
        slave = list_entry(lh, struct castle_slave, list);
        castle_release(slave);
    }
    rcu_read_unlock();
}

static int castle_slaves_init(void)
{
    /* Validate superblock size. */
    BUG_ON(sizeof(struct castle_slave_superblock) % 2);
    BUG_ON(sizeof(struct castle_fs_superblock) % 2);

    /* Init the slaves structures */
    /* Note: kobject is already is initialised. Don't try to memset. */
    INIT_LIST_HEAD(&castle_slaves.slaves);

    return 0;
}

static int castle_attachments_init(void)
{
    int major;

    /* Note: kobject is already is initialised. Don't try to memset. */
    INIT_LIST_HEAD(&castle_attachments.attachments);

    /* Allocate a major for this device */
    if((major = register_blkdev(0, "castle-fs")) < 0)
    {
        castle_printk(LOG_ERROR, "Couldn't register castle device\n");
        return -ENOMEM;
    }
    spin_lock_init(&castle_attachments.lock);

    castle_attachments.major = major;

    return 0;
}

static void castle_attachments_free(void)
{
    struct list_head *lh, *th;
    struct castle_attachment *ca;

    list_for_each_safe(lh, th, &castle_attachments.attachments)
    {
        ca = list_entry(lh, struct castle_attachment, list);
        if(ca->device)
            castle_device_free(ca);
        else
        {
            castle_attachment_free(ca);
            castle_attachment_free_complete(ca);
        }
    }

    if (castle_attachments.major)
        unregister_blkdev(castle_attachments.major, "castle-fs");
}

static int __init castle_init(void)
{
    int ret;

    printk("Castle FS load (build: %s).\n", CASTLE_COMPILE_CHANGESET);

    castle_fs_inited = 0;
    if((ret = castle_sysfs_init()))             goto err_out0;
    if((ret = castle_printk_init()))            goto err_out1;
    if((ret = castle_debug_init()))             goto err_out2;
    if((ret = castle_time_init()))              goto err_out3;
    if((ret = castle_trace_init()))             goto err_out4;
    if((ret = castle_wqs_init()))               goto err_out5;
    if((ret = castle_slaves_init()))            goto err_out6;
    if((ret = castle_extents_init()))           goto err_out7;
    if((ret = castle_resubmit_init()))          goto err_out8;
    if((ret = castle_extents_process_init()))   goto err_out9;
    if((ret = castle_cache_init()))             goto err_out10;
    if((ret = castle_versions_init()))          goto err_out11;
    if((ret = castle_btree_init()))             goto err_out12;
    if((ret = castle_double_array_init()))      goto err_out13;
    if((ret = castle_attachments_init()))       goto err_out14;
    if((ret = castle_checkpoint_init()))        goto err_out15;
    if((ret = castle_control_init()))           goto err_out16;
    if((ret = castle_netlink_init()))           goto err_out17;
    if((ret = castle_ctrl_prog_init()))         goto err_out18;
    if((ret = castle_back_init()))              goto err_out19;

    castle_printk(LOG_INIT, "Castle FS load done.\n");
    castle_fs_state = CASTLE_STATE_UNINITED;

    return 0;

    castle_back_fini(); /* Unreachable */
err_out19:
    castle_ctrl_prog_fini();
err_out18:
    castle_netlink_fini();
err_out17:
    castle_control_fini();
err_out16:
    castle_checkpoint_fini();
err_out15:
    castle_attachments_free();
err_out14:
    castle_double_array_merges_fini();
    castle_double_array_fini();
err_out13:
    castle_btree_free();
err_out12:
    castle_versions_fini();
err_out11:
    BUG_ON(!list_empty(&castle_slaves.slaves));
    castle_cache_fini();
err_out10:
    castle_extents_process_fini();
err_out9:
    castle_resubmit_fini();
err_out8:
    castle_extents_fini();
err_out7:
    castle_slaves_free();
err_out6:
    castle_wqs_fini();
err_out5:
    castle_trace_fini();
err_out4:
    castle_time_fini();
err_out3:
    castle_debug_fini();
err_out2:
    castle_printk_fini();
err_out1:
    castle_sysfs_fini();
err_out0:

    return ret;
}

void castle_rda_slaves_free(void);

static void __exit castle_exit(void)
{
    castle_printk(LOG_INIT, "Castle FS exit.\n");

    castle_fs_exiting = 1;

    /* Note: Doesn't seem like clean design. Revisit - BM.*/
    castle_double_array_inserts_enable();

    /* Remove externally visible interfaces. Starting with the control file
       (so that no new connections can be created). */
    castle_ctrl_prog_fini();
    castle_netlink_fini();
    castle_control_fini();
    castle_back_fini();
    FAULT(FINI_FAULT);
    /* Now, make sure no more IO can be made, internally or externally generated */
    castle_double_array_merges_fini();  /* Completes all internal i/o - merges. */
    castle_extents_process_fini();
    castle_checkpoint_fini();
    /* Note: Changes from here are not persistent. */
    castle_attachments_free();
    /* Free-up global tree first. */
    castle_global_tree_free();
    /* Cleanup/writeout all metadata */
    castle_double_array_fini();
    castle_btree_free();
    castle_versions_fini();
    /* Make sure all resubmitted I/O is handled before exit */
    castle_resubmit_fini();
    /* Flush the cache, free the slaves. */
    castle_cache_fini();
    castle_extents_fini();
    castle_slaves_free();
    castle_wqs_fini();
    /* All finished, stop the debuggers */
    castle_trace_fini();
    castle_time_fini();
    castle_debug_fini();
    castle_printk_fini();

    castle_sysfs_fini();

    printk("Castle FS exit done.\n");
}

module_init(castle_init);
module_exit(castle_exit);

MODULE_LICENSE("GPL");
<|MERGE_RESOLUTION|>--- conflicted
+++ resolved
@@ -300,11 +300,7 @@
                                  da_id,
                                  ext_type,
                                  nr_chunks,
-<<<<<<< HEAD
-                                 in_tran);
-=======
                                  in_tran ? CASTLE_EXT_FLAG_MUTEX_LOCKED: CASTLE_EXT_FLAGS_NONE);
->>>>>>> dafadc4e
     if(EXT_ID_INVAL(ext_id))
         return -ENOSPC;
 

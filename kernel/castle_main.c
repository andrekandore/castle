--- conflicted
+++ resolved
@@ -423,8 +423,8 @@
 static int castle_slave_superblock_read(struct castle_slave *cs) 
 {
     struct castle_slave_superblock *cs_sb;
+    struct buffer_head *bh;
     int err;
-    struct buffer_head *bh;
    
     /* We're storing the superblock on the stack, make sure it doesn't
        grow too large */
@@ -435,13 +435,8 @@
     err = castle_slave_superblock_validate(cs_sb);
     if(err)
         return -EINVAL;
-<<<<<<< HEAD
-    castle_slave_superblock_print(&cs_sb);
-=======
-    else
-        printk("Found super block\n");
-    //castle_slave_superblock_print(&cs_sb);
->>>>>>> eb20f883
+    printk("Superblock found.\n");
+    /* castle_slave_superblock_print(cs_sb); */
     /* Save the uuid and exit */
     cs->uuid = cs_sb->uuid;
     

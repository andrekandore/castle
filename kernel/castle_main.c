/* @TODO: when castle disk mounted, and then castle-fs-test run, later bd_claims on
          disk devices fail (multiple castle_fs_cli 'claim' cause problems?) */
#include <linux/bio.h>
#include <linux/kobject.h>
#include <linux/blkdev.h>
#include <linux/random.h>
#include <linux/crc32.h>
#include <linux/skbuff.h>
#include <linux/hardirq.h>
#include <linux/buffer_head.h>

#include "castle_public.h"
#include "castle_compile.h"
#include "castle.h"
#include "castle_utils.h"
#include "castle_da.h"
#include "castle_cache.h"
#include "castle_btree.h"
#include "castle_versions.h"
#include "castle_ctrl.h"
#include "castle_sysfs.h"
#include "castle_time.h"
#include "castle_debug.h"
#include "castle_trace.h"
#include "castle_events.h"
#include "castle_back.h"
#include "castle_extent.h"
#include "castle_freespace.h"
#include "castle_rebuild.h"

struct castle               castle;
struct castle_slaves        castle_slaves;

struct castle_attachments    castle_attachments;
struct castle_component_tree castle_global_tree = {.seq             = GLOBAL_TREE,
                                                   .ref_count       = {1},
                                                   .write_ref_count = {1},
                                                   .item_count      = {0ULL},
                                                   .btree_type      = MTREE_TYPE,
                                                   .dynamic         = 1,
                                                   .da              = INVAL_DA,
                                                   .level           = -1,
                                                   .tree_depth      = -1,
                                                   .root_node       = INVAL_EXT_POS,
                                                   .da_list         = {NULL, NULL},
                                                   .hash_list       = {NULL, NULL},
                                                   .large_objs      = {NULL, NULL},
                                                   .tree_ext_free   = {INVAL_EXT_ID,
                                                                       (100 * C_CHK_SIZE),
                                                                       {0ULL},
                                                                       {0ULL}},
                                                   .data_ext_free   = {INVAL_EXT_ID,
                                                                       (512ULL * C_CHK_SIZE),
                                                                       {0ULL},
                                                                       {0ULL}},
                                                  };

static DEFINE_MUTEX(castle_sblk_lock);
struct castle_fs_superblock global_fs_superblock;
struct workqueue_struct     *castle_wqs[2*MAX_BTREE_DEPTH+1];
char                         castle_environment_block[NR_ENV_VARS * MAX_ENV_LEN];
char                        *castle_environment[NR_ENV_VARS]
                                = {[0] = &castle_environment_block[0 * MAX_ENV_LEN],
                                   [1] = &castle_environment_block[1 * MAX_ENV_LEN],
                                   [2] = &castle_environment_block[2 * MAX_ENV_LEN],
                                   [3] = &castle_environment_block[3 * MAX_ENV_LEN],
                                   [4] = &castle_environment_block[4 * MAX_ENV_LEN],
                                   [5] = &castle_environment_block[5 * MAX_ENV_LEN],
                                   [6] = &castle_environment_block[6 * MAX_ENV_LEN],
                                   [7] = &castle_environment_block[7 * MAX_ENV_LEN]};
int                          castle_fs_inited = 0;
int                          castle_fs_exiting = 0;
c_fault_t                    castle_fault = NO_FAULT;
uint32_t                     castle_fault_arg = 0;

module_param(castle_checkpoint_period, int, S_IRUSR | S_IWUSR | S_IRGRP | S_IWGRP);
MODULE_PARM_DESC(castle_checkpoint_period, "checkpoint_period,");

static DECLARE_WAIT_QUEUE_HEAD(castle_detach_waitq);


//#define DEBUG
#ifndef DEBUG
#define debug(_f, ...)  ((void)0)
#else
#define debug(_f, _a...)  (castle_printk(LOG_DEBUG, "%s:%.4d: " _f, __FILE__, __LINE__ , ##_a))
#endif

static void USED castle_fs_superblock_print(struct castle_fs_superblock *fs_sb)
{
    castle_printk(LOG_INIT, "Magic1: %.8x\n"
           "Magic2: %.8x\n"
           "Magic3: %.8x\n"
           "UUID: %x\n"
           "Version: %d\n"
           "Salt:   %x\n"
           "Pepper: %x\n",
           fs_sb->pub.magic1,
           fs_sb->pub.magic2,
           fs_sb->pub.magic3,
           fs_sb->pub.uuid,
           fs_sb->pub.version,
           fs_sb->pub.salt,
           fs_sb->pub.peper);
}

static int castle_fs_superblock_validate(struct castle_fs_superblock *fs_sb)
{
    uint32_t checksum = fs_sb->pub.checksum;

    if(fs_sb->pub.magic1 != CASTLE_FS_MAGIC1) return -1;
    if(fs_sb->pub.magic2 != CASTLE_FS_MAGIC2) return -2;
    if(fs_sb->pub.magic3 != CASTLE_FS_MAGIC3) return -3;
    if(fs_sb->pub.version != CASTLE_FS_VERSION) return -4;
    if(fs_sb->fs_version == 0)                  return -5;

    fs_sb->pub.checksum = 0;
    if (fletcher32((uint16_t *)fs_sb, sizeof(struct castle_fs_superblock))
                        != checksum)
    {
        fs_sb->pub.checksum = checksum;
        return -6;
    }
    fs_sb->pub.checksum = checksum;

    return 0;
}

/*
 * Scans castle_slaves and updates the fs superblock with the slave states. This allows the
 * service state of slaves to be persistent across fs shutdowns and crashes.
 *
 * The fs superblock lock must by held on entry to this function.
 *
 * @param fs_sb  Pointer to the fs superblock.
 */
void castle_fs_superblock_slaves_update(struct castle_fs_superblock *fs_sb)
{
    struct castle_slave         *cs;
    struct list_head            *lh;
    int                         i;

    rcu_read_lock();
    list_for_each_rcu(lh, &castle_slaves.slaves)
    {
        cs = list_entry(lh, struct castle_slave, list);
        for (i=0; i<fs_sb->nr_slaves; i++)
        {
            /* Find the index in the fs superblock slave array with this uuid. */
            if (fs_sb->slaves[i] == cs->uuid)
            {
                if (test_bit(CASTLE_SLAVE_OOS_BIT, &cs->flags))
                {
                    debug("Setting slave 0x%x out-of-service bit in fs_sb slaves\n", cs->uuid);
                    set_bit(CASTLE_SLAVE_OOS_BIT, &fs_sb->slaves_flags[i]);
                }
                if (test_bit(CASTLE_SLAVE_EVACUATE_BIT, &cs->flags))
                {
                    debug("Setting slave 0x%x evacuating bit in fs_sb slaves\n", cs->uuid);
                    set_bit(CASTLE_SLAVE_EVACUATE_BIT, &fs_sb->slaves_flags[i]);
                } else
                {
                    debug("Clearing slave 0x%x evacuating bit in fs_sb slaves\n", cs->uuid);
                    clear_bit(CASTLE_SLAVE_EVACUATE_BIT, &fs_sb->slaves_flags[i]);
                }
                if (test_bit(CASTLE_SLAVE_REMAPPED_BIT, &cs->flags))
                {
                    debug("Setting slave 0x%x out-of-service bit in fs_sb slaves\n", cs->uuid);
                    set_bit(CASTLE_SLAVE_REMAPPED_BIT, &fs_sb->slaves_flags[i]);
                }
            }
        }
    }
    rcu_read_unlock();
}

static void castle_fs_superblock_init(struct castle_fs_superblock *fs_sb)
{
    int i;
    struct list_head *lh;
    struct castle_slave *cs;

    fs_sb->pub.magic1 = CASTLE_FS_MAGIC1;
    fs_sb->pub.magic2 = CASTLE_FS_MAGIC2;
    fs_sb->pub.magic3 = CASTLE_FS_MAGIC3;
    do {
        get_random_bytes(&fs_sb->pub.uuid,  sizeof(fs_sb->pub.uuid));
    } while (fs_sb->pub.uuid == 0);
    fs_sb->pub.version = CASTLE_FS_VERSION;
    get_random_bytes(&fs_sb->pub.salt,  sizeof(fs_sb->pub.salt));
    get_random_bytes(&fs_sb->pub.peper, sizeof(fs_sb->pub.peper));
    for(i=0; i<sizeof(fs_sb->mstore) / sizeof(c_ext_pos_t ); i++)
        fs_sb->mstore[i] = INVAL_EXT_POS;

    i = 0;
    rcu_read_lock();
    list_for_each_rcu(lh, &castle_slaves.slaves)
    {
        cs = list_entry(lh, struct castle_slave, list);
        fs_sb->slaves[i++] = cs->uuid;
    }
    rcu_read_unlock();
    fs_sb->nr_slaves = i;
}

static void castle_fs_superblocks_init(void)
{
    struct castle_fs_superblock *fs_sb;

    fs_sb = castle_fs_superblocks_get();
    castle_fs_superblock_init(fs_sb);
    castle_fs_superblocks_put(fs_sb, 1);
}

static void castle_fs_superblocks_load(struct castle_fs_superblock *fs_sb)
{
    memcpy(&global_fs_superblock, fs_sb, sizeof(struct castle_fs_superblock));
}

static inline struct castle_fs_superblock* castle_fs_superblock_get(struct castle_slave *cs)
{
    mutex_lock(&cs->sblk_lock);
    return &cs->fs_superblock;
}

static inline void castle_fs_superblock_put(struct castle_slave *cs, int dirty)
{
    mutex_unlock(&cs->sblk_lock);
}

/* Get all superblocks */
struct castle_fs_superblock* castle_fs_superblocks_get(void)
{
    mutex_lock(&castle_sblk_lock);
    return &global_fs_superblock;
}

/* Put all superblocks */
void castle_fs_superblocks_put(struct castle_fs_superblock *sb, int dirty)
{
    mutex_unlock(&castle_sblk_lock);
}

/**
 * Initialises the freespace structure for an extent provided.
 *
 * @param ext_free  Pointer to the freespace structure.
 * @param ext_id    Id of the extent for which to initalise the freespace struct.
 */
void castle_ext_freespace_init(c_ext_free_t *ext_free,
                               c_ext_id_t    ext_id)
{
    /* Extent id must be valid. */
    BUG_ON(EXT_ID_INVAL(ext_id));

    /* Init the structure. */
    ext_free->ext_id = ext_id;
    ext_free->ext_size = castle_extent_size_get(ext_id) * C_CHK_SIZE;
    atomic64_set(&ext_free->used, 0);
    atomic64_set(&ext_free->blocked, 0);
}

/**
 * Allocates a new extent, and initialises the freespace structure for it.
 *
 * @param ext_free      [out]   Pointer to the freespace structure.
 * @param da_id         [in]    Which DA will the new extent belong to.
 * @param size          [in]    Size of the extent, in bytes.
 * @param in_tran       [in]    In extent transaction.
 * @param data          [in]    Data to be used in event handler.
 * @param callback      [in]    Extent Event handler. Current events are just low space events.
 *
 * @return 0:       On success.
 * @return -ENOSPC: If extent could not be allocated.
 */
int castle_new_ext_freespace_init(c_ext_free_t           *ext_free,
                                  c_da_t                  da_id,
                                  c_ext_type_t            ext_type,
                                  c_byte_off_t            size,
                                  int                     in_tran,
                                  void                   *data,
                                  c_ext_event_callback_t  callback)
{
    uint32_t nr_chunks;
    c_ext_id_t ext_id;

    /* Calculate the number of chunks requried. */
    nr_chunks = ((size - 1) / C_CHK_SIZE) + 1;
    /* Try allocating the extent of the requested size. */
    ext_id = castle_extent_alloc(DEFAULT_RDA, da_id, ext_type, nr_chunks, in_tran, data, callback);
    if(EXT_ID_INVAL(ext_id))
        return -ENOSPC;

    /* Initialise the freespace structure. */
    castle_ext_freespace_init(ext_free, ext_id);

    /* Succees. */
    return 0;
}

void castle_ext_freespace_fini(c_ext_free_t *ext_free)
{
    if(EXT_ID_INVAL(ext_free->ext_id))
        return;
    castle_extent_free(ext_free->ext_id);
    ext_free->ext_id      = INVAL_EXT_ID;
    ext_free->ext_size    = 0;
    atomic64_set(&ext_free->used, 0);
    atomic64_set(&ext_free->blocked, 0);
}

int castle_ext_freespace_consistent(c_ext_free_t *ext_free)
{
    uint64_t used = atomic64_read(&ext_free->used);
    uint64_t blocked = atomic64_read(&ext_free->blocked);

    if (used == blocked)
        return 1;
    return 0;
}

int castle_ext_freespace_prealloc(c_ext_free_t *ext_free,
                                  c_byte_off_t  size)
{
    uint64_t ret;
    uint64_t used;
    uint64_t blocked;

    used = atomic64_read(&ext_free->used);
    barrier();
    blocked = atomic64_read(&ext_free->blocked);

    BUG_ON(blocked < used);
    BUG_ON(used > ext_free->ext_size);

    ret = atomic64_add_return(size, &ext_free->blocked);
    barrier();
    if (ret > ext_free->ext_size)
    {
        atomic64_sub(size, &ext_free->blocked);
        barrier();
        return -1;
    }

    return 0;
}

/**
 * Checks whether there is at least 'size' worth of freespace in the extent.
 */
int castle_ext_freespace_can_alloc(c_ext_free_t *ext_free,
                                   c_byte_off_t size)
{
    return (atomic64_read(&ext_free->blocked) + size <= ext_free->ext_size);
}

int castle_ext_freespace_free(c_ext_free_t *ext_free,
                              int64_t       size)
{
    atomic64_sub(size, &ext_free->blocked);
    barrier();

    return 0;
}

int castle_ext_freespace_get(c_ext_free_t *ext_free,
                             c_byte_off_t  size,
                             int           was_preallocated,
                             c_ext_pos_t  *cep)
{
    uint64_t used;
    uint64_t blocked;

    used = atomic64_read(&ext_free->used);
    barrier();
    blocked = atomic64_read(&ext_free->blocked);

    BUG_ON(blocked < used);
    BUG_ON(used > ext_free->ext_size);

    if (!was_preallocated)
    {
        int ret;

        ret = castle_ext_freespace_prealloc(ext_free, size);
        if (ret < 0)
        {
            debug("1: %s Failed (%llu, %llu, %llu)\n", __FUNCTION__, used,
                   blocked, size);
            return ret;
        }
    }

    cep->ext_id = ext_free->ext_id;
    cep->offset = atomic64_add_return(size, &ext_free->used) - size;
    barrier();
    BUG_ON(EXT_ID_INVAL(cep->ext_id));

    used = atomic64_read(&ext_free->used);
    barrier();
    blocked = atomic64_read(&ext_free->blocked);

    if (blocked < used)
    {
        atomic64_sub(size, &ext_free->used);
        barrier();
        debug("2: %s Failed (%llu, %llu, %llu)\n", __FUNCTION__, used, blocked,
               size);
        return -2;
    }

    return 0;
}

void castle_ext_freespace_marshall(c_ext_free_t *ext_free, c_ext_free_bs_t *ext_free_bs)
{
    ext_free_bs->ext_id    = ext_free->ext_id;
    ext_free_bs->ext_size  = ext_free->ext_size;
    ext_free_bs->used      = atomic64_read(&ext_free->used);
    ext_free_bs->blocked   = atomic64_read(&ext_free->blocked);
}

void castle_ext_freespace_unmarshall(c_ext_free_t *ext_free, c_ext_free_bs_t *ext_free_bs)
{
    ext_free->ext_id       = ext_free_bs->ext_id;
    ext_free->ext_size     = ext_free_bs->ext_size;
    atomic64_set(&ext_free->used, ext_free_bs->used);
    atomic64_set(&ext_free->blocked, ext_free_bs->blocked);
}

c_byte_off_t castle_ext_freespace_summary_get(c_ext_free_t *ext_free)
{
    return (ext_free->ext_size - atomic64_read(&ext_free->used));
}

static int castle_slave_version_load(struct castle_slave *cs, uint32_t fs_version);
static void castle_slave_superblock_print(struct castle_slave_superblock *cs_sb);

static int slave_id = 0;

/**
 * Allocates a 'ghost' castle_slave and inserts it into the list of castle_slaves.
 * A 'ghost' entry is inserted for all slaves that used to be, but no longer are,
 * active members of the filesystem. The 'ghost' castle_slave is a light version
 * that is not fully initialised (e.g. no bdev). It allows the filesystem to determine
 * if a slave uuid it encounters (e.g. in a chunk mapping) is for a valid, but no longer
 * used, slave.
 *
 * @param uuid      The uuid for the slave to be added.
 *
 * @ret             A pointer to the newly created ghost castle_slave.
 */
static struct castle_slave *castle_slave_ghost_add(uint32_t uuid)
{
    struct castle_slave *slave;

    BUG_ON(!CASTLE_IN_TRANSACTION);
    if (!(slave = castle_zalloc(sizeof(struct castle_slave), GFP_KERNEL)))
        BUG_ON(!slave);
    slave->uuid = uuid;
    slave->id = slave_id++;
    slave->sup_ext = INVAL_EXT_ID;
    mutex_init(&slave->sblk_lock);
    INIT_RCU_HEAD(&slave->rcu);
    set_bit(CASTLE_SLAVE_GHOST_BIT, &slave->flags);
    set_bit(CASTLE_SLAVE_OOS_BIT, &slave->flags);
    list_add_rcu(&slave->list, &castle_slaves.slaves);

    if (castle_sysfs_slave_add(slave) != 0)
        castle_printk(LOG_DEVEL, "Could not add slave to sysfs.\n");

    return slave;
}

extern atomic_t current_rebuild_seqno;

#define MAX_VERSION -1
int castle_fs_init(void)
{
    struct   list_head *lh;
    struct   castle_slave *cs;
    struct   castle_fs_superblock fs_sb, *cs_fs_sb;
    int      ret, first, prev_new_dev = -1;
    int      i, last;
    uint32_t slave_count=0, nr_fs_slaves=0, nr_live_slaves=0, need_rebuild=0;
    uint32_t bcv=0, max=0, last_version_checked=MAX_VERSION;

    castle_printk(LOG_INIT, "Castle FS start.\n");
    if(castle_fs_inited)
    {
        castle_printk(LOG_WARN, "FS is already inited\n");
        return -EEXIST;
    }

    if(list_empty(&castle_slaves.slaves))
    {
        castle_printk(LOG_ERROR, "Found no slaves\n");
        return -ENOENT;
    }

    /*
     * Search for best common fs version. This is the greatest fs version that is supported
     * by preferrably (1) all the slaves, or less preferrably (2) all bar one of the slaves.
     */
    last = 0;
    while (!bcv)
    {
        uint32_t version_to_check=0;
        int nr_slaves = 0;
        int hits;

        /*
         * Each time we pass through this loop, we'll calculate the next-highest fs version on
         * any slave. Also not how many slaves we have found.
         */
        rcu_read_lock();
        list_for_each_rcu(lh, &castle_slaves.slaves)
        {
            cs = list_entry(lh, struct castle_slave, list);
            for (i=0; i<2; i++)
                if ((version_to_check <= cs->fs_versions[i]) &&
                    (cs->fs_versions[i] < last_version_checked))
                    version_to_check = cs->fs_versions[i];
            nr_slaves++;
        }
        rcu_read_unlock();

        if (!max) max = version_to_check;
        if (max && version_to_check < (max - 1))
        {
            castle_printk(LOG_INIT, "Error: could not find set of slaves to start filesystem using"
                                    " fs versions %d or %d.\n", max, max - 1);
            return -EINVAL;
        }

        /* No lower version found, so this is the lowest. */
        if (version_to_check == last_version_checked)
            last = 1;

        last_version_checked = version_to_check;

        /* Find how many slaves support this fs version. */
        hits = 0;
        rcu_read_lock();
        list_for_each_rcu(lh, &castle_slaves.slaves)
        {
            cs = list_entry(lh, struct castle_slave, list);
            for (i=0; i<2; i++)
            {
                if (cs->fs_versions[i] == version_to_check)
                {
                    hits++;
                    break;
                }
            }
        }
        rcu_read_unlock();

        if (hits == nr_slaves || (hits == nr_slaves-1))
        {
            /* Found a set of slaves to support this fs version - use it. */
            bcv = version_to_check;
            if (hits == nr_slaves)
                castle_printk(LOG_INIT, "Found Best Common Version %d on all live slaves.\n",
                              version_to_check);
            else
                castle_printk(LOG_INIT, "Found Best Common Version %d on quorum of live slaves.\n",
                              version_to_check);
            break;
        } else if (last)
        {
            castle_printk(LOG_INIT, "Error: could not find set of slaves to start filesystem.\n");
            return -EINVAL;
        }
    }

    /*
     * 1. Either all disks should be new or none.
     * 2. If there is a slave which did not support the version, mark it as out-of-service.
     */
    prev_new_dev = -1;
    rcu_read_lock();
    list_for_each_rcu(lh, &castle_slaves.slaves)
    {
        cs = list_entry(lh, struct castle_slave, list);

        if (prev_new_dev < 0)
            prev_new_dev = cs->new_dev;
        if (cs->new_dev != prev_new_dev)
        {
            castle_printk(LOG_ERROR, "Few disks are marked new and few are not\n");
            return -EINVAL;
        }

        if ((cs->fs_versions[0] != bcv) && (cs->fs_versions[1] != bcv))
        {
            castle_printk(LOG_INIT, "Slave 0x%x [%s] is not in quorum of live slaves. "
                          "Setting as out-of-service.\n",
                cs->uuid, cs->bdev_name);
            set_bit(CASTLE_SLAVE_OOS_BIT, &cs->flags);
            castle_release_device(cs);
        }
    }
    rcu_read_unlock();

    /* Load super blocks for the Best Common Version from all valid slaves. */
    rcu_read_lock();
    list_for_each_rcu(lh, &castle_slaves.slaves)
    {
        cs = list_entry(lh, struct castle_slave, list);
        if (test_bit(CASTLE_SLAVE_OOS_BIT, &cs->flags))
            continue;
        if ((cs->cs_superblock.fs_version != bcv) &&
                (castle_slave_version_load(cs, bcv)))
        {
            castle_printk(LOG_ERROR, "Couldn't find version %u on slave: 0x%x\n", bcv, cs->uuid);
            return -EINVAL;
        }
        if (castle_freespace_slave_init(cs, cs->new_dev))
        {
            castle_printk(LOG_ERROR, "Failed to initialise Freespace on slave: 0x%x\n", cs->uuid);
            return -EINVAL;
        }
        castle_slave_superblock_print(&cs->cs_superblock);
    }
    rcu_read_unlock();

    first = 1;
    /* Make sure that superblocks of the all non-new devices are
       the same, save the results */
    rcu_read_lock();
    list_for_each_rcu(lh, &castle_slaves.slaves)
    {
        cs = list_entry(lh, struct castle_slave, list);
        if (test_bit(CASTLE_SLAVE_OOS_BIT, &cs->flags))
            continue;
        slave_count++;

        if(cs->new_dev)
            continue;

        cs_fs_sb = castle_fs_superblock_get(cs);

        /* Save fs superblock if the first slave. */
        if(first)
        {
            memcpy(&fs_sb, cs_fs_sb, sizeof(struct castle_fs_superblock));
            first = 0;
        }
        else
        /* Check if fs superblock the same as the one we already know about */
        {
            if(memcmp(&fs_sb, cs_fs_sb,
                      sizeof(struct castle_fs_superblock)) != 0)
            {
                castle_printk(LOG_ERROR, "Castle fs superblocks do not match!\n");
                castle_fs_superblock_put(cs, 0);
                return -EINVAL;
            }
        }

        /* Check whether the slave is already in FS slaves list and it is not out-of-service. */
        for (i=0; i<fs_sb.nr_slaves; i++)
        {
            if (fs_sb.slaves[i] == cs->uuid)
            {
                nr_fs_slaves++;
                if (!test_bit(CASTLE_SLAVE_OOS_BIT, &fs_sb.slaves_flags[i]))
                    nr_live_slaves++;
                break;
            }
        }

        if (i == fs_sb.nr_slaves)
        {
            castle_printk(LOG_ERROR, "Slave 0x%x doesn't belong to this File system.\n", cs->uuid);
            return -EINVAL;
        }
        castle_fs_superblock_put(cs, 0);
    }
    rcu_read_unlock();

    debug("FS init found %d live slaves out of a total of %d slaves\n", nr_live_slaves, nr_fs_slaves);
    if (slave_count < 2)
    {
        castle_printk(LOG_ERROR, "Error: Need a minimum of two disks.\n");
        return -EINVAL;
    }

    castle_checkpoint_ratelimit_set(25 * 1024 * slave_count);

    if (!first)
    {
        if (nr_live_slaves == nr_fs_slaves - 1)
            castle_printk(LOG_WARN, "Warning: Starting filesystem with one slave missing.\n");
        else if (nr_live_slaves < nr_fs_slaves)
        {
            castle_printk(LOG_ERROR, "Error: could not find enough slaves to start the filesystem\n");
            return -EINVAL;
        }

        /*
         * Scan the list of slaves in the superblock, and mark any castle_slave which is
         * out-of-service or evacuating.
         */
        for (i=0; i<fs_sb.nr_slaves; i++)
        {
            cs = castle_slave_find_by_uuid(fs_sb.slaves[i]);
            if (!cs)
            {
                /* The slave used to exist as part of this filesystem but no longer. */
                castle_printk(LOG_WARN, "Warning: slave 0x%x is no longer live.\n",
                              fs_sb.slaves[i]);
                cs = castle_slave_ghost_add(fs_sb.slaves[i]);
                if (!test_bit(CASTLE_SLAVE_REMAPPED_BIT, &fs_sb.slaves_flags[i]))
                {
                    castle_printk(LOG_USERINFO, "Slave 0x%x is missing and has not been remapped.\n",
                                  fs_sb.slaves[i]);
                    need_rebuild++;
                } else
                    set_bit(CASTLE_SLAVE_REMAPPED_BIT, &cs->flags);
                /* Note. If slave was evacuating, we don't care. It is now oos. */
            } else
            {
                if ((cs->fs_versions[0] != bcv) && (cs->fs_versions[1] != bcv))
                {
                    /* This slave is not in the quorum. Check if it needs remapping. */
                    if (test_bit(CASTLE_SLAVE_REMAPPED_BIT, &fs_sb.slaves_flags[i]))
                    {
                        castle_printk(LOG_USERINFO, "Slave 0x%x has already been remapped.\n", fs_sb.slaves[i]);
                        set_bit(CASTLE_SLAVE_REMAPPED_BIT, &cs->flags);
                        /* We will not be performing I/O on this device. Release it. */
                        castle_release_device(cs);

                    } else
                    {
                        castle_printk(LOG_USERINFO, "Slave 0x%x is not in quorum and has not been remapped.\n",
                                      fs_sb.slaves[i]);
                        need_rebuild++;
                    }
                }
                if (test_bit(CASTLE_SLAVE_OOS_BIT, &fs_sb.slaves_flags[i]))
                {
                    set_bit(CASTLE_SLAVE_OOS_BIT, &cs->flags);
                    if (atomic_read(&cs->io_in_flight) == 0)
                        castle_release_device(cs);
                }

                /* If EVACUATE is set, but not OOS, then evacuation has not completed. */
                if ((test_bit(CASTLE_SLAVE_EVACUATE_BIT, &fs_sb.slaves_flags[i])) &&
                    (!test_bit(CASTLE_SLAVE_OOS_BIT, &fs_sb.slaves_flags[i])))
                {
                    castle_printk(LOG_USERINFO, "Slave 0x%x [%s] is still in evacuation\n",
                            cs->uuid, cs->bdev_name);
                    set_bit(CASTLE_SLAVE_EVACUATE_BIT, &cs->flags);
                }
            }
        }
    }

    /* We cannot handle more than one non-evacuating, not-remapped, slave. */
    if (need_rebuild > 1)
    {
        castle_printk(LOG_ERROR, "Error: too many out-of-service slaves need remapping. Cannot start filesystem\n");
        return -EINVAL;
    }

    /* Init the fs superblock */
    if(first) castle_fs_superblocks_init();
    else      castle_fs_superblocks_load(&fs_sb);

    /* Load extent structures of logical extents into memory */
    ret = first ? castle_extents_create() : castle_extents_read();
    if (ret)
    {
        if (ret == -ENOSPC)
            castle_printk(LOG_ERROR, "Failed to create/read extents due to low freespace.\n");
        else
            castle_printk(LOG_ERROR, "Failed to create/read extents.\n");
        return ret;
    }

    /* Load all extents into memory. */
    if (!first && (ret = castle_extents_read_complete()))
        return ret;

    /* If first is still true, we've not found a single non-new cs.
       Init the fs superblock. */
    if(first) {
        c2_block_t *c2b;

        /* Init the root btree node */
        init_rwsem(&castle_global_tree.lock);
        mutex_init(&castle_global_tree.lo_mutex);
        INIT_LIST_HEAD(&castle_global_tree.large_objs);

        castle_extent_transaction_start();

        if ((ret = castle_new_ext_freespace_init(&castle_global_tree.tree_ext_free,
                                                  castle_global_tree.da,
                                                  EXT_T_GLOBAL_BTREE,
                                                  castle_global_tree.tree_ext_free.ext_size, 1,
                                                  NULL, NULL)) < 0)
        {
            castle_printk(LOG_ERROR, "Failed to allocate space for Global Tree.\n");
            castle_extent_transaction_end();
            return ret;
        }

        if ((ret = castle_new_ext_freespace_init(&castle_global_tree.data_ext_free,
                                                  castle_global_tree.da,
                                                  EXT_T_BLOCK_DEV,
                                                  castle_global_tree.data_ext_free.ext_size, 1,
                                                  NULL, NULL)) < 0)
        {
            castle_printk(LOG_ERROR, "Failed to allocate space for Global Tree Medium Objects.\n");
            castle_extent_transaction_end();
            return ret;
        }

        castle_extent_transaction_end();

        c2b = castle_btree_node_create(&castle_global_tree,
                                       0 /* version */,
                                       0 /* level */,
                                       0 /* wasn't preallocated */);
        /* Save the root node in the global tree */
        castle_global_tree.root_node = c2b->cep;
        /* We know that the tree is 1 level deep at the moment */
        castle_global_tree.tree_depth = 1;
        /* Release btree node c2b */
        write_unlock_c2b(c2b);
        put_c2b(c2b);
        /* Init version list */
        if ((ret = castle_versions_zero_init()))
            return ret;
        /* Make sure that fs_sb is up-to-date */
        cs_fs_sb = castle_fs_superblocks_get();
        memcpy(&fs_sb, cs_fs_sb, sizeof(struct castle_fs_superblock));
        castle_fs_superblocks_put(cs_fs_sb, 0);

        FAULT(FS_INIT_FAULT);
    }
    cs_fs_sb = castle_fs_superblocks_get();
    BUG_ON(!cs_fs_sb);
    /* This will initialise the fs superblock of all the new devices */
    memcpy(cs_fs_sb, &fs_sb, sizeof(struct castle_fs_superblock));
    castle_fs_superblocks_put(cs_fs_sb, 1);

    /* Read versions in. */
    if (!first && (ret = castle_versions_read()))
        return ret;

    /* Read doubling arrays and component trees in. */
    ret = first ? castle_double_array_create() : castle_double_array_read();
    if (ret) return ret;

    /* Read Collection Attachments. */
    if (!first && (ret = castle_attachments_read()))
        return ret;

    /* Read stats in. */
    if (!first && (ret = castle_stats_read()))
        return ret;

    FAULT(FS_INIT_FAULT);

    if (!first && (ret = castle_chk_disk()))
    {
        castle_printk(LOG_ERROR, "Failed to bring-up sane FS from disks\n");
        return ret;
    }

    castle_checkpoint_version_inc();

    FAULT(FS_RESTORE_FAULT);

    if (castle_double_array_start() < 0)
    {
        castle_printk(LOG_ERROR, "Failed to start Doubling Arrays\n");
        return -EINVAL;
    }

    castle_events_init();

    castle_printk(LOG_INIT, "Castle FS started.\n");
    castle_fs_inited = 1;

    castle_extents_rebuild_startup_check(need_rebuild);

    return 0;
}

static void castle_slave_superblock_print(struct castle_slave_superblock *cs_sb)
{
    castle_printk(LOG_INIT, "Magic1: %.8x\n"
           "Magic2: %.8x\n"
           "Magic3: %.8x\n"
           "Version:%x\n"
           "Uuid:   %x\n"
           "Used:   %x\n"
           "Size:   %llx\n",
           cs_sb->pub.magic1,
           cs_sb->pub.magic2,
           cs_sb->pub.magic3,
           cs_sb->pub.version,
           cs_sb->pub.uuid,
           cs_sb->pub.used,
           cs_sb->pub.size);
}

sector_t get_bd_capacity(struct block_device *bd)
{
    return bd->bd_contains == bd ? get_capacity(bd->bd_disk) : bd->bd_part->nr_sects;
}

static int castle_slave_superblock_validate(struct castle_slave *cs,
                                            struct castle_slave_superblock *cs_sb)
{
    uint32_t checksum = cs_sb->pub.checksum;

    if(cs_sb->pub.magic1 != CASTLE_SLAVE_MAGIC1) return -1;
    if(cs_sb->pub.magic2 != CASTLE_SLAVE_MAGIC2) return -2;
    if(cs_sb->pub.magic3 != CASTLE_SLAVE_MAGIC3) return -3;
    if(cs_sb->pub.version != CASTLE_SLAVE_VERSION) return -4;
    if(!(cs_sb->pub.flags & CASTLE_SLAVE_NEWDEV) && (cs_sb->fs_version == 0))
        return -5;

    /* Don't check checksum for new device. */
    if((cs_sb->pub.flags & CASTLE_SLAVE_NEWDEV) && (cs_sb->pub.checksum == 0))
        return 0;

    cs_sb->pub.checksum = 0;
    if(fletcher32((uint16_t *)cs_sb, sizeof(struct castle_slave_superblock))
                                != checksum)
    {
        cs_sb->pub.checksum = checksum;
        return -6;
    }
    cs_sb->pub.checksum = checksum;

    if((!(cs_sb->pub.flags & CASTLE_SLAVE_NEWDEV)) &&
        (cs_sb->pub.size != get_bd_capacity(cs->bdev) >> (C_BLK_SHIFT - 9)))
        return -7;

    /* This superblock has been invalidated, so it is not safe to use. */
    if((cs_sb->pub.flags & CASTLE_SLAVE_SB_INVALID))
        return -8;

    return 0;
}

static int castle_block_read(struct block_device *bdev, sector_t sector, uint32_t size, char *buffer)
{
    struct   buffer_head *bh;
    int      nr_blocks, block_size, i;
    sector_t block;

    if (!bdev || (size > C_BLK_SIZE))
        return -1;

    block_size = bdev->bd_block_size;
    if (block_size < 512)
    {
        castle_printk(LOG_WARN, "Block size(%u) < 512 bytes. Not supported\n", block_size);
        return -1;
    }
    nr_blocks = ((size - 1) / block_size) + 1;
    block = sector / (block_size / 512);

    debug("Reading %u bytes from block %llu.\n", (nr_blocks * block_size), block);
    for (i=0; i<nr_blocks; i++)
    {
        int length;

        /* Each buffer head can't be bigger than a block. */
        if (!(bh = __bread(bdev, block+i, block_size)))
            return -1;

        length = (size < block_size)?size:block_size;
        size  -= length;
        memcpy((buffer + (i * block_size)), bh->b_data, length);

        bforget(bh);
    }

    return 0;
}

/**
 * Check whether a block device supports ordered writes. It does so by reading & writing
 * (in ordered mode) the very first block on the device. WARNING: not thread/cache safe.
 */
static int castle_block_ordered_supp_test(struct block_device *bdev)
{
    struct buffer_head *bh;
    int ret;

    if (!(bh = __bread(bdev, 0, bdev->bd_block_size)))
        return -EIO;

    set_buffer_dirty(bh);
    set_buffer_ordered(bh);
    ret = sync_dirty_buffer(bh);

<<<<<<< HEAD
=======
    clear_buffer_write_io_error(bh);

>>>>>>> 58ef73b1
    bforget(bh);

    return ret;
}

static void castle_slave_superblock_init(struct   castle_slave *cs,
                                         struct   castle_slave_superblock *cs_sb,
                                         uint32_t uuid)
{
    castle_printk(LOG_INIT, "Initing slave superblock.\n");

    cs_sb->pub.magic1 = CASTLE_SLAVE_MAGIC1;
    cs_sb->pub.magic2 = CASTLE_SLAVE_MAGIC2;
    cs_sb->pub.magic3 = CASTLE_SLAVE_MAGIC3;
    cs_sb->pub.version= CASTLE_SLAVE_VERSION;
    cs_sb->pub.used   = 2; /* Two blocks used for the superblocks */
    cs_sb->pub.uuid   = uuid;
    cs_sb->pub.size   = get_bd_capacity(cs->bdev) >> (C_BLK_SHIFT - 9);
    cs_sb->pub.flags  = 0;
    castle_slave_superblock_print(cs_sb);

    castle_printk(LOG_INIT, "Done.\n");
}

static int castle_slave_superblock_read(struct castle_slave *cs)
{
    struct castle_slave_superblock *cs_sb = NULL;
    struct castle_fs_superblock *fs_sb = NULL;
    int err = 0, errs[2];
    int fs_version;
    int i;

    BUG_ON(sizeof(struct castle_slave_superblock) > C_BLK_SIZE);
    BUG_ON(sizeof(struct castle_fs_superblock) > C_BLK_SIZE);

    cs_sb = castle_malloc(sizeof(struct castle_slave_superblock) * 2, GFP_KERNEL);
    fs_sb = castle_malloc(sizeof(struct castle_fs_superblock) * 2, GFP_KERNEL);
    if (!cs_sb || !fs_sb)
    {
        castle_printk(LOG_ERROR, "Failed to allocate memory for superblocks\n");
        goto error_out;
    }

    for (i=0; i<2; i++)
    {
        if ((err = castle_block_read(cs->bdev, (i*16),
                        sizeof(struct castle_slave_superblock),
                        (char *)&cs_sb[i])) < 0)
            goto error_out;
        if ((err = castle_block_read(cs->bdev, (i*16+8),
                        sizeof(struct castle_fs_superblock),
                        (char *)&fs_sb[i])) < 0)
            goto error_out;

        errs[i] = castle_slave_superblock_validate(cs, &cs_sb[i]);
        if (errs[i])
        {
            debug("Slave superblock %u is not valid: %d\n", i, errs[i]);
            continue;
        }

        /* Sanity check on version number. */
        if ((cs_sb[i].fs_version % 2) != i)
        {
            errs[i] = -11;
            continue;
        }

        /* No need to check for FS superblock, if the first superblock is marked
         * with new device flag. */
        if ((i==0) && (cs_sb[i].pub.flags & CASTLE_SLAVE_NEWDEV))
            continue;

        /* Validate FS superblock. */
        errs[i] = castle_fs_superblock_validate(&fs_sb[i]);
        if (errs[i])
            debug("FS superblock %u is not valid: %d\n", i, errs[i]);
        else if (fs_sb[i].fs_version != cs_sb[i].fs_version)
            errs[i] = -22;
    }

    /* Only first disk is valid and new device flag is set - Initialize new disk. */
    if ((!errs[0] && errs[1]) && (cs_sb[0].pub.flags & CASTLE_SLAVE_NEWDEV))
    {
        castle_slave_superblock_init(cs, &cs->cs_superblock, cs_sb[0].pub.uuid);
        /* keep the SSD flag */
        cs->cs_superblock.pub.flags |= cs_sb[0].pub.flags & CASTLE_SLAVE_SSD;
        fs_version = 0;
        goto out;
    }

    /* Both are invalid superblocks - Return error. */
    if (errs[0] && errs[1])
    {
        castle_printk(LOG_ERROR, "Superblock is invalid and not a new device: (%d, %d)\n",
                errs[0], errs[1]);
        err = errs[0];
        goto error_out;
    }

    fs_version = 0;
    if (!errs[0])  fs_version = cs_sb[0].fs_version;
    if (!errs[1])  fs_version = (fs_version < cs_sb[1].fs_version)? cs_sb[1].fs_version: fs_version;

    if (fs_version == 0)
    {
        err = -EINVAL;
        goto error_out;
    }

    fs_version = fs_version % 2;

    castle_printk(LOG_INIT, "Disk 0x%x has FS versions - ", cs_sb[fs_version].pub.uuid);
    if (!errs[0])    castle_printk(LOG_INIT, "[%u]", cs_sb[0].fs_version);
    if (!errs[1])    castle_printk(LOG_INIT, "[%u]", cs_sb[1].fs_version);
    castle_printk(LOG_INIT, "\n");

    cs->fs_versions[0] = cs_sb[0].fs_version;
    cs->fs_versions[1] = cs_sb[1].fs_version;

    /* Check for the uuids of both versions to match. */
    if ((!errs[0] && !errs[1]) && (cs_sb[0].pub.uuid != cs_sb[1].pub.uuid))
    {
        castle_printk(LOG_ERROR, "Found versions with different uuids 0x%x:0x%x\n",
                cs_sb[0].pub.uuid, cs_sb[1].pub.uuid);
#ifdef DEBUG
        BUG();
#endif
        err = -EINVAL;
        goto error_out;
    }

    castle_printk(LOG_INIT, "Disk superblock found.\n");
    memcpy(&cs->cs_superblock, &cs_sb[fs_version], sizeof(struct castle_slave_superblock));
    memcpy(&cs->fs_superblock, &fs_sb[fs_version], sizeof(struct castle_fs_superblock));

out:
    /* Save the uuid and exit */
    cs->uuid        = cs_sb[fs_version].pub.uuid;
    cs->new_dev     = cs_sb[fs_version].pub.flags & CASTLE_SLAVE_NEWDEV;
    BUG_ON(err);

error_out:
    if (cs_sb) castle_free(cs_sb);
    if (fs_sb) castle_free(fs_sb);

    return err;
}

static int castle_slave_version_load(struct castle_slave *cs, uint32_t fs_version)
{
    int ret = -EINVAL;
    sector_t sector = (fs_version % 2) * 16;

    mutex_lock(&cs->sblk_lock);

    /* Return, if version is already loaded. */
    if (cs->cs_superblock.fs_version == fs_version)
    {
        ret = 0;
        goto out;
    }

    /* If the version is not previous version return error. */
    if (fs_version != (cs->cs_superblock.fs_version - 1))
        goto out;

    if (castle_block_read(cs->bdev, sector, sizeof(struct castle_slave_superblock), (char *)&cs->cs_superblock))
        goto out;
    if (castle_block_read(cs->bdev, sector+8, sizeof(struct castle_fs_superblock), (char *)&cs->fs_superblock))
        goto out;
    if (castle_slave_superblock_validate(cs, &cs->cs_superblock))
        goto out;

    /* If the version doesn't match, return error. */
    if (cs->cs_superblock.fs_version != fs_version)
        goto out;

    /* Initialize the superblock, if the version is 0. */
    if (!fs_version)
    {
        cs->new_dev = 1;
        castle_slave_superblock_init(cs, &cs->cs_superblock,
                                     cs->cs_superblock.pub.uuid);
    }
    else
    {
        if (castle_fs_superblock_validate(&cs->fs_superblock))
            goto out;
        if (cs->cs_superblock.fs_version != cs->fs_superblock.fs_version)
            goto out;
        cs->new_dev = 0;
    }

    cs->uuid = cs->cs_superblock.pub.uuid;

    ret = 0;

out:
    mutex_unlock(&cs->sblk_lock);
    return ret;
}

struct castle_slave_superblock* castle_slave_superblock_get(struct castle_slave *cs)
{
    mutex_lock(&cs->sblk_lock);
    return &cs->cs_superblock;
}

void castle_slave_superblock_put(struct castle_slave *cs, int dirty)
{
    mutex_unlock(&cs->sblk_lock);
}

int castle_slave_superblocks_writeback(struct castle_slave *cs, uint32_t version)
{
    c2_block_t *c2b;
    c_ext_pos_t cep;
    char       *buf;
    int         slot = version % 2;
    int         length = (2 * C_BLK_SIZE);
    int         ret;
    struct castle_slave_superblock *cs_sb;
    struct castle_fs_superblock *fs_sb;

    cep.ext_id = cs->sup_ext;
    cep.offset = length * slot;

    c2b = castle_cache_block_get(cep, 2);
    if (!c2b)
        return -ENOMEM;

    cs_sb = castle_slave_superblock_get(cs);
    fs_sb = castle_fs_superblocks_get();

    BUG_ON(cs_sb->fs_version != version);

    write_lock_c2b(c2b);
    update_c2b(c2b);
    buf = c2b_buffer(c2b);

    /* Calculate checksum for superblocks - with checksum bytes set to 0. */
    cs_sb->pub.checksum = fs_sb->pub.checksum = 0;
    cs_sb->pub.checksum = fletcher32((uint16_t *)cs_sb,
                                     sizeof(struct castle_slave_superblock));
    fs_sb->pub.checksum = fletcher32((uint16_t *)fs_sb,
                                     sizeof(struct castle_fs_superblock));

    /* Copy superblocks with valid checksums. */
    memcpy(buf, cs_sb, sizeof(struct castle_slave_superblock));
    memcpy(buf + C_BLK_SIZE, fs_sb, sizeof(struct castle_fs_superblock));

    dirty_c2b(c2b);

    debug("Free chunks: %u|%u|%u\n", cs_sb->freespace.free_chk_cnt,
           cs_sb->freespace.prod,
           cs_sb->freespace.cons);

    ret = submit_c2b_sync_barrier(WRITE, c2b);
    write_unlock_c2b(c2b);
    put_c2b(c2b);

    if(ret)
    {
        castle_printk(LOG_ERROR, "Could not write superblocks out, for cs uuid=0x%x\n", cs->uuid);
        castle_slave_superblock_put(cs, 1);
        castle_fs_superblocks_put(fs_sb, 1);
        return -EIO;
    }

    castle_slave_superblock_put(cs, 1);
    castle_fs_superblocks_put(fs_sb, 1);

    return 0;
}

int castle_superblocks_writeback(uint32_t version)
{
    struct list_head *lh;
    struct castle_slave *slave;

    rcu_read_lock();
    list_for_each_rcu(lh, &castle_slaves.slaves)
    {
        slave = list_entry(lh, struct castle_slave, list);

        /* Do not attempt writeback to out-of-service slaves. */
        if ((test_bit(CASTLE_SLAVE_OOS_BIT, &slave->flags)))
            continue;

        if (castle_slave_superblocks_writeback(slave, version))
            return -EIO;
    }
    rcu_read_unlock();

    return 0;
}

struct castle_slave* castle_slave_find_by_id(uint32_t id)
{
    struct list_head *lh;
    struct castle_slave *slave;

    rcu_read_lock();
    list_for_each_rcu(lh, &castle_slaves.slaves)
    {
        slave = list_entry(lh, struct castle_slave, list);
        if(slave->id == id)
            return slave;
    }
    rcu_read_unlock();

    return NULL;
}

struct castle_slave* castle_slave_find_by_uuid(uint32_t uuid)
{
    struct list_head *lh;
    struct castle_slave *slave;

    rcu_read_lock();
    list_for_each_rcu(lh, &castle_slaves.slaves)
    {
        slave = list_entry(lh, struct castle_slave, list);
        if(slave->uuid == uuid)
            return slave;
    }
    rcu_read_unlock();

    return NULL;
}

struct castle_slave* castle_slave_find_by_bdev(struct block_device *bdev)
{
    struct list_head *lh;
    struct castle_slave *slave;

    rcu_read_lock();
    list_for_each_rcu(lh, &castle_slaves.slaves)
    {
        slave = list_entry(lh, struct castle_slave, list);
        if(slave->bdev == bdev)
            return slave;
    }
    rcu_read_unlock();

    return NULL;
}

struct castle_slave* castle_slave_find_by_block(c_ext_pos_t  cep)
{
    return castle_slave_find_by_uuid(cep.ext_id);
}

static int castle_slave_add(struct castle_slave *cs)
{
    struct list_head *l;
    struct castle_slave *s;

    rcu_read_lock();
    list_for_each_rcu(l, &castle_slaves.slaves)
    {
        s = list_entry(l, struct castle_slave, list);
        if(s->uuid == cs->uuid)
        {
            castle_printk(LOG_ERROR, "Uuid of two slaves match (uuid=0x%x, id1=%d, id2=%d)\n",
                    cs->uuid, s->id, cs->id);
            return -EINVAL;
        }
    }
    rcu_read_unlock();

    /* If no UUID collision, add to the list */
    BUG_ON(!CASTLE_IN_TRANSACTION);
    list_add_rcu(&cs->list, &castle_slaves.slaves);
    return 0;
}

struct castle_slave* castle_claim(uint32_t new_dev)
{
    dev_t dev;
    struct block_device *bdev = NULL;
    int cs_added = 0;
    int err;
    char b[BDEVNAME_SIZE];
    struct castle_slave *cs = NULL;
    struct castle_fs_superblock *fs_sb;
    struct castle_slave_superblock *cs_sb;

    debug("Claiming: in_atomic=%d.\n", in_atomic());

    if (slave_id >= MAX_NR_SLAVES)
    {
        castle_printk(LOG_ERROR, "Could not add slave 0x%x. Maximum number of slaves has already "
                                 "been reached,\n", cs->uuid);
        goto err_out;
    }

    if(!(cs = castle_zalloc(sizeof(struct castle_slave), GFP_KERNEL)))
        goto err_out;
    cs->id          = slave_id++;
    cs->last_access = jiffies;
    cs->sup_ext     = INVAL_EXT_ID;
    mutex_init(&cs->sblk_lock);
    INIT_RCU_HEAD(&cs->rcu);
    atomic_set(&cs->io_in_flight, 0);

    dev = new_decode_dev(new_dev);
    bdev = open_by_devnum(dev, FMODE_READ|FMODE_WRITE);
    if (IS_ERR(bdev))
    {
        castle_printk(LOG_ERROR, "Could not open %s.\n", __bdevname(dev, b));
        bdev = NULL;
        goto err_out;
    }
    cs->bdev = bdev;

    /* Keep track of the bdev name, so that it can be accessed after the bdev has been released. */
    bdevname(bdev, cs->bdev_name);

    if(castle_slave_superblock_read(cs))
    {
        castle_printk(LOG_ERROR, "Invalid superblock.\n");
        goto err_out;
    }

    /* Make sure that the disk is at least FREE_SPACE_START big. */
    if(get_bd_capacity(bdev) < (FREE_SPACE_START << (20 - 9)))
    {
        castle_printk(LOG_ERROR, "Disk %s capacity too small. Must be at least %dM, got %lldM\n",
                 __bdevname(dev, b), FREE_SPACE_START, get_bd_capacity(bdev) >> (20 - 9));
        goto err_out;
    }

    err = bd_claim(bdev, &castle);
    if (err)
    {
        castle_printk(LOG_ERROR, "Could not bd_claim %s, err=%d.\n", cs->bdev_name, err);
        goto err_out;
    }
    set_bit(CASTLE_SLAVE_BDCLAIMED_BIT, &cs->flags);

    /* Check whether the block device supports ordered writes. */
    err = castle_block_ordered_supp_test(bdev);
    if (err)
    {
        castle_printk(LOG_WARN,
                      "Block device %s dosen't support ordered writes. "
                      "Crash consistency cannot be guaranteed.\n",
                      __bdevname(dev, b));
    }
    else
    {
        set_bit(CASTLE_SLAVE_ORDERED_SUPP_BIT, &cs->flags);
    }

    cs->sup_ext = castle_extent_sup_ext_init(cs);
    if (cs->sup_ext == INVAL_EXT_ID)
    {
        castle_printk(LOG_ERROR, "Could not initialize super extent for slave 0x%x\n", cs->uuid);
        goto err_out;
    }

    FAULT(CLAIM_FAULT);

    if (castle_fs_inited)
    {
        /*
         * This is the initial part of 'disk claim after init'.
         * Set up the relevant superblocks and extents.
         */
        castle_printk(LOG_DEVEL, "Claiming disk 0x%x after fs inited\n", cs->uuid);

        /* Indicate that slave cannot yet be used for allocations. */
        set_bit(CASTLE_SLAVE_CLAIMING_BIT, &cs->flags);

        fs_sb = castle_fs_superblocks_get();
        fs_sb->slaves[fs_sb->nr_slaves++] = cs->uuid;
        cs_sb = castle_slave_superblock_get(cs);

        /* Slave is initialised with current fs version. */
        cs_sb->fs_version = fs_sb->fs_version;

        castle_slave_superblock_put(cs, 1);
        castle_fs_superblocks_put(fs_sb, 1);
    }

    err = castle_slave_add(cs);
    if(err)
    {
        castle_printk(LOG_ERROR, "Could not add slave to the list.\n");
        goto err_out;
    }
    cs_added = 1;

    if (castle_fs_inited)
    {
        /*
         * The final part of 'disk claim after init'.
         * Freespace initialisation must occur after the slave has been added to castle_slaves,
         * otherwise the c2b submits it generates will not find the slave.
         */
        castle_freespace_slave_init(cs, cs->new_dev);

        /* Update the micro map to include the new slave. */
        castle_extent_micro_ext_update(cs);

        /* Mark the slave as available for general use. */
        clear_bit(CASTLE_SLAVE_CLAIMING_BIT, &cs->flags);

        castle_printk(LOG_USERINFO, "Disk 0x%x [%s] has been successfully added.\n",
                      cs->uuid, cs->bdev_name);

        /* Wake up anybody who is waiting for space .... */
        castle_extent_lfs_victims_wakeup();
    }

    err = castle_sysfs_slave_add(cs);
    if(err)
    {
        castle_printk(LOG_ERROR, "Could not add slave to sysfs.\n");
        goto err_out;
    }

    castle_events_slave_claim(cs->uuid);

    return cs;
err_out:
    if (!EXT_ID_INVAL(cs->sup_ext))
        castle_extent_sup_ext_close(cs);
    if(cs_added)     list_del(&cs->list);
    if(test_bit(CASTLE_SLAVE_BDCLAIMED_BIT, &cs->flags))
    {
        bd_release(bdev);
        clear_bit(CASTLE_SLAVE_BDCLAIMED_BIT, &cs->flags);
    }
#if LINUX_VERSION_CODE <= KERNEL_VERSION(2,6,24)
    if(bdev) blkdev_put(bdev);
#else
    if(bdev) blkdev_put(bdev, FMODE_READ|FMODE_WRITE);
#endif
    if(cs)   castle_free(cs);
    slave_id--;

    return NULL;
}

void castle_release_oos_slave(struct work_struct *work)
{
    struct castle_slave *cs = container_of(work, struct castle_slave, work);

    BUG_ON(!cs);
    BUG_ON(!test_bit(CASTLE_SLAVE_OOS_BIT, &cs->flags));
    BUG_ON(atomic_read(&cs->io_in_flight));
    castle_release_device(cs);
}

void castle_release_device(struct castle_slave *cs)
{
    BUG_ON(!cs);
    BUG_ON(atomic_read(&cs->io_in_flight));
    if (test_and_clear_bit(CASTLE_SLAVE_BDCLAIMED_BIT, &cs->flags))
    {
        bd_release(cs->bdev);
#if LINUX_VERSION_CODE <= KERNEL_VERSION(2,6,24)
        blkdev_put(cs->bdev);
#else
        blkdev_put(cs->bdev, FMODE_READ|FMODE_WRITE);
#endif
        sysfs_remove_link(&cs->kobj, "dev");
        castle_printk(LOG_USERINFO, "Device 0x%x [%s] has been released.\n",
                      cs->uuid, cs->bdev_name);
    }
}

void castle_release(struct castle_slave *cs)
{
    BUG_ON(!cs);
    castle_sysfs_slave_del(cs);
    /* Ghost slaves are only partially initialised, and have no bdev. */
    if (!test_bit(CASTLE_SLAVE_GHOST_BIT, &cs->flags))
        castle_release_device(cs);

    list_del_rcu(&cs->list);
    synchronize_rcu();
    castle_free(cs);
}

static int castle_open(struct castle_attachment *dev)
{
    spin_lock(&castle_attachments.lock);
    dev->ref_cnt++;
    spin_unlock(&castle_attachments.lock);

    return 0;
}

static int castle_close(struct castle_attachment *dev)
{
    spin_lock(&castle_attachments.lock);
    dev->ref_cnt++;
    spin_unlock(&castle_attachments.lock);

    /* @TODO should call put, potentially free it? */

    return 0;
}

#if LINUX_VERSION_CODE <= KERNEL_VERSION(2,6,24)
static int castle_old_open(struct inode *inode, struct file *filp)
{
    return castle_open(inode->i_bdev->bd_disk->private_data);
}

static int castle_old_close(struct inode *inode, struct file *filp)
{
    return castle_close(inode->i_bdev->bd_disk->private_data);
}

static struct block_device_operations castle_bd_ops = {
    .owner           = THIS_MODULE,
    .open            = castle_old_open,
    .release         = castle_old_close,
    .media_changed   = NULL,
    .revalidate_disk = NULL,
};
#else
static int castle_new_open(struct block_device *bdev, fmode_t mode)
{
    return castle_open(bdev->bd_disk->private_data);
}

static int castle_new_close(struct gendisk *gendisk, fmode_t mode)
{
    return castle_close(gendisk->private_data);
}

static struct block_device_operations castle_bd_ops = {
    .owner           = THIS_MODULE,
    .open            = castle_new_open,
    .release         = castle_new_close,
    .media_changed   = NULL,
    .revalidate_disk = NULL,
};
#endif

void castle_bio_get(c_bio_t *c_bio)
{
    /* This should never called in race with the last _put */
    BUG_ON(atomic_read(&c_bio->count) == 0);
    atomic_inc(&c_bio->count);
}

/* Do not declare this as static because castle_debug calls this directly.
   But this is the only external reference */
void castle_bio_put(c_bio_t *c_bio)
{
    struct bio *bio = c_bio->bio;
    int finished, err = c_bio->err;

    finished = atomic_dec_and_test(&c_bio->count);
    if(!finished)
        return;

    castle_debug_bio_deregister(c_bio);

    castle_utils_bio_free(c_bio);

#if LINUX_VERSION_CODE <= KERNEL_VERSION(2,6,18)
    bio_endio(bio, bio->bi_size, err);
#else
    bio_endio(bio, err);
#endif
}


static void castle_bio_data_copy(c_bvec_t *c_bvec, c2_block_t *c2b)
{
    int write = (c_bvec_data_dir(c_bvec) == WRITE);
    struct bio *bio = c_bvec->c_bio->bio;
    sector_t sector = bio->bi_sector;
    struct bio_vec *bvec;
    char *bvec_buf, *buf;
    int i;

    /* Find bvec(s) to IO to/from */
    bio_for_each_segment(bvec, bio, i)
    {
        sector_t bv_first_sec   = sector;
        sector_t bv_last_sec    = sector + (bvec->bv_len >> 9);
        sector_t cbv_first_sec  =  MTREE_BVEC_BLOCK(c_bvec)      << (C_BLK_SHIFT - 9);
        sector_t cbv_last_sec   = (MTREE_BVEC_BLOCK(c_bvec) + 1) << (C_BLK_SHIFT - 9);
        sector_t first_sec, last_sec;

        /* Exit if we've already gone too far */
        if(cbv_last_sec < sector)
            break;

        /* Ignore bvecs which touch different sectors than those in c_bvec */
        if((cbv_first_sec >= bv_last_sec) ||
           (cbv_last_sec  <= bv_first_sec))
        {
            sector += (bvec->bv_len >> 9);
            continue;
        }

        /* Work out which sectors to copy */
        first_sec = (bv_first_sec < cbv_first_sec ? cbv_first_sec : bv_first_sec);
        last_sec  = (bv_last_sec  < cbv_last_sec  ? bv_last_sec   : cbv_last_sec);

#ifdef CASTLE_DEBUG
        /* Some sanity checks */
        BUG_ON(last_sec <= first_sec);
        BUG_ON(last_sec > bv_last_sec);
        BUG_ON(last_sec > cbv_last_sec);
        BUG_ON(first_sec < bv_first_sec);
        BUG_ON(first_sec < cbv_first_sec);
#endif

        bvec_buf  = pfn_to_kaddr(page_to_pfn(bvec->bv_page));
        bvec_buf += bvec->bv_offset + ((first_sec - sector) << 9);
        /* If invalid block, we are handling non-allocated block read */
        if(c2b)
        {
            /* @TODO use better macros than page_to_pfn etc */
            buf  = c2b_buffer(c2b);
            buf += (first_sec - cbv_first_sec) << 9;

            memcpy( write ? buf : bvec_buf,
                    write ? bvec_buf : buf,
                   (last_sec - first_sec) << 9);
        } else
            memset(bvec_buf, 0, (last_sec - first_sec) << 9);

        sector += (bvec->bv_len >> 9);
    }

    /* Dirty buffers on writes */
    if(write)
    {
        BUG_ON(!c2b);
        dirty_c2b(c2b);
    }

    /* Unlock buffers */
    if(c2b)
    {
        write_unlock_c2b(c2b);
        put_c2b(c2b);
    }

    castle_bio_put(c_bvec->c_bio);
}

static void castle_bio_data_io_error(c_bvec_t *c_bvec, int err)
{
    BUG_ON(!err);

    castle_debug_bvec_update(c_bvec, C_BVEC_IO_END_ERR);
    c_bvec->c_bio->err = err;
    castle_bio_put(c_bvec->c_bio);
}

static void castle_bio_c2b_update(c2_block_t *c2b)
{
    /* @TODO: comment when it gets called */
    c_bvec_t *c_bvec = c2b->private;

    if(c2b_uptodate(c2b))
    {
        castle_debug_bvec_update(c_bvec, C_BVEC_DATA_C2B_UPTODATE);
        castle_bio_data_copy(c_bvec, c2b);
    } else
    {
        /* Just drop the lock, if we failed to update */
        write_unlock_c2b(c2b);
        put_c2b(c2b);
        castle_bio_data_io_error(c_bvec, -EIO);
    }
}

static void castle_bio_data_io_do(c_bvec_t *c_bvec, c_ext_pos_t cep)
{
    c2_block_t *c2b;
    int write = (c_bvec_data_dir(c_bvec) == WRITE);

    /*
     * Invalid pointer to on slave data means that it's never been written before.
     * Memset BIO buffer page to zero.
     * This should not happen on writes, since btree handling code should have
     * allocated a new block (@TODO: what if we've just run out of capacity ...)
     */
    if(EXT_POS_INVAL(cep))
    {
        castle_debug_bvec_update(c_bvec, C_BVEC_DATA_IO_NO_BLK);
        BUG_ON(write);
        castle_bio_data_copy(c_bvec, NULL);
        return;
    }

    c2b = castle_cache_page_block_get(cep);
    castle_debug_bvec_update(c_bvec, C_BVEC_DATA_C2B_GOT);
#ifdef CASTLE_DEBUG
    c_bvec->locking = c2b;
#endif
    write_lock_c2b(c2b);
    castle_debug_bvec_update(c_bvec, C_BVEC_DATA_C2B_LOCKED);

    /* We don't need to update the c2b if it's already uptodate
       or if we are doing entire page write, in which case we'll
       overwrite previous content anyway */
    if(c2b_uptodate(c2b) || (write && test_bit(CBV_ONE2ONE_BIT, &c_bvec->flags)))
    {
        update_c2b(c2b);
        castle_debug_bvec_update(c_bvec, C_BVEC_DATA_C2B_UPTODATE);
        castle_bio_data_copy(c_bvec, c2b);
    } else
    {
        castle_debug_bvec_update(c_bvec, C_BVEC_DATA_C2B_OUTOFDATE);
        c2b->private = c_bvec;
        c2b->end_io = castle_bio_c2b_update;
        BUG_ON(submit_c2b(READ, c2b));
    }
}

static int castle_bio_data_ref_get(c_bvec_t    *c_bvec,
                                   c_val_tup_t  cvt)
{
    BUG_ON(CVT_LARGE_OBJECT(cvt));
    return 0;
}

static int castle_bio_data_cvt_get(c_bvec_t    *c_bvec,
                                   c_val_tup_t  prev_cvt,
                                   c_val_tup_t *cvt)
{
    c_ext_pos_t cep;
    int ret;

    BUG_ON(c_bvec_data_dir(c_bvec) != WRITE);

    /* If the block has already been allocated, override it */
    if (!CVT_INVALID(prev_cvt))
    {
        BUG_ON(!CVT_ONE_BLK(prev_cvt));
        *cvt = prev_cvt;
        return 0;
    }

    /* Otherwise, allocate a new out-of-line block */
    ret = castle_ext_freespace_get(&c_bvec->tree->data_ext_free,
                                    C_BLK_SIZE,
                                    0, &cep);
    if (ret < 0)
    {
        castle_printk(LOG_ERROR, "Pre-alloc: %lu, Alloc: %lu\n",
               atomic64_read(&c_bvec->tree->data_ext_free.blocked)/4096,
               atomic64_read(&c_bvec->tree->data_ext_free.used)/4096);
        BUG();
    }
    CVT_MEDIUM_OBJECT_SET(*cvt, C_BLK_SIZE, cep);

    return 0;
}

static void castle_bio_data_io_end(c_bvec_t     *c_bvec,
                                   int           err,
                                   c_val_tup_t   cvt)
{
    debug("Finished the IO.\n");
    castle_debug_bvec_update(c_bvec, C_BVEC_IO_END);

    if(err)
        castle_bio_data_io_error(c_bvec, err);
    else
    {
        BUG_ON(!CVT_INVALID(cvt) && !CVT_MEDIUM_OBJECT(cvt));
        BUG_ON(CVT_MEDIUM_OBJECT(cvt) &&
               (cvt.cep.ext_id != c_bvec->tree->data_ext_free.ext_id));
        castle_bio_data_io_do(c_bvec, cvt.cep);
    }
}

static int castle_bio_validate(struct bio *bio)
{
    struct bio_vec *bvec;
    int i;

    bio_for_each_segment(bvec, bio, i)
    {
        if(((bvec->bv_offset % (1<<9)) != 0) ||
           ((bvec->bv_len    % (1<<9)) != 0))
        {
            castle_printk(LOG_WARN, "Got non aligned IO: len=0x%x, offset=0x%x\n",
                    bvec->bv_len, bvec->bv_offset);
            return -EINVAL;
        }
    }

    return 0;
}

static void castle_device_c_bvec_make(c_bio_t *c_bio,
                                      int idx,
                                      sector_t block,
                                      int one2one_bvec)
{
    /* Create an appropriate c_bvec */
    c_bvec_t *c_bvec = c_bio->c_bvecs + idx;

    /* Get a reference */
    castle_bio_get(c_bio);

    /* Init the c_bvec */
    c_bvec->key             = (void *)block;
    c_bvec->version         = INVAL_VERSION;
    c_bvec->flags           = 0;
    c_bvec->tree            = &castle_global_tree;
    /* cvt_get() only for writes. */
    if (c_bvec_data_dir(c_bvec)==WRITE)
        c_bvec->cvt_get     = castle_bio_data_cvt_get;
    else
        c_bvec->ref_get     = castle_bio_data_ref_get;
    c_bvec->submit_complete = castle_bio_data_io_end;
    c_bvec->orig_complete   = NULL;
    atomic_set(&c_bvec->reserv_nodes, 0);
    if(one2one_bvec)
        set_bit(CBV_ONE2ONE_BIT, &c_bvec->flags);
    castle_debug_bvec_update(c_bvec, C_BVEC_INITIALISED);

    /* Submit the c_bvec for processing */
    castle_btree_submit(c_bvec);
}

static int castle_device_make_request(struct request_queue *rq, struct bio *bio)
{
    c_bio_t *c_bio = NULL;
    struct castle_attachment *dev = rq->queuedata;
    struct bio_vec *bvec;
    sector_t sector, last_block;
    int i, j;

    debug("Request on dev=0x%x\n", MKDEV(dev->dev.gd->major, dev->dev.gd->first_minor));
    /* Check if we can handle this bio */
    if(castle_bio_validate(bio))
        goto fail_bio;

    /* We'll generate at most bi_vcnt + 1 castle_bio_vecs (for full page,
       unaligned bvecs) */
    c_bio = castle_utils_bio_alloc(bio->bi_vcnt + 1);
    if(!c_bio)
        goto fail_bio;

    c_bio->attachment = dev;
    c_bio->bio        = bio;
    c_bio->data_dir   = bio_data_dir(bio);

    sector     = bio->bi_sector;
    last_block = -1;
    j          = 0;
    bio_for_each_segment(bvec, bio, i)
    {
        sector_t block   = sector >> (C_BLK_SHIFT - 9);
        sector_t bv_secs = (bvec->bv_len >> 9);
        int aligned = !(sector % (1 << (C_BLK_SHIFT - 9)));
        int one2one = aligned && (bvec->bv_len == C_BLK_SIZE);

        /* Check if block number is different to the previous one.
           If so, init and submit a new c_bvec. */
        if(block != last_block)
            castle_device_c_bvec_make(c_bio, j++, block, one2one);
        last_block = block;

        /* Check this bvec shouldn't be split into two c_bvecs now. */
        block = (sector + bv_secs - 1) >> (C_BLK_SHIFT - 9);
        if(block != last_block)
        {
            /* We should have only advanced by one block */
            BUG_ON(block != last_block + 1);
            /* Make sure we never try to use too many c_bvecs
               (we've got bi_vcnt + 1) */
            BUG_ON(j > bio->bi_vcnt);
            /* Block cannot possibly correspond to one bvec exactly */
            BUG_ON(one2one);
            /* Submit the request */
            castle_device_c_bvec_make(c_bio, j++, block, one2one);
        }
        last_block = block;

        /* Advance the sector counter */
        sector += bv_secs;
    }
    castle_debug_bio_register(c_bio, dev->version, j);
    castle_bio_put(c_bio);

    return 0;

fail_bio:
    if(c_bio) castle_utils_bio_free(c_bio);

#if LINUX_VERSION_CODE <= KERNEL_VERSION(2,6,18)
    bio_endio(bio, 0, -EIO);
#else
    bio_endio(bio, -EIO);
#endif



    return 0;
}

struct castle_attachment* castle_device_find(dev_t dev)
{
    struct castle_attachment *cd;
    struct list_head *lh;

    list_for_each(lh, &castle_attachments.attachments)
    {
        cd = list_entry(lh, struct castle_attachment, list);
        if(!cd->device)
            continue;
        if((cd->dev.gd->major == MAJOR(dev)) &&
           (cd->dev.gd->first_minor == MINOR(dev)))
            return cd;
    }
    return NULL;
}

struct castle_attachment* castle_attachment_get(c_collection_id_t col_id, int rw)
{
    struct castle_attachment *ca, *result = NULL;
    struct list_head *lh;

    spin_lock(&castle_attachments.lock);

    list_for_each(lh, &castle_attachments.attachments)
    {
        ca = list_entry(lh, struct castle_attachment, list);
        if(ca->device)
            continue;
        if(ca->col.id == col_id)
        {
            if (rw == WRITE && !castle_version_is_leaf(ca->version))
                result = NULL;
            else
            {
                result = ca;
                ca->ref_cnt++;
            }
            break;
        }
    }

    spin_unlock(&castle_attachments.lock);

    return result;
}

void castle_attachment_put(struct castle_attachment *ca)
{
    int to_free = 0;

    BUG_ON(in_atomic());
    spin_lock(&castle_attachments.lock);

    ca->ref_cnt--;

    BUG_ON(ca->ref_cnt < 0);

    if (ca->ref_cnt == 0)
        to_free = 1;

    spin_unlock(&castle_attachments.lock);

    if (to_free)
    {
        c_ver_t version = ca->version;
        c_da_t da_id = castle_version_da_id_get(version);
        c_collection_id_t ca_id = ca->col.id;

        castle_events_collection_detach(ca->col.id);
        castle_sysfs_collection_del(ca);

        castle_version_detach(version);
        castle_double_array_put(da_id);
        castle_printk(LOG_USERINFO, "Attachment %u is completly removed\n", ca_id);

        wake_up(&castle_detach_waitq);
    }
}

void castle_attachment_free(struct castle_attachment *ca)
{
    /* Drop the attachment from list, to prevent new references on attachment. */
    spin_lock(&castle_attachments.lock);
    list_del(&ca->list);
    spin_unlock(&castle_attachments.lock);

    /* Release the reference taken at init. */
    castle_attachment_put(ca);
}

void castle_attachment_free_complete(struct castle_attachment *ca)
{
    /* Wait for the attachment to get freed. */
    wait_event(castle_detach_waitq, (ca->ref_cnt == 0));

    /* Free collection. */
    castle_free(ca->col.name);
    castle_free(ca);
}

EXPORT_SYMBOL(castle_attachment_get);
EXPORT_SYMBOL(castle_attachment_put);

struct castle_attachment* castle_attachment_init(int device, /* _or_object_collection */
                                                 c_ver_t version,
                                                 c_da_t *da_id,
                                                 c_byte_off_t *size,
                                                 int *leaf)
{
    struct castle_attachment *attachment = NULL;

    if(castle_version_attach(version))
        return NULL;
    BUG_ON(castle_version_read(version, da_id, NULL, NULL, size, leaf));

    attachment = castle_malloc(sizeof(struct castle_attachment), GFP_KERNEL);
    if(!attachment)
        return NULL;
    init_rwsem(&attachment->lock);
    attachment->ref_cnt = 1; /* Use double put on detach */
    attachment->device  = device;
    attachment->version = version;

    atomic64_set(&attachment->get.ios, 0);
    atomic64_set(&attachment->get.bytes, 0);
    atomic64_set(&attachment->put.ios, 0);
    atomic64_set(&attachment->put.bytes, 0);
    atomic64_set(&attachment->big_get.ios, 0);
    atomic64_set(&attachment->big_get.bytes, 0);
    atomic64_set(&attachment->big_put.ios, 0);
    atomic64_set(&attachment->big_put.bytes, 0);
    atomic64_set(&attachment->rq.ios, 0);
    atomic64_set(&attachment->rq.bytes, 0);
    atomic64_set(&attachment->rq_nr_keys, 0);

    return attachment;
}

void castle_device_free(struct castle_attachment *cd)
{
    c_ver_t version = cd->version;

    castle_events_device_detach(cd->dev.gd->major, cd->dev.gd->first_minor);

    castle_printk(LOG_INFO, "===> When freeing the number of cd users is: %d\n", cd->ref_cnt);
    castle_sysfs_device_del(cd);
    /* @TODO: Should this be done? blk_cleanup_queue(cd->dev.gd->rq); */
    del_gendisk(cd->dev.gd);
    put_disk(cd->dev.gd);
    list_del(&cd->list);
    castle_free(cd);
    castle_version_detach(version);
}

struct castle_attachment* castle_device_init(c_ver_t version)
{
    struct castle_attachment *dev = NULL;
    struct request_queue *rq      = NULL;
    struct gendisk *gd            = NULL;
    static int minor = 0;
    c_byte_off_t size;
    int leaf;
    int err;

    dev = castle_attachment_init(1, version, NULL, &size, &leaf);
    if(!dev)
        goto error_out;
    gd = alloc_disk(1);
    if(!gd)
        goto error_out;

    sprintf(gd->disk_name, "castle-fs-%d", minor);
    gd->major        = castle_attachments.major;
    gd->first_minor  = minor++;
    gd->fops         = &castle_bd_ops;
    gd->private_data = dev;

    rq = blk_alloc_queue(GFP_KERNEL);
    if (!rq)
        goto error_out;
    blk_queue_make_request(rq, castle_device_make_request);
    rq->queuedata    = dev;
    gd->queue        = rq;
    if(!leaf)
        set_disk_ro(gd, 1);

    list_add(&dev->list, &castle_attachments.attachments);
    dev->dev.gd = gd;

    set_capacity(gd, size >> 9);
    add_disk(gd);

    bdget(MKDEV(gd->major, gd->first_minor));
    err = castle_sysfs_device_add(dev);
    if(err)
    {
        /* @TODO: this doesn't do bdput. device_free doesn't
                  do this neither, and it works ... */
        del_gendisk(gd);
        list_del(&dev->list);
        goto error_out;
    }

    castle_events_device_attach(gd->major, gd->first_minor, version);

    return dev;

error_out:
    if(gd)  put_disk(gd);
    if(rq)  blk_cleanup_queue(rq);
    if(dev) castle_free(dev);
    castle_printk(LOG_ERROR, "Failed to init device.\n");
    return NULL;
}

struct castle_attachment* castle_collection_init(c_ver_t version, char *name)
{
    struct castle_attachment *collection = NULL;
    static c_collection_id_t collection_id = 0;
    c_da_t da_id;
    int err;
    int da_get = 0;

    BUG_ON(strlen(name) > MAX_NAME_SIZE);

    collection = castle_attachment_init(0, version, &da_id, NULL, NULL);
    if(!collection)
        goto error_out;

    if(DA_INVAL(da_id))
    {
        castle_printk(LOG_WARN,
                "Could not attach collection: %s, version: %d, because no DA found.\n",
                name, version);
        castle_version_detach(version);
        goto error_out;
    }
    if (castle_double_array_get(da_id) < 0)
        goto error_out;
    da_get = 1;

    collection->col.id   = collection_id++;
    collection->col.name = name;
    spin_lock(&castle_attachments.lock);
    list_add(&collection->list, &castle_attachments.attachments);
    spin_unlock(&castle_attachments.lock);

    err = castle_sysfs_collection_add(collection);
    if(err)
    {
        spin_lock(&castle_attachments.lock);
        list_del(&collection->list);
        spin_unlock(&castle_attachments.lock);
        goto error_out;
    }

    castle_events_collection_attach(collection->col.id, version);

    return collection;

error_out:
    castle_free(name);
    if(collection) castle_free(collection);
    if(da_get) castle_double_array_put(da_id);
    castle_printk(LOG_USERINFO, "Failed to init collection.\n");
    return NULL;
}

static char *wq_names[2*MAX_BTREE_DEPTH+1];
static void castle_wqs_fini(void)
{
    int i;

    for(i=0; i<=2*MAX_BTREE_DEPTH; i++)
    {
        if(wq_names[i])
            castle_free(wq_names[i]);
        if(castle_wqs[i])
            destroy_workqueue(castle_wqs[i]);
    }
}

static int castle_wqs_init(void)
{
    int i;

    /* Init the castle workqueues */
    memset(wq_names  , 0, sizeof(char *) * (2*MAX_BTREE_DEPTH+1));
    memset(castle_wqs, 0, sizeof(struct workqueue_struct *) * (2*MAX_BTREE_DEPTH+1));
    for(i=0; i<=2*MAX_BTREE_DEPTH; i++)
    {
        /* At most two characters for the number */
        BUG_ON(i > 99);
        wq_names[i] = castle_malloc(strlen("castle_wq")+3, GFP_KERNEL);
        if(!wq_names[i])
            goto err_out;
        sprintf(wq_names[i], "castle_wq%d", i);
        castle_wqs[i] = create_workqueue(wq_names[i]);
        if(!castle_wqs[i])
            goto err_out;
    }

    return 0;

err_out:
    castle_printk(LOG_ERROR, "Could not create workqueues.\n");

    return -ENOMEM;
}

static void castle_slaves_free(void)
{
    struct list_head *lh, *th;
    struct castle_slave *slave;

    rcu_read_lock();
    list_for_each_safe_rcu(lh, th, &castle_slaves.slaves)
    {
        slave = list_entry(lh, struct castle_slave, list);
        castle_release(slave);
    }
    rcu_read_unlock();
}

static int castle_slaves_init(void)
{
    /* Validate superblock size. */
    BUG_ON(sizeof(struct castle_slave_superblock) % 2);
    BUG_ON(sizeof(struct castle_fs_superblock) % 2);

    /* Init the slaves structures */
    memset(&castle_slaves, 0, sizeof(struct castle_slaves));
    INIT_LIST_HEAD(&castle_slaves.slaves);

    return 0;
}

static int castle_attachments_init(void)
{
    int major;

    memset(&castle_attachments, 0, sizeof(struct castle_attachments));
    INIT_LIST_HEAD(&castle_attachments.attachments);

    /* Allocate a major for this device */
    if((major = register_blkdev(0, "castle-fs")) < 0)
    {
        castle_printk(LOG_ERROR, "Couldn't register castle device\n");
        return -ENOMEM;
    }
    spin_lock_init(&castle_attachments.lock);

    castle_attachments.major = major;

    return 0;
}

static void castle_attachments_free(void)
{
    struct list_head *lh, *th;
    struct castle_attachment *ca;

    list_for_each_safe(lh, th, &castle_attachments.attachments)
    {
        ca = list_entry(lh, struct castle_attachment, list);
        if(ca->device)
            castle_device_free(ca);
        else
        {
            castle_attachment_free(ca);
            castle_attachment_free_complete(ca);
        }
    }

    if (castle_attachments.major)
        unregister_blkdev(castle_attachments.major, "castle-fs");
}

static int __init castle_init(void)
{
    int ret;

    printk("Castle FS init (build: %s).\n", CASTLE_COMPILE_CHANGESET);

    castle_fs_inited = 0;
    if((ret = castle_printk_init()))            goto err_out1;
    if((ret = castle_debug_init()))             goto err_out2;
    if((ret = castle_time_init()))              goto err_out3;
    if((ret = castle_trace_init()))             goto err_out4;
    if((ret = castle_wqs_init()))               goto err_out5;
    if((ret = castle_slaves_init()))            goto err_out6;
    if((ret = castle_extents_init()))           goto err_out7;
    if((ret = castle_resubmit_init()))          goto err_out8;
    if((ret = castle_extents_rebuild_init()))   goto err_out9;
    if((ret = castle_cache_init()))             goto err_out10;
    if((ret = castle_versions_init()))          goto err_out11;
    if((ret = castle_btree_init()))             goto err_out12;
    if((ret = castle_double_array_init()))      goto err_out13;
    if((ret = castle_attachments_init()))       goto err_out14;
    if((ret = castle_checkpoint_init()))        goto err_out15;
    if((ret = castle_control_init()))           goto err_out16;
    if((ret = castle_sysfs_init()))             goto err_out17;
    if((ret = castle_back_init()))              goto err_out18;

    castle_printk(LOG_INIT, "Castle FS init done.\n");

    return 0;

    castle_back_fini(); /* Unreachable */
err_out18:
    castle_sysfs_fini();
err_out17:
    castle_control_fini();
err_out16:
    castle_checkpoint_fini();
err_out15:
    castle_attachments_free();
err_out14:
    castle_double_array_merges_fini();
    castle_double_array_fini();
err_out13:
    castle_btree_free();
err_out12:
    castle_versions_fini();
err_out11:
    BUG_ON(!list_empty(&castle_slaves.slaves));
    castle_cache_fini();
err_out10:
    castle_extents_rebuild_fini();
err_out9:
    castle_resubmit_fini();
err_out8:
    castle_extents_fini();
err_out7:
    castle_slaves_free();
err_out6:
    castle_wqs_fini();
err_out5:
    castle_trace_fini();
err_out4:
    castle_time_fini();
err_out3:
    castle_debug_fini();
err_out2:
    castle_printk_fini();
err_out1:

    return ret;
}

void castle_rda_slaves_free(void);

static void __exit castle_exit(void)
{
    castle_printk(LOG_INIT, "Castle FS exit.\n");

    castle_fs_exiting = 1;
    /* Remove externaly visible interfaces. Starting with the control file
       (so that no new connections can be created). */
    castle_control_fini();
    castle_back_fini();
    castle_sysfs_fini();
    FAULT(FINI_FAULT);
    /* Now, make sure no more IO can be made, internally or externally generated */
    castle_double_array_merges_fini();  /* Completes all internal i/o - merges. */
    castle_extents_rebuild_fini();
    castle_checkpoint_fini();
    /* Note: Changes from here are not persistent. */
    castle_attachments_free();
    /* Cleanup/writeout all metadata */
    castle_double_array_fini();
    castle_btree_free();
    castle_versions_fini();
    /* Make sure all resubmitted I/O is handled before exit */
    castle_resubmit_fini();
    /* Flush the cache, free the slaves. */
    castle_cache_fini();
    castle_extents_fini();
    castle_slaves_free();
    castle_wqs_fini();
    /* All finished, stop the debuggers */
    castle_trace_fini();
    castle_time_fini();
    castle_debug_fini();
    castle_printk_fini();

    printk("Castle FS exit done.\n");
}

module_init(castle_init);
module_exit(castle_exit);

MODULE_LICENSE("GPL");
<|MERGE_RESOLUTION|>--- conflicted
+++ resolved
@@ -1003,11 +1003,8 @@
     set_buffer_ordered(bh);
     ret = sync_dirty_buffer(bh);
 
-<<<<<<< HEAD
-=======
     clear_buffer_write_io_error(bh);
 
->>>>>>> 58ef73b1
     bforget(bh);
 
     return ret;

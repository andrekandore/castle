#include <linux/delay.h>

#include "castle_public.h"
#include "castle_compile.h"
#include "castle.h"
#include "castle_da.h"
#include "castle_utils.h"
#include "castle_btree.h"
#include "castle_cache.h"
#include "castle_versions.h"
#include "castle_rxrpc.h"
#include "castle_objects.h"
#include "castle_extent.h"

//#define DEBUG
#ifndef DEBUG
#define debug(_f, ...)          ((void)0)
#define debug_rq(_f, ...)       ((void)0)
#else
#define debug(_f, _a...)        (printk("%s:%.4d: " _f, __FILE__, __LINE__ , ##_a))
#define debug_rq(_f, _a...)     (printk("%s:%.4d: " _f, __FILE__, __LINE__ , ##_a))
#endif

   
static const uint32_t OBJ_TOMBSTONE = ((uint32_t)-1);

#define KEY_DIMENSION_NEXT_FLAG             (1 << 0)
#define KEY_DIMENSION_MINUS_INFINITY_FLAG   (1 << 1)
#define KEY_DIMENSION_PLUS_INFINITY_FLAG    (1 << 2)
#define KEY_DIMENSION_UNUSED3_FLAG          (1 << 3)
#define KEY_DIMENSION_UNUSED4_FLAG          (1 << 4)
#define KEY_DIMENSION_UNUSED5_FLAG          (1 << 5)
#define KEY_DIMENSION_UNUSED6_FLAG          (1 << 6)
#define KEY_DIMENSION_UNUSED7_FLAG          (1 << 7)
#define KEY_DIMENSION_FLAGS_SHIFT           (8)
#define KEY_DIMENSION_FLAGS_MASK           ((1 << KEY_DIMENSION_FLAGS_SHIFT) - 1) 
#define KEY_DIMENSION_FLAGS(_dim_head)      ((_dim_head) &  KEY_DIMENSION_FLAGS_MASK)
#define KEY_DIMENSION_OFFSET(_dim_head)     ((_dim_head) >> KEY_DIMENSION_FLAGS_SHIFT)
#define KEY_DIMENSION_HEADER(_off, _flags)  (((_off)  << KEY_DIMENSION_FLAGS_SHIFT) |     \
                                             ((_flags) & KEY_DIMENSION_FLAGS_MASK))

static inline uint32_t castle_object_btree_key_dim_length(c_vl_bkey_t *key, int dim)
{
    uint32_t end_offset;

    end_offset = (dim+1 < key->nr_dims) ? KEY_DIMENSION_OFFSET(key->dim_head[dim+1]) :
                                          key->length + 4;

    return end_offset - KEY_DIMENSION_OFFSET(key->dim_head[dim]);
}

static inline char* castle_object_btree_key_dim_get(c_vl_bkey_t *key, int dim)
{
    return (char *)key + KEY_DIMENSION_OFFSET(key->dim_head[dim]);
}

static inline uint32_t castle_object_btree_key_dim_flags_get(c_vl_bkey_t *key, int dim)
{
    return KEY_DIMENSION_FLAGS(key->dim_head[dim]);
}

/* Constructs btree key, taking dimensions < okey_first_dim from the src_bkey, and
   dimensions >= okey_first_dim from src_okey. */
static c_vl_bkey_t* castle_object_btree_key_construct(c_vl_bkey_t *src_bkey,
                                                      c_vl_okey_t *src_okey,
                                                      int okey_first_dim)
{
    uint32_t key_len, first_okey_offset, payload_offset;
    int i, nr_dims;
    c_vl_bkey_t *btree_key;
    int plus_infinity = 0;

    /* Sanity checks */
    BUG_ON(!src_okey);
    BUG_ON(okey_first_dim > 0 && !src_bkey);
    BUG_ON(okey_first_dim == 0 && src_bkey);
    BUG_ON(src_bkey && src_okey && (src_bkey->nr_dims != src_okey->nr_dims));
    BUG_ON(okey_first_dim >= src_okey->nr_dims);

    nr_dims = src_okey->nr_dims;

    for (i=okey_first_dim; i<nr_dims; i++)
    {
        if (src_okey->dims[i]->length == PLUS_INFINITY_DIM_LENGTH)
        {
            plus_infinity = 1;
            src_okey->dims[i]->length = 0;
            break;
        }
    }
    /* Work the length of the btree key. okey_first_dim > 0, work out how much space the
       dimensions < okey_first_dim take up first. */ 
    if(okey_first_dim > 0)
    {
        /* The length of the header + dimensions < okey_first_dim can be easily worked
           out by looking at the offset for the okey_first_dim in the src_bkey */ 
        first_okey_offset = castle_object_btree_key_dim_get(src_bkey, okey_first_dim) - 
                                (char *)src_bkey;
        key_len = first_okey_offset;
    }
    else
    {
        /* Work out the header size (including the dim_head array) */
        key_len = sizeof(c_vl_bkey_t) + 4 * nr_dims;
    }

    /* Add the size of dimensions >= okey_first_dim */
    for(i=okey_first_dim; i<nr_dims; i++)
        key_len += src_okey->dims[i]->length;

    /* Allocate the single-dimensional key */
    btree_key = castle_zalloc(key_len, GFP_KERNEL);
    if(!btree_key)
        return NULL;

    /* Work out where should the first_okey_dim be put. Copy the relevant bits from src_bkey. */
    if(okey_first_dim > 0)
    {
        payload_offset = first_okey_offset;
        memcpy(btree_key, src_bkey, payload_offset);
    }
    else
        payload_offset = sizeof(c_vl_bkey_t) + 4 * nr_dims;

    /* Construct the key. */
    btree_key->length  = key_len - 4; /* Length doesn't include length field */
    btree_key->nr_dims = nr_dims;
    /* Go through all okey dimensions and write them in. */ 
    for(i=okey_first_dim; i<nr_dims; i++)
    {
        BUG_ON(src_okey->dims[i]->length == PLUS_INFINITY_DIM_LENGTH);
        if (src_okey->dims[i]->length == 0)
        {
            if (!plus_infinity)
            {
                btree_key->dim_head[i] = KEY_DIMENSION_HEADER(payload_offset,
                                           KEY_DIMENSION_MINUS_INFINITY_FLAG);
                BUG_ON(!(castle_object_btree_key_dim_flags_get(btree_key, i) & 
                        KEY_DIMENSION_MINUS_INFINITY_FLAG));
            }
            else
            {
                btree_key->dim_head[i] = KEY_DIMENSION_HEADER(payload_offset,
                                           KEY_DIMENSION_PLUS_INFINITY_FLAG);
                BUG_ON(!(castle_object_btree_key_dim_flags_get(btree_key, i) & 
                        KEY_DIMENSION_PLUS_INFINITY_FLAG));
            }
        }
        else
            btree_key->dim_head[i] = KEY_DIMENSION_HEADER(payload_offset, 0);
        memcpy((char *)btree_key + payload_offset, src_okey->dims[i]->key, src_okey->dims[i]->length);
        payload_offset += src_okey->dims[i]->length;
    }
    BUG_ON(payload_offset != key_len);

    return btree_key;
}

/* Converts 'object key' (i.e. multidimensional key) to btree key (single dimensional) */
c_vl_bkey_t* castle_object_key_convert(c_vl_okey_t *obj_key)
{
    return castle_object_btree_key_construct(NULL, obj_key, 0);
}

c_vl_okey_t* castle_object_btree_key_convert(c_vl_bkey_t *btree_key)
{
    c_vl_okey_t *obj_key;
    c_vl_key_t *dim;
    uint32_t dim_len;
    int i;

    obj_key = castle_zalloc(sizeof(c_vl_okey_t) + sizeof(c_vl_key_t *) * btree_key->nr_dims, GFP_KERNEL);
    if(!obj_key)
        return NULL;

    obj_key->nr_dims = btree_key->nr_dims;
    for(i=0; i<btree_key->nr_dims; i++)
    {
        dim_len = castle_object_btree_key_dim_length(btree_key, i);
        BUG_ON((dim_len == 0) &&
               !(castle_object_btree_key_dim_flags_get(btree_key, i) &
                KEY_DIMENSION_MINUS_INFINITY_FLAG) &&
               !(castle_object_btree_key_dim_flags_get(btree_key, i) &
                KEY_DIMENSION_PLUS_INFINITY_FLAG));
        dim = castle_malloc(dim_len + 4, GFP_KERNEL);
        if(!dim)
        {
        printk("Couldn't malloc dim_len=%d, dim=%p\n", dim_len, dim);
            goto err_out;
        }
        dim->length = dim_len;
        memcpy(dim->key, castle_object_btree_key_dim_get(btree_key, i), dim_len);
        obj_key->dims[i] = dim; 
    }

    return obj_key;

err_out:
printk("Error!\n");
    for(i--; i>0; i--)
        castle_free(obj_key->dims[i]);
    castle_free(obj_key);

    return NULL;
}

static inline int castle_object_key_dim_compare(char *dim_a, uint32_t dim_a_len, uint32_t dim_a_flags,
                                                char *dim_b, uint32_t dim_b_len, uint32_t dim_b_flags)
{
    int cmp, dim_a_next_flag, dim_b_next_flag;

     /* Lexicographic comparison of the two dims (min length) */
    cmp = memcmp(dim_a, dim_b, ((dim_a_len > dim_b_len) ? dim_b_len : dim_a_len));
    if(cmp)
        return cmp;

    BUG_ON(dim_a_len == PLUS_INFINITY_DIM_LENGTH || 
           dim_b_len == PLUS_INFINITY_DIM_LENGTH);
    BUG_ON((dim_a_len == 0) && 
           !(dim_a_flags & KEY_DIMENSION_MINUS_INFINITY_FLAG) &&
           !(dim_a_flags & KEY_DIMENSION_PLUS_INFINITY_FLAG));
    BUG_ON((dim_b_len == 0) && 
           !(dim_b_flags & KEY_DIMENSION_MINUS_INFINITY_FLAG) &&
           !(dim_b_flags & KEY_DIMENSION_PLUS_INFINITY_FLAG));
    /* If the common part of the keys the same, check which one is shorter */
    dim_a_len = (dim_a_flags & KEY_DIMENSION_PLUS_INFINITY_FLAG)?
                 PLUS_INFINITY_DIM_LENGTH:
                 dim_a_len;
    dim_b_len = (dim_b_flags & KEY_DIMENSION_PLUS_INFINITY_FLAG)?
                 PLUS_INFINITY_DIM_LENGTH:
                 dim_b_len;
    if(dim_a_len != dim_b_len)
        return (dim_a_len > dim_b_len) ? 1 : -1;

    /* Identical dimension, check if either of the keys has NEXT_FLAG set */ 
    dim_a_next_flag = dim_a_flags & KEY_DIMENSION_NEXT_FLAG;
    dim_b_next_flag = dim_b_flags & KEY_DIMENSION_NEXT_FLAG;
    /* We should never compare two non-btree keys */
    BUG_ON(dim_a_next_flag && dim_b_next_flag);
    if(dim_a_next_flag)
        return 1;
    if(dim_b_next_flag)
        return -1;
 
    return 0;
}

int castle_object_btree_key_compare(c_vl_bkey_t *key1, c_vl_bkey_t *key2)
{
    int dim;

    /* Compare dimensions first */
    if(key1->nr_dims != key2->nr_dims)
        return key1->nr_dims > key2->nr_dims ? 1 : -1;

    /* Number of dimensions is the same, go through them one by one */ 
    for(dim=0; dim<key1->nr_dims; dim++)
    {
        int cmp;

        /* Lexicographic comparison of the two dims (min length) */
        cmp = castle_object_key_dim_compare(castle_object_btree_key_dim_get(key1, dim),
                                            castle_object_btree_key_dim_length(key1, dim),
                                            castle_object_btree_key_dim_flags_get(key1, dim),
                                            castle_object_btree_key_dim_get(key2, dim),
                                            castle_object_btree_key_dim_length(key2, dim),
                                            castle_object_btree_key_dim_flags_get(key2, dim));
        if(cmp)
            return cmp;
        /* This dimension is identical in every way for the two keys. Move on to the next one */
    }

    /* All dimensions identical in every way for the two keys => keys identical */
    return 0;
}
    
static void castle_object_btree_key_dim_inc(c_vl_bkey_t *key, int dim)
{
    uint32_t flags = KEY_DIMENSION_FLAGS(key->dim_head[dim]);
    uint32_t offset = KEY_DIMENSION_OFFSET(key->dim_head[dim]);

    key->dim_head[dim] = KEY_DIMENSION_HEADER(offset, flags | KEY_DIMENSION_NEXT_FLAG);
}

void *castle_object_btree_key_next(c_vl_bkey_t *key)
{
    c_vl_bkey_t *new_key;
    uint32_t key_length;

    /* Duplicate the key first */
    key_length = key->length + 4;
    new_key = castle_malloc(key_length, GFP_KERNEL);
    if(!new_key)
        return NULL;
    memcpy(new_key, key, key_length);

    /* Increment the least significant dimension */
    castle_object_btree_key_dim_inc(new_key, new_key->nr_dims-1);

    return new_key;
}

/* Checks if the btree key is within the bounds imposed by start/end object keys.
   Returns 1 if the most significant dimension is greater than the end, -1 if it is
   less then start, or 0 if the key is within bounds. Optionally, the function can
   be queried about which dimension offeneded */
static int castle_object_btree_key_bounds_check(c_vl_bkey_t *key,
                                                c_vl_okey_t *start,
                                                c_vl_okey_t *end,
                                                int *offending_dim_p)
{
    int dim;

    if((key->nr_dims != start->nr_dims) || (key->nr_dims != end->nr_dims))
    {
        printk("Nonmatching # of dimensions: key=%d, start_key=%d, end_key=%d\n",
                key->nr_dims, start->nr_dims, end->nr_dims);
        BUG();
    }
    /* Go through each dimension checking if they are within bounds */
    for(dim=0; dim<key->nr_dims; dim++)
    {
        uint32_t key_dim_len, key_dim_flags, start_dim_len, start_dim_flags;
        uint32_t end_dim_len, end_dim_flags;
        char *key_dim, *start_dim, *end_dim;
        int cmp;

        key_dim_len   = castle_object_btree_key_dim_length(key, dim);
        key_dim       = castle_object_btree_key_dim_get(key, dim);
        key_dim_flags = castle_object_btree_key_dim_flags_get(key, dim);

        start_dim_len = start->dims[dim]->length;
        start_dim     = start->dims[dim]->key;
        start_dim_flags = ((start_dim_len == 0)?
                           KEY_DIMENSION_MINUS_INFINITY_FLAG:0);

        end_dim_len   = end->dims[dim]->length;
        end_dim       = end->dims[dim]->key;
        end_dim_flags = ((end_dim_len == 0)?
                         KEY_DIMENSION_PLUS_INFINITY_FLAG:0);

        cmp = castle_object_key_dim_compare(key_dim, 
                                            key_dim_len,
                                            key_dim_flags,
                                            start_dim,
                                            start_dim_len,
                                            start_dim_flags);
        /* We expect the key to be >= than the start key. Therefore, exit when it is not. */
        if(cmp < 0)
        {
            if(offending_dim_p) *offending_dim_p = dim;
            return -1;
        }

        cmp = castle_object_key_dim_compare(key_dim, 
                                            key_dim_len,
                                            key_dim_flags,
                                            end_dim,
                                            end_dim_len,
                                            end_dim_flags);
        /* We expect the key to be <= than the end key. */ 
        if(cmp > 0)
        {
            if(offending_dim_p) *offending_dim_p = dim;
            return 1;
        }
    }

    return 0;
}

static c_vl_bkey_t* castle_object_btree_key_skip(c_vl_bkey_t *old_key, 
                                                 c_vl_okey_t *start, 
                                                 int offending_dim,
                                                 int bigger)
{
    c_vl_bkey_t *new_key;

    new_key = castle_object_btree_key_construct(old_key,
                                                start,
                                                offending_dim);
    if(!new_key)
        return NULL;

    /* If the offending dimension was bigger than the bounds, we need to set 
       the NEXT_FLAG for it */ 
    if(bigger)
        castle_object_btree_key_dim_inc(new_key, offending_dim);

    return new_key;
}

void castle_object_okey_free(c_vl_okey_t *obj_key)
{
    int i;

    for(i=0; i < obj_key->nr_dims; i++)
        castle_free(obj_key->dims[i]);
    castle_free(obj_key);
}

void castle_object_bkey_free(c_vl_bkey_t *bkey)
{
    castle_free(bkey);
}

/**********************************************************************************************/
/* Iterator(s) */

static void castle_objects_rq_iter_next(castle_object_iterator_t *iter,
                                        void **k, 
                                        version_t *v, 
                                        c_val_tup_t *cvt) 
{
    BUG_ON(!iter->cached);
    if(k)   *k   = iter->cached_k;
    if(v)   *v   = iter->cached_v;
    if(cvt) *cvt = iter->cached_cvt;
    iter->cached = 0;
}

static void castle_objects_rq_iter_next_key_free(castle_object_iterator_t *iter)
{
    if(iter->last_next_key)
        castle_object_bkey_free(iter->last_next_key);
    iter->last_next_key = NULL;
}

static int castle_objects_rq_iter_has_next(castle_object_iterator_t *iter)
{
    void *k;
    version_t v;
    c_val_tup_t cvt;
    int offending_dim, bigger;

    while(1)
    {
        if(iter->cached)
            return 1;
        /* Nothing cached, check if da_rq_iter has anything */
        if(!castle_da_rq_iter.has_next(&iter->da_rq_iter))
            return 0;
        /* Nothing cached, but there is something in the da_rq_iter.
           Check if that's within the rq hypercube */
        castle_da_rq_iter.next(&iter->da_rq_iter, &k, &v, &cvt);
        bigger = castle_object_btree_key_bounds_check(k, 
                                                      iter->start_okey, 
                                                      iter->end_okey,
                                                      &offending_dim);
#ifdef DEBUG
        debug("Got the following key from da_rq iterator. Is in range: %d, offending_dim=%d\n", 
                bigger, offending_dim);
        vl_bkey_print(k);
#endif
        if(bigger)
        {
            c_vl_bkey_t *next_key;

            /* We are outside of the rq hypercube, find next intersection point
               and skip to that */
            next_key = castle_object_btree_key_skip(k, 
                                                    iter->start_okey, 
                                                    offending_dim,
                                                    bigger);
            /* Save the key, to be freed the next time around the loop/on cancel */
            castle_objects_rq_iter_next_key_free(iter);
            iter->last_next_key = next_key;

#ifdef DEBUG
            debug("Skipping to:\n");
            vl_bkey_print(next_key);
#endif
            castle_da_rq_iter.skip(&iter->da_rq_iter, next_key);
        }    
        else 
        {
            /* Found something to cache, save */
            iter->cached_k = k;
            iter->cached_v = v;
            iter->cached_cvt = cvt;
            iter->cached = 1;
        }
    }

    /* We should never get here */
    BUG();
}

static void castle_objects_rq_iter_cancel(castle_object_iterator_t *iter)
{
    /* Cancel da_rq_iter if it's error free */
    if(!iter->da_rq_iter.err)
        castle_da_rq_iter.cancel(&iter->da_rq_iter);
    if(iter->start_bkey);
        castle_object_bkey_free(iter->start_bkey);
    if(iter->end_bkey);
        castle_object_bkey_free(iter->end_bkey);
    castle_objects_rq_iter_next_key_free(iter);
}

static void castle_objects_rq_iter_init(castle_object_iterator_t *iter)
{
    BUG_ON(!iter->start_okey || !iter->end_okey);

    iter->err = 0;
    iter->cached = 0;
    /* Set the error on da_rq_iter, which will get cleared by the init,
       but will prevent castle_object_rq_iter_cancel from cancelling the
       da_rq_iter unnecessarily */
    iter->da_rq_iter.err = -EINVAL;
    /* Construct the btree keys for range-query */
    iter->start_bkey    = castle_object_key_convert(iter->start_okey);
    iter->end_bkey      = castle_object_key_convert(iter->end_okey);
    iter->last_next_key = NULL;
#ifdef DEBUG
    printk("====================== RQ start keys =======================\n");
    vl_okey_print(iter->start_okey);
    vl_bkey_print(iter->start_bkey);
    printk("======================= RQ end keys ========================\n");
    vl_okey_print(iter->end_okey);
    vl_bkey_print(iter->end_bkey);
    printk("============================================================\n");
#endif

    /* Check if we managed to initialise the btree keys correctly */
    if(!iter->start_bkey || !iter->end_bkey)
    {
        castle_objects_rq_iter_cancel(iter);
        iter->err = -ENOMEM;
        return;
    }

    castle_da_rq_iter_init(&iter->da_rq_iter, 
                            iter->version, 
                            iter->da_id, 
                            iter->start_bkey, 
                            iter->end_bkey);
    if(iter->da_rq_iter.err)
    {
        iter->err = iter->da_rq_iter.err;
        return;
    }
}

struct castle_iterator_type castle_objects_rq_iter = {
    .has_next = (castle_iterator_has_next_t)castle_objects_rq_iter_has_next,
    .next     = (castle_iterator_next_t)    castle_objects_rq_iter_next,
    .skip     = NULL, 
    .cancel   = (castle_iterator_cancel_t)  castle_objects_rq_iter_cancel,
};

/**********************************************************************************************/
/* High level interface functions */
static void castle_object_replace_cvt_get(c_bvec_t    *c_bvec,
                                          c_val_tup_t  prev_cvt,
                                          c_val_tup_t *cvt)
{
    struct castle_object_replace *replace = c_bvec->c_bio->replace;
    int tombstone = c_bvec_data_del(c_bvec); 
    int nr_blocks;

    /* We should be handling a write (possibly a tombstone write). */
    BUG_ON(c_bvec_data_dir(c_bvec) != WRITE); 
    /* Some sanity checks */
    BUG_ON(!CVT_LEAF_VAL(prev_cvt) && !CVT_INVALID(prev_cvt));
    BUG_ON(CVT_TOMB_STONE(prev_cvt) && (prev_cvt.length != 0));

    /* Allocate space for new value, in or out of line */ 
    if(!tombstone)
    {
        cvt->length = replace->value_len;

        /* Decide whether to use inline, or out-of-line value on the 
           basis of this length. */
        if (replace->value_len <= MAX_INLINE_VAL_SIZE)
        {
            CVT_INLINE_SET(*cvt, replace->value_len, NULL);
            cvt->val  = castle_malloc(cvt->length, GFP_NOIO);
            /* TODO: Work out how to handle this */
            BUG_ON(!cvt->val);
            /* We should not inline values which do not fit in a packet */
            BUG_ON(replace->data_length_get(replace) < cvt->length);
            replace->data_copy(replace, cvt->val, cvt->length, 0 /* not partial */); 
        }
        else
        {
            uint32_t nr_chunks;
            c_ext_pos_t cep;
            uint32_t prev_nr_blocks;

            nr_blocks = (cvt->length - 1) / C_BLK_SIZE + 1; 
            nr_chunks = (nr_blocks >> (C_CHK_SHIFT - C_BLK_SHIFT)) + 
                            (nr_blocks % (C_CHK_SIZE/C_BLK_SIZE));
            prev_nr_blocks = (prev_cvt.length - 1) / C_BLK_SIZE + 1;

            if (replace->value_len <= MEDIUM_OBJECT_LIMIT)
            {
                if (CVT_MEDIUM_OBJECT(prev_cvt) && (prev_nr_blocks >= nr_blocks))
                {
                    castle_ext_fs_free(&c_bvec->tree->data_ext_fs,
                                        nr_blocks * C_BLK_SIZE);
                    debug("Freeing %u blks from %p|%p\n", nr_blocks, c_bvec,
                                                             c_bvec->tree);
                    CVT_MEDIUM_OBJECT_SET(*cvt, replace->value_len, prev_cvt.cep);
                }
                else
                {
                    BUG_ON(castle_ext_fs_get(&c_bvec->tree->data_ext_fs,
                                             nr_blocks * C_BLK_SIZE,
                                             1,
                                             &cep) < 0);
                    CVT_MEDIUM_OBJECT_SET(*cvt, replace->value_len, cep);
                }
                debug("Medium Object in %p, cep: "cep_fmt_str_nl, c_bvec->tree,
                                                   __cep2str(cvt->cep));
            }
            else 
            {
                /* Arbitrary limits on the size of the objets (freespace code 
                 * cannot handle huge objects ATM) */
                BUG_ON(nr_blocks > 100); 
                cep.ext_id = castle_extent_alloc(DEFAULT, c_bvec->tree->da, 
                                                 nr_chunks);
                cep.offset = 0;
                CVT_LARGE_OBJECT_SET(*cvt, replace->value_len, cep);

                /* TODO: Again, work out how to handle failed allocations */ 
                BUG_ON(EXT_POS_INVAL(cvt->cep));
            }
        }
    } else
    /* For tombstones, construct the cvt and exit. */
    {
        CVT_TOMB_STONE_SET(*cvt);
    }

    /* If there was an out-of-line object stored under this key, release it. */
    /* Note: Not handling Medium objects. They may create holes. But, its fine
     * as it is just in T0. */
    BUG_ON(CVT_MEDIUM_OBJECT(prev_cvt) &&
           (prev_cvt.cep.ext_id != c_bvec->tree->data_ext_fs.ext_id));

    /* Free Old Large Object */
    if (CVT_LARGE_OBJECT(prev_cvt))
    {
        nr_blocks = (prev_cvt.length - 1) / C_BLK_SIZE + 1; 
        castle_extent_free(prev_cvt.cep.ext_id);
    }
    BUG_ON(CVT_INVALID(*cvt));
}

static void castle_object_replace_multi_cvt_get(c_bvec_t    *c_bvec,
                                                c_val_tup_t  prev_cvt,
                                                c_val_tup_t *cvt)
{
    struct castle_rxrpc_call *call = c_bvec->c_bio->rxrpc_call;
    int tombstone = c_bvec_data_del(c_bvec);

    /* We should be handling a write (possibly a tombstone write). */
    BUG_ON(c_bvec_data_dir(c_bvec) != WRITE);
    /* Some sanity checks */
    BUG_ON(CVT_TOMB_STONE(prev_cvt) && (prev_cvt.length != 0));

    /* Allocate space for new value, in or out of line */
    if(!tombstone)
    {
        /* The packet will now contain the length of the data payload */
        CVT_INLINE_SET(*cvt, castle_rxrpc_uint32_get_buf(call), NULL);
        /* Must be inline size for replace_multi */
        BUG_ON(cvt->length > MAX_INLINE_VAL_SIZE);

        cvt->val  = castle_malloc(cvt->length, GFP_NOIO);
        /* TODO: Work out how to handle this */
        BUG_ON(!cvt->val);
        castle_rxrpc_str_copy_buf(call, cvt->val, cvt->length, 0 /* not partial */);
    } else
    /* For tombstones, construct the cvt and exit. */
    {
        CVT_TOMB_STONE_SET(*cvt);
    }

    BUG_ON(CVT_INVALID(*cvt));
}

#define OBJ_IO_MAX_BUFFER_SIZE      (10)    /* In C_BLK_SIZE blocks */

static c_ext_pos_t  castle_object_write_next_cep(c_ext_pos_t  old_cep,
                                                 uint32_t data_length)
{
    uint32_t data_c2b_length;
    c_ext_pos_t new_data_cep;
    int nr_blocks;

    /* Work out how large buffer to allocate */
    data_c2b_length = data_length > OBJ_IO_MAX_BUFFER_SIZE * C_BLK_SIZE ?
                                    OBJ_IO_MAX_BUFFER_SIZE * C_BLK_SIZE :
                                    data_length;
    nr_blocks = (data_c2b_length - 1) / C_BLK_SIZE + 1; 
    debug("Allocating new buffer of size %d blocks, for data_length=%d\n",
        nr_blocks, data_length);
    new_data_cep.ext_id  = old_cep.ext_id; 
    new_data_cep.offset = old_cep.offset + (nr_blocks * C_BLK_SIZE); 

    return new_data_cep;
}

static c2_block_t* castle_object_write_buffer_alloc(c_ext_pos_t new_data_cep,
                                                    uint32_t data_length)
{
    uint32_t data_c2b_length;
    c2_block_t *new_data_c2b;
    int nr_blocks;

    /* Work out how large the buffer is */
    data_c2b_length = data_length > OBJ_IO_MAX_BUFFER_SIZE * C_BLK_SIZE ?
                                    OBJ_IO_MAX_BUFFER_SIZE * C_BLK_SIZE :
                                    data_length;
    nr_blocks = (data_c2b_length - 1) / C_BLK_SIZE + 1; 
    new_data_c2b = castle_cache_block_get(new_data_cep, nr_blocks);
    write_lock_c2b(new_data_c2b);
    update_c2b(new_data_c2b);
#ifdef CASTLE_DEBUG        
    /* Poison the data block */
    memset(c2b_buffer(new_data_c2b), 0xf4, nr_blocks * C_BLK_SIZE);
#endif
 
    return new_data_c2b;
}

static int castle_object_data_write(struct castle_object_replace *replace)
{
    c2_block_t *data_c2b;
    uint32_t data_c2b_offset, data_c2b_length, data_length, packet_length;
    c2_block_t *new_data_c2b;
    c_ext_pos_t  new_data_cep;

    /* Work out how much data we've got, and how far we've got so far */
    data_c2b = replace->data_c2b;
    data_c2b_offset = replace->data_c2b_offset;
    data_length = replace->data_length;

    debug("Data write. replace=%p, data_c2b=%p, data_c2b_offset=%d, data_length=%d\n",
        replace, data_c2b, data_c2b_offset, data_length);
    data_c2b_length = data_c2b->nr_pages * C_BLK_SIZE;
    packet_length = replace->data_length_get(replace);

    debug("Packet length=%d, data_length=%d\n", packet_length, data_length);
    BUG_ON(packet_length <= 0);
    do {
        char *data_c2b_buffer;
        int copy_length;
        int last_copy;

        BUG_ON(data_c2b_offset >= data_c2b_length);
        data_c2b_buffer = (char *)c2b_buffer(data_c2b) + data_c2b_offset; 
        copy_length = data_c2b_length - data_c2b_offset >= packet_length ? 
                                           packet_length :
                                           data_c2b_length - data_c2b_offset;
        debug("Could copy %d bytes.\n", copy_length);
        last_copy = 0;
        if(copy_length >= data_length)
        {
            debug("data_length=%d is smaller than copy_length=%d, resetting copy_length.\n", 
                    data_length, copy_length);
            last_copy = 1;
            copy_length = data_length;
        }
        replace->data_copy(replace, 
                          data_c2b_buffer,
                          copy_length,
                          last_copy ? 0 : 1);

        data_length     -= copy_length;
        data_c2b_offset += copy_length;
        /* For last copy more bytes might have been pulled, work out how many */
        if(last_copy)
            copy_length += (copy_length % 4 == 0 ? 0 : 4 - copy_length % 4);
        debug("Read %d bytes from the packet.\n", copy_length);
        packet_length   -= copy_length;


        /* Allocate a new buffer if there will be more data (either in the current
           packet, or in future packets). */
        if((data_c2b_offset == data_c2b_length) && (data_length > 0))
        {
            debug("Run out of buffer space, allocating a new one.\n");
            new_data_cep = castle_object_write_next_cep(data_c2b->cep, data_c2b_length); 
            new_data_c2b = castle_object_write_buffer_alloc(new_data_cep, data_length); 
            data_c2b_length = new_data_c2b->nr_pages * C_BLK_SIZE;
            data_c2b_offset = 0;
            /* Release the (old) buffer */
            dirty_c2b(data_c2b);
            write_unlock_c2b(data_c2b);
            put_c2b(data_c2b);
            /* Swap the new buffer in, if one was initialised. */
            data_c2b = new_data_c2b;
        } 
    }
    while((packet_length > 0) && (data_length > 0));

    debug("Exiting data_write with data_c2b_offset=%d, data_length=%d, data_c2b=%p\n", 
            data_c2b_offset, data_length, data_c2b);
    
    replace->data_c2b = data_c2b;
    replace->data_c2b_offset = data_c2b_offset;
    replace->data_length = data_length;
    
    return (data_length == 0);
}
                                     

void castle_object_replace_complete(struct castle_bio_vec *c_bvec,
                                    int err,
                                    c_val_tup_t cvt)
{
    struct castle_object_replace *replace = c_bvec->c_bio->replace;
    c_bio_t *c_bio = c_bvec->c_bio;
    c2_block_t *c2b = NULL;
    int complete_write;

    /* Sanity checks on the bio */
    BUG_ON(c_bvec_data_dir(c_bvec) != WRITE); 
    BUG_ON(atomic_read(&c_bio->count) != 1);
    BUG_ON(c_bio->err != 0);

    /* Free the key */
    castle_object_bkey_free(c_bvec->key);

    /* Deal with error case first */
    if(err)
    {
        replace->complete(replace, err);
        castle_utils_bio_free(c_bio);
        return;
    }

    /* Otherwise, write the entry out. */
    BUG_ON(!CVT_LEAF_VAL(cvt));
    if(CVT_ONDISK(cvt))
    {
        BUG_ON(c_bvec_data_del(c_bvec));
        c2b = castle_object_write_buffer_alloc(cvt.cep, cvt.length); 
        
        replace->data_c2b = c2b;
        replace->data_c2b_offset = 0;
        replace->data_length = cvt.length;
        
        complete_write = castle_object_data_write(replace);
    }
    else 
    if(CVT_INLINE(cvt))
    {
        complete_write = 1;
        castle_free(cvt.val);
    }
        
        
    /* Unlock buffers, and complete the call if we are done already */
    if(complete_write)
    {
        debug("Completing the write. c2b=%p\n", c2b);
        if(c2b)
        {
            dirty_c2b(c2b);
            write_unlock_c2b(c2b);
            put_c2b(c2b);
        }
 
        replace->complete(replace, 0);
    } else
    /* Complete the packet, so that the client sends us more. */
    {
        debug("Completing the packet, continuing the rest of the write.\n");
        replace->replace_continue(replace);
    }

    castle_utils_bio_free(c_bio);
}

void castle_object_replace_multi_complete(struct castle_bio_vec *c_bvec,
                                          int err,
                                          c_val_tup_t cvt)
{
    struct castle_rxrpc_call *call = c_bvec->c_bio->rxrpc_call;
    c_bio_t *c_bio = c_bvec->c_bio;

    /* Sanity checks on the bio */
    BUG_ON(c_bvec_data_dir(c_bvec) != WRITE);
    BUG_ON(atomic_read(&c_bio->count) != 1);
    BUG_ON(c_bio->err != 0);

    /* Free the key, value and the BIO. */
<<<<<<< HEAD
    castle_free(c_bvec->key);
    BUG_ON((!CVT_LEAF_VAL(cvt) && !CVT_INVALID(cvt)) || CVT_ONDISK(cvt));
=======
    castle_object_bkey_free(c_bvec->key);
    BUG_ON(CVT_INVALID(cvt) || CVT_ONDISK(cvt));
>>>>>>> 46fa75b6
    if(CVT_INLINE(cvt))
        castle_free(cvt.val);

    castle_utils_bio_free(c_bio);

    /* Deal with error case first */
    if(err)
    {
        debug("Err: %d\n", err);
        castle_rxrpc_replace_multi_complete(call, err);
        return;
    }
    
    castle_rxrpc_replace_multi_next_process(call, 0);
}

int castle_object_replace_continue(struct castle_object_replace *replace, int last)
{
    int copy_end;

    debug("Replace continue.\n");
    copy_end = castle_object_data_write(replace);
    if(copy_end != last)
        printk("Warning packet for completed replace!!.\n");
    if(last)
    {
        c2_block_t *data_c2b = replace->data_c2b;
        uint32_t data_length = replace->data_length;
        
        BUG_ON(data_length != 0);
        dirty_c2b(data_c2b);
        write_unlock_c2b(data_c2b);
        put_c2b(data_c2b);
        replace->complete(replace, 0);
    } else
    {
        replace->replace_continue(replace);
    }

    return 0;
}

int castle_object_replace(struct castle_object_replace *replace, 
                          struct castle_attachment *attachment,
                          c_vl_okey_t *key, 
                          int tombstone)
{
    c_vl_bkey_t *btree_key;
    c_bvec_t *c_bvec;
    c_bio_t *c_bio;
    int i;

    for (i=0; i<key->nr_dims; i++)
        BUG_ON(key->dims[i]->length == 0);
    
    btree_key = castle_object_key_convert(key);
   
    //printk(" value          : %s\n", tombstone ? "tombstone" : "object");
    //printk("Btree key is:");
    //vl_key_print(btree_key);

    /* Single c_bvec for the bio */
    c_bio = castle_utils_bio_alloc(1);
    if(!c_bio)
        return -ENOMEM;
    BUG_ON(!attachment);
    c_bio->attachment    = attachment;
    c_bio->replace       = replace;
    c_bio->data_dir      = WRITE;
    /* Tombstone & object replace both require a write */
    if(tombstone) 
        c_bio->data_dir |= REMOVE;
    
    c_bvec = c_bio->c_bvecs; 
    c_bvec->key        = btree_key; 
    c_bvec->flags      = 0;
    c_bvec->cvt_get    = castle_object_replace_cvt_get;
    c_bvec->endfind    = castle_object_replace_complete;
    c_bvec->da_endfind = NULL; 
    atomic_set(&c_bvec->reserv_nodes, 0);
    
    /* TODO: add bios to the debugger! */ 

    castle_double_array_find(c_bvec);

    return 0;
}

EXPORT_SYMBOL(castle_object_replace);

int castle_object_replace_multi(struct castle_rxrpc_call *call,
                                struct castle_attachment *attachment,
                                c_vl_okey_t *key,
                                int tombstone)
{
    c_vl_bkey_t *btree_key;
    c_bvec_t *c_bvec;
    c_bio_t *c_bio;

    btree_key = castle_object_key_convert(key);
    castle_object_okey_free(key);

    /* Single c_bvec for the bio */
    c_bio = castle_utils_bio_alloc(1);
    if(!c_bio)
        return -ENOMEM;
    BUG_ON(!attachment);
    c_bio->attachment    = attachment;
    c_bio->rxrpc_call    = call;
    c_bio->data_dir      = WRITE;
    /* Tombstone & object replace both require a write */
    if(tombstone)
        c_bio->data_dir |= REMOVE;

    c_bvec = c_bio->c_bvecs;
    c_bvec->key        = btree_key;
    c_bvec->flags      = 0;
    c_bvec->cvt_get    = castle_object_replace_multi_cvt_get;
    c_bvec->endfind    = castle_object_replace_multi_complete;
    c_bvec->da_endfind = NULL;
    atomic_set(&c_bvec->reserv_nodes, 0);

    /* TODO: add bios to the debugger! */

    castle_double_array_find(c_bvec);

    return 0;
}

int castle_object_iterstart(struct castle_attachment *attachment,
                            c_vl_okey_t *start_key,
                            c_vl_okey_t *end_key,
                            castle_object_iterator_t **iter)
{
    castle_object_iterator_t *iterator;
    int i;

    if(start_key->nr_dims != end_key->nr_dims)
    {
        printk("Range query with different # of dimensions.\n");
        return -EINVAL;
    }
    /* Mark the key that this is end key. To notify this is infinity and +ve.
     * Assuming that end_key will not used anywhere before converting into
     * btree_key. */
    for (i=0; i<end_key->nr_dims; i++)
    {
        if (end_key->dims[i]->length == 0)
        {
            end_key->dims[i]->length = PLUS_INFINITY_DIM_LENGTH;
            break;
        }
    }

    iterator = castle_malloc(sizeof(castle_object_iterator_t), GFP_KERNEL);
    if(!iterator)
        return -ENOMEM;

    *iter = iterator;

    /* Initialise the iterator */
    iterator->start_okey = start_key;
    iterator->end_okey   = end_key;
    iterator->version    = attachment->version;
    iterator->da_id      = castle_version_da_id_get(iterator->version);

    debug_rq("rq_iter_init.\n");
    castle_objects_rq_iter_init(iterator);
    if(iterator->err)
    {
        castle_free(iterator);
        return iterator->err;
    }
    debug_rq("rq_iter_init done.\n");

    return 0;
}

EXPORT_SYMBOL(castle_object_iterstart);

int castle_object_iternext(castle_object_iterator_t *iterator,
                           c_vl_okey_t **key,
                           c_val_tup_t *val)
{
    c_vl_bkey_t *k;
    int found;

    found = 0;

    /* loop until we find something that's not a tombstone */
    while (!found && castle_objects_rq_iter.has_next(iterator))
    {
        version_t v;

        debug_rq("Getting an entry the range query.\n");
        castle_objects_rq_iter.next(iterator, (void **)&k, &v, val);
        debug_rq("Got an entry the range query.\n");

        /* Ignore tombstones, we are not sending these */
        if(!CVT_TOMB_STONE(*val))
            found = 1;
    }

    if (!found)
    {
        *key = NULL;
        return 0;
    }

    /* Now we know we've got something to send.
       Prepare the key for marshaling */
    *key = castle_object_btree_key_convert(k);
    if(!*key)
    {
        /* TODO: free all the buffers etc! */
        return -ENOMEM;
    }

    return 0;
}

EXPORT_SYMBOL(castle_object_iternext);

int castle_object_iterfinish(castle_object_iterator_t *iterator)
{
    castle_objects_rq_iter_cancel(iterator);
    debug_rq("Freeing iterators & buffers.\n");
    castle_object_okey_free(iterator->start_okey);
    castle_object_okey_free(iterator->end_okey);
    castle_free(iterator);

    return 0;
}

EXPORT_SYMBOL(castle_object_iterfinish);

int castle_object_slice_get(struct castle_rxrpc_call *call, 
                            struct castle_attachment *attachment, 
                            c_vl_okey_t *start_key, 
                            c_vl_okey_t *end_key,
                            uint32_t max_entries)
{
    castle_object_iterator_t *iterator;
    char *rsp_buffer;
    uint32_t rsp_buffer_offset, chunk_size;
    int nr_vals, i, last_chunk;
#define SLICE_RSP_BUFFER_LEN    (C_BLK_SIZE * 256)  /* 1MB buffer */

    /* 0 max_entries means infinity, FFFFFFFF should do */
    if(max_entries == 0)
        max_entries = (uint32_t)-1;

    if(start_key->nr_dims != end_key->nr_dims)
    {
        printk("Range query with different # of dimensions.\n");
        return -EINVAL;
    }
    /* Mark the key that this is end key. To notify this is infinity and +ve.
     * Assuming that end_key will not used anywhere before converting into
     * btree_key. */
    for (i=0; i<end_key->nr_dims; i++)
    {
        if (end_key->dims[i]->length == 0)
        {
            end_key->dims[i]->length = PLUS_INFINITY_DIM_LENGTH;
            break;
        }
    }

    rsp_buffer = vmalloc(SLICE_RSP_BUFFER_LEN); 

    iterator = castle_malloc(sizeof(castle_object_iterator_t), GFP_KERNEL);
    if(!iterator)
        return -ENOMEM;

    /* Initialise the iterator */
    iterator->start_okey = start_key;
    iterator->end_okey   = end_key;
    iterator->version    = attachment->version; 
    iterator->da_id      = castle_version_da_id_get(iterator->version);
    
    debug_rq("rq_iter_init.\n");
    castle_objects_rq_iter_init(iterator);
    if(iterator->err)
    {
        castle_free(iterator);
        return iterator->err;
    }
    debug_rq("rq_iter_init done.\n");

    nr_vals = 0;
    rsp_buffer_offset = 0;
    while(castle_objects_rq_iter.has_next(iterator))
    {
        c_vl_bkey_t *k;
        c_vl_okey_t *okey;
        version_t v;
        c_val_tup_t cvt;
        char *value;
        c2_block_t *data_c2b;
        int nr_blocks;
        uint32_t marshalled_len;

        debug_rq("Getting an entry the range query.\n");
        castle_objects_rq_iter.next(iterator, (void **)&k, &v, &cvt);
        debug_rq("Got an entry the range query.\n");

        BUG_ON(!CVT_LEAF_VAL(cvt));
        /* Ignore tombstones, we are not sending these */
        if(CVT_TOMB_STONE(cvt))
            continue;

        /* Now we know we've got something to send. 
           Prepare the key for marshaling */
        okey = castle_object_btree_key_convert(k);
        if(!okey)
        {
            castle_objects_rq_iter_cancel(iterator);
            castle_free(iterator);
            return -ENOMEM;
        }
        /* Prepare the value for marshaling */
        if(CVT_INLINE(cvt))
        {
            value = cvt.val;
        } else
        if(CVT_ONDISK(cvt))
        {
            /* We are not handling large values here for the time being 
               (never, if replaced with iterators?) */
            BUG_ON(cvt.length > C_BLK_SIZE); 
            nr_blocks = (cvt.length - 1) / C_BLK_SIZE + 1;
            data_c2b = castle_cache_block_get(cvt.cep, nr_blocks);
            write_lock_c2b(data_c2b);
            if(!c2b_uptodate(data_c2b)) 
                BUG_ON(submit_c2b_sync(READ, data_c2b));
            value = c2b_buffer(data_c2b);
        } else
        {
            /* Unknown cvt type */
            BUG();
        }
        BUG_ON(castle_rxrpc_get_slice_reply_marshall(call, 
                                                     okey, 
                                                     value, 
                                                     cvt.length, 
                                                     rsp_buffer + rsp_buffer_offset,
                                                     SLICE_RSP_BUFFER_LEN - rsp_buffer_offset,
                                                     &marshalled_len));
        max_entries--;
        rsp_buffer_offset += marshalled_len; 
        nr_vals++;
        /* Unlock c2b if one was taken out */
        if(CVT_ONDISK(cvt))
        {
            write_unlock_c2b(data_c2b);
            put_c2b(data_c2b);
        }
        /* Free the object key once we've constructed the reply */
        castle_object_okey_free(okey);
        if(max_entries == 0)
            break;
    }
    debug_rq("Ended the rq iterator in objects, replying with nr_vals: %d, rsp_buffer_offset=%d.\n",
            nr_vals, rsp_buffer_offset);
#define RSP_CHUNK_SIZE  10000
    /* Rsp buffer contains responce payload, send it through in RSP_CHUNK_SIZE chunks. */
    i = 0;
    do
    {
        if(rsp_buffer_offset - i > RSP_CHUNK_SIZE)
        /* We've got more than 10k to send */
        {
            chunk_size = RSP_CHUNK_SIZE;
            last_chunk = 0;     
        } else
        /* We've got <= 10k to send */
        {
            chunk_size = rsp_buffer_offset - i;
            last_chunk = 1;     
        }
        /* Send */
        if(i == 0)
        {
            debug_rq("Staring slice reply. Sending %d bytes, is_last=%d\n", chunk_size, last_chunk);
            castle_rxrpc_get_slice_reply_start(call, 0, nr_vals, rsp_buffer, chunk_size, last_chunk);
        } else
        {
            debug_rq("Continuing slice reply. Sending %d bytes, is_last=%d\n", chunk_size, last_chunk);
            castle_rxrpc_get_slice_reply_continue(call, rsp_buffer + i, chunk_size, last_chunk); 
        }
        i+=chunk_size;
        if(!last_chunk)
            msleep(20);
    } 
    while(!last_chunk);

    castle_objects_rq_iter_cancel(iterator);
    debug_rq("Freeing iterators & buffers.\n");
    castle_object_okey_free(iterator->start_okey);
    castle_object_okey_free(iterator->end_okey);
    castle_free(iterator);
    vfree(rsp_buffer);
    debug_rq("Returning.\n");
    
    return 0;
}

void castle_object_get_continue(struct castle_bio_vec *c_bvec,
                                struct castle_object_get *get,
                                c_ext_pos_t  data_cep,
                                uint32_t data_length);
void __castle_object_get_complete(struct work_struct *work)
{
    c_bvec_t *c_bvec = container_of(work, c_bvec_t, work);
    struct castle_object_get *get = c_bvec->c_bio->get;
    c2_block_t *c2b = get->data_c2b;
    c_ext_pos_t cep;
    uint32_t data_c2b_length = get->data_c2b_length;
    uint32_t data_length = get->data_length;
    int first = get->first;    
    int last;
    
    /* Deal with error case first */
    if(!c2b_uptodate(c2b))
    {
        debug("Not up to date.\n");
        if(first)
            get->reply_start(get, -EIO, 0, NULL, 0);
        else
            get->reply_continue(get, -EIO, NULL, 0, 1 /* last */);
        goto out;
    }
    
    /* If data_length is zero, it means we are supposed to finish this get call */
    last = (data_length == 0);
    debug("Last=%d\n", last);
    if(first)
        get->reply_start(get, 
                         0,
                         data_c2b_length + data_length,
                         c2b_buffer(c2b), 
                         data_c2b_length);
    else
        get->reply_continue(get, 
                            0, 
                            c2b_buffer(c2b), 
                            data_c2b_length,
                            last);

    if(last)
        goto out;
        
    BUG_ON(data_c2b_length != OBJ_IO_MAX_BUFFER_SIZE * C_BLK_SIZE);
    cep.ext_id = c2b->cep.ext_id;
    cep.offset = c2b->cep.offset + (OBJ_IO_MAX_BUFFER_SIZE * C_BLK_SIZE);
    debug("Continuing for cep="cep_fmt_str_nl, cep2str(cep));   
    /* TODO: Work out if we don't go into unbound recursion here */
    
    /* TODO: how much of this is a no-op from above? */
    get->data_c2b        = c2b;
    get->data_c2b_length = data_c2b_length;
    get->data_length     = data_length;
    get->first           = 0; /* not first any more */
    
    castle_object_get_continue(c_bvec,
                               get,
                               cep,
                               data_length);
    return;

out:    
    debug("Finishing with get %p, putting c2b->cep="cep_fmt_str_nl,
        get, cep2str(c2b->cep));
    write_unlock_c2b(c2b);
    put_c2b(c2b);

    castle_utils_bio_free(c_bvec->c_bio);
}

void castle_object_get_io_end(c2_block_t *c2b)
{
    c_bvec_t *c_bvec = c2b->private;

#ifdef CASTLE_DEBUG    
    struct castle_object_get *get = c_bvec->c_bio->get;
    c2_block_t *data_c2b = get->data_c2b;
    BUG_ON(c2b != data_c2b);
#endif
    /* TODO: io error handling. */
    debug("IO end for cep "cep_fmt_str_nl, cep2str(c2b->cep));
    CASTLE_INIT_WORK(&c_bvec->work, __castle_object_get_complete);
    queue_work(castle_wq, &c_bvec->work); 
}

void castle_object_get_continue(struct castle_bio_vec *c_bvec,
                                struct castle_object_get *get,
                                c_ext_pos_t  data_cep,
                                uint32_t data_length)
{
    c2_block_t *c2b;
    int nr_blocks;
    
    c2_block_t *old_c2b = get->data_c2b;
    uint32_t data_c2b_length = get->data_c2b_length;
    uint32_t old_data_length = get->data_length;
    
    BUG_ON(c_bvec->c_bio->get != get);

    debug("get_continue for get=%p, data_c2b_length=%d, "
           "old_data_length=%d, data_length=%d, first=%d\n", 
        get, data_c2b_length, old_data_length, data_length, get->first);
    BUG_ON(data_length != old_data_length);
    /* If old_c2b exists, we must have completed a MAX chunk */
    BUG_ON( old_c2b &&
           (old_c2b->cep.ext_id != data_cep.ext_id) &&
           (old_c2b->cep.offset + (OBJ_IO_MAX_BUFFER_SIZE * C_BLK_SIZE) != data_cep.offset));

    nr_blocks = (data_length - 1) / C_BLK_SIZE + 1; 
    debug("Nr blocks required for entire data: %d\n", nr_blocks);
    /* Work out if we can read the (remaining part of the) object in full,
       or if we are going to be reading just a part of it */
    if(nr_blocks > OBJ_IO_MAX_BUFFER_SIZE)
    {
        nr_blocks = OBJ_IO_MAX_BUFFER_SIZE;
        data_c2b_length = nr_blocks * C_BLK_SIZE;
        debug("Too many blocks required, reducing to %d\n", nr_blocks);
    } else
    {
        data_c2b_length = data_length;
    }
    debug("data_c2b_length=%d, data_length=%d\n", data_c2b_length, data_length);
    data_length -= data_c2b_length; 
    
    debug("Locking cep "cep_fmt_str_nl, cep2str(data_cep));
    c2b = castle_cache_block_get(data_cep, nr_blocks);
    write_lock_c2b(c2b);
    
    get->data_c2b        = c2b;
    get->data_c2b_length = data_c2b_length;
    get->data_length     = data_length;
    
    /* Unlock the old c2b if we had one */
    if(old_c2b)
    {
        debug("Unlocking old_cep "cep_fmt_str_nl, cep2str(old_c2b->cep));
        write_unlock_c2b(old_c2b);
        put_c2b(old_c2b);
    }

    debug("c2b uptodate: %d\n", c2b_uptodate(c2b));
    if(!c2b_uptodate(c2b))
    {
        /* If the buffer doesn't contain up to date data, schedule the IO */
        c2b->private = c_bvec;
        c2b->end_io = castle_object_get_io_end;
        BUG_ON(submit_c2b(READ, c2b));
    } else
    {
        __castle_object_get_complete(&c_bvec->work);
    }
}

void castle_object_get_complete(struct castle_bio_vec *c_bvec, 
                                int err,
                                c_val_tup_t cvt)
{
    //struct castle_rxrpc_call *call = c_bvec->c_bio->rxrpc_call;
    struct castle_object_get *get = c_bvec->c_bio->get;
    c_bio_t *c_bio = c_bvec->c_bio;

    debug("Returned from btree walk with value of type 0x%x and length %llu\n", 
          cvt.type, cvt.length);
    /* Sanity checks on the bio */
    BUG_ON(c_bvec_data_dir(c_bvec) != READ); 
    BUG_ON(atomic_read(&c_bio->count) != 1);
    BUG_ON(c_bio->err != 0);

    /* Free the key */
    castle_object_bkey_free(c_bvec->key);

    /* Deal with error case, or non-existant value. */
    if(err || CVT_INVALID(cvt) || CVT_TOMB_STONE(cvt))
    {
        debug("Error, invalid or tombstone.\n");
        get->reply_start(get, err, 0, NULL, 0);
        castle_utils_bio_free(c_bvec->c_bio);
        return;
    }

    /* Next, handle inline values, since we already have them in memory */
    if(CVT_INLINE(cvt))
    {
        debug("Inline.\n");
        get->reply_start(get, 0, cvt.length, cvt.val, cvt.length);
        castle_free(cvt.val);
        castle_utils_bio_free(c_bvec->c_bio);
        return;
    }

    BUG_ON(CVT_MEDIUM_OBJECT(cvt) && 
            cvt.cep.ext_id != c_bvec->tree->data_ext_fs.ext_id);

    debug("Out of line.\n");
    /* Finally, out of line values */
    BUG_ON(!CVT_ONDISK(cvt));
    /* Init the variables stored in the call correctly, so that _continue() doesn't
       get confused */
      
    get->data_c2b        = NULL;
    get->data_c2b_length = 0;
    get->data_length     = cvt.length;
    get->first           = 1; /* first */
    
    castle_object_get_continue(c_bvec, get, cvt.cep, cvt.length);
}

int castle_object_get(struct castle_object_get *get,
                      struct castle_attachment *attachment, 
                      c_vl_okey_t *key)
{
    c_vl_bkey_t *btree_key;
    c_bvec_t *c_bvec;
    c_bio_t *c_bio;

    debug("castle_object_get get=%p\n", get);

    btree_key = castle_object_key_convert(key);

    /* Single c_bvec for the bio */
    c_bio = castle_utils_bio_alloc(1);
    if(!c_bio)
        return -ENOMEM;
    BUG_ON(!attachment);
    c_bio->attachment    = attachment;
    c_bio->get           = get;
    c_bio->data_dir      = READ;

    c_bvec = c_bio->c_bvecs; 
    c_bvec->key        = btree_key; 
    /* Callback cvt_get() is not required for READ */
    c_bvec->cvt_get    = NULL;
    c_bvec->endfind    = castle_object_get_complete;
    c_bvec->da_endfind = NULL; 
    atomic_set(&c_bvec->reserv_nodes, 0);
    
    /* TODO: add bios to the debugger! */ 

    castle_double_array_find(c_bvec);

    return 0;
}

EXPORT_SYMBOL(castle_object_get);<|MERGE_RESOLUTION|>--- conflicted
+++ resolved
@@ -890,13 +890,8 @@
     BUG_ON(c_bio->err != 0);
 
     /* Free the key, value and the BIO. */
-<<<<<<< HEAD
-    castle_free(c_bvec->key);
+    castle_object_bkey_free(c_bvec->key);
     BUG_ON((!CVT_LEAF_VAL(cvt) && !CVT_INVALID(cvt)) || CVT_ONDISK(cvt));
-=======
-    castle_object_bkey_free(c_bvec->key);
-    BUG_ON(CVT_INVALID(cvt) || CVT_ONDISK(cvt));
->>>>>>> 46fa75b6
     if(CVT_INLINE(cvt))
         castle_free(cvt.val);
 

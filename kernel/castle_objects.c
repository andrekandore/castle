--- conflicted
+++ resolved
@@ -693,7 +693,7 @@
                                                  uint32_t data_length)
 {
     uint32_t data_c2b_length;
-    c_ext_pos_t  new_data_cep;
+    c_ext_pos_t new_data_cep;
     int nr_blocks;
 
     /* Work out how large buffer to allocate */
@@ -744,13 +744,8 @@
     data_c2b_offset = replace->data_c2b_offset;
     data_length = replace->data_length;
 
-<<<<<<< HEAD
-    debug("Data write. data_c2b=%p, data_c2b_offset=%d, data_length=%d\n",
-        data_c2b, data_c2b_offset, data_length);
-=======
     debug("Data write. replace=%p, data_c2b=%p, data_c2b_offset=%d, data_length=%d\n",
         replace, data_c2b, data_c2b_offset, data_length);
->>>>>>> 43d9c2be
     data_c2b_length = data_c2b->nr_pages * C_BLK_SIZE;
     packet_length = replace->data_length_get(replace);
 
@@ -1201,40 +1196,20 @@
 }
 
 void castle_object_get_continue(struct castle_bio_vec *c_bvec,
-<<<<<<< HEAD
-                                struct castle_rxrpc_call *call,
+                                struct castle_object_get *get,
                                 c_ext_pos_t  data_cep,
-=======
-                                struct castle_object_get *get,
-                                c_disk_blk_t data_cdb,
->>>>>>> 43d9c2be
                                 uint32_t data_length);
 void __castle_object_get_complete(struct work_struct *work)
 {
     c_bvec_t *c_bvec = container_of(work, c_bvec_t, work);
-<<<<<<< HEAD
-    struct castle_rxrpc_call *call = c_bvec->c_bio->rxrpc_call;
-    c2_block_t *c2b;
-    uint32_t data_c2b_length, data_length;
-    c_ext_pos_t  cep;
-    int first, last;
-
-    castle_rxrpc_get_call_get(call, &c2b, &data_c2b_length, &data_length, &first);
-    debug("Get complete for call %p, first=%d, c2b->cep"cep_fmt_str
-           ", data_c2b_length=%d, data_length=%d\n", 
-        call, first, cep2str(c2b->cep), data_c2b_length, data_length);
-=======
     struct castle_object_get *get = c_bvec->c_bio->get;
-    
     c2_block_t *c2b = get->data_c2b;
+    c_ext_pos_t cep;
     uint32_t data_c2b_length = get->data_c2b_length;
     uint32_t data_length = get->data_length;
-    int first = get->first;
-    
-    c_disk_blk_t cdb;
+    int first = get->first;    
     int last;
     
->>>>>>> 43d9c2be
     /* Deal with error case first */
     if(!c2b_uptodate(c2b))
     {
@@ -1266,7 +1241,7 @@
         goto out;
         
     BUG_ON(data_c2b_length != OBJ_IO_MAX_BUFFER_SIZE * C_BLK_SIZE);
-    cep.ext_id  = c2b->cep.ext_id;
+    cep.ext_id = c2b->cep.ext_id;
     cep.offset = c2b->cep.offset + (OBJ_IO_MAX_BUFFER_SIZE * C_BLK_SIZE);
     debug("Continuing for cep="cep_fmt_str_nl, cep2str(cep));   
     /* TODO: Work out if we don't go into unbound recursion here */
@@ -1278,26 +1253,15 @@
     get->first           = 0; /* not first any more */
     
     castle_object_get_continue(c_bvec,
-<<<<<<< HEAD
-                               call,
+                               get,
                                cep,
-=======
-                               get,
-                               cdb,
->>>>>>> 43d9c2be
                                data_length);
     return;
 
 out:    
-<<<<<<< HEAD
-    debug("Finishing with call %p, putting c2b->cep="cep_fmt_str_nl,
-        call, cep2str(c2b->cep));
+    debug("Finishing with get %p, putting c2b->cep="cep_fmt_str_nl,
+        get, cep2str(c2b->cep));
     write_unlock_c2b(c2b);
-=======
-    debug("Finishing with get=%p, putting c2b->cdb=(0x%x, 0x%x)\n",
-        get, c2b->cdb.disk, c2b->cdb.block);
-    unlock_c2b(c2b);
->>>>>>> 43d9c2be
     put_c2b(c2b);
 
     castle_utils_bio_free(c_bvec->c_bio);
@@ -1312,29 +1276,15 @@
     c2_block_t *data_c2b = get->data_c2b;
     BUG_ON(c2b != data_c2b);
 #endif
-<<<<<<< HEAD
     /* TODO: io error handling. */
     debug("IO end for cep "cep_fmt_str_nl, cep2str(c2b->cep));
-=======
-
-    debug("IO end for cdb (0x%x, 0x%x), uptodate=%d\n", 
-            c2b->cdb.disk, c2b->cdb.block, uptodate);
-    if(uptodate)
-        set_c2b_uptodate(c2b);
-
->>>>>>> 43d9c2be
     CASTLE_INIT_WORK(&c_bvec->work, __castle_object_get_complete);
     queue_work(castle_wq, &c_bvec->work); 
 }
 
 void castle_object_get_continue(struct castle_bio_vec *c_bvec,
-<<<<<<< HEAD
-                                struct castle_rxrpc_call *call,
+                                struct castle_object_get *get,
                                 c_ext_pos_t  data_cep,
-=======
-                                struct castle_object_get *get,
-                                c_disk_blk_t data_cdb,
->>>>>>> 43d9c2be
                                 uint32_t data_length)
 {
     c2_block_t *c2b;
@@ -1371,21 +1321,14 @@
     debug("data_c2b_length=%d, data_length=%d\n", data_c2b_length, data_length);
     data_length -= data_c2b_length; 
     
-<<<<<<< HEAD
     debug("Locking cep "cep_fmt_str_nl, cep2str(data_cep));
     c2b = castle_cache_block_get(data_cep, nr_blocks);
     write_lock_c2b(c2b);
-    castle_rxrpc_get_call_set(call, c2b, data_c2b_length, data_length, first);
-=======
-    debug("Locking cdb (0x%x, 0x%x)\n", data_cdb.disk, data_cdb.block);
-    c2b = castle_cache_block_get(data_cdb, nr_blocks);
-    lock_c2b(c2b);
     
     get->data_c2b        = c2b;
     get->data_c2b_length = data_c2b_length;
     get->data_length     = data_length;
     
->>>>>>> 43d9c2be
     /* Unlock the old c2b if we had one */
     if(old_c2b)
     {
@@ -1415,13 +1358,8 @@
     struct castle_object_get *get = c_bvec->c_bio->get;
     c_bio_t *c_bio = c_bvec->c_bio;
 
-<<<<<<< HEAD
     debug("Returned from btree walk with value of type 0x%x and length %llu\n", 
           cvt.type, cvt.length);
-=======
-    debug("Returned from btree walk with value of type get=%p 0x%x and length %u\n", 
-          get, cvt.type, cvt.length);
->>>>>>> 43d9c2be
     /* Sanity checks on the bio */
     BUG_ON(c_bvec_data_dir(c_bvec) != READ); 
     BUG_ON(atomic_read(&c_bio->count) != 1);
@@ -1457,18 +1395,13 @@
     BUG_ON(!CVT_ONDISK(cvt));
     /* Init the variables stored in the call correctly, so that _continue() doesn't
        get confused */
-<<<<<<< HEAD
-    castle_rxrpc_get_call_set(call, NULL, 0, cvt.length, 1 /* first */);
-    castle_object_get_continue(c_bvec, call, cvt.cep, cvt.length);
-=======
       
     get->data_c2b        = NULL;
     get->data_c2b_length = 0;
     get->data_length     = cvt.length;
     get->first           = 1; /* first */
     
-    castle_object_get_continue(c_bvec, get, cvt.cdb, cvt.length);
->>>>>>> 43d9c2be
+    castle_object_get_continue(c_bvec, get, cvt.cep, cvt.length);
 }
 
 int castle_object_get(struct castle_object_get *get,

#define __OPTIMIZE__
#include <linux/genhd.h>
#include <linux/miscdevice.h>
#include <linux/skbuff.h>
#include <asm/uaccess.h>
#include <linux/hardirq.h>

#include "castle_public.h"
#include "castle_utils.h"
#include "castle.h"
#include "castle_da.h"
#include "castle_cache.h"
#include "castle_btree.h"
#include "castle_versions.h"
#include "castle_events.h"
#include "castle_rxrpc.h"
#include "castle_back.h"
#include "castle_ctrl.h"

//#define DEBUG
#ifndef DEBUG
#define debug(_f, ...)  ((void)0)
#else
#define debug(_f, _a...)  (printk("%s:%.4d: " _f, __FILE__, __LINE__ , ##_a))
#endif

static DECLARE_MUTEX(castle_control_lock);

c_mstore_t *castle_attachments_store = NULL;

void castle_control_lock_up()
{
    down(&castle_control_lock);
}

void castle_control_lock_down()
{
    up(&castle_control_lock);
}

void castle_control_claim(uint32_t dev, int *ret, slave_uuid_t *id)
{
    struct castle_slave *cs;

    if((cs = castle_claim(dev)))
    {
        *id  = cs->uuid;
        *ret = 0;
    }
    else
    {
        *id  = (uint32_t)-1;
        *ret = -EINVAL;
    }
}

void castle_control_release(slave_uuid_t id, int *ret)
{
    printk("==> Release NOT IMPLEMENTED YET, slave UUID=%d\n", id);
    *ret = -ENOSYS;
}

void castle_control_attach(version_t version, int *ret, uint32_t *dev)
{
    struct castle_attachment *cd;
  
    *dev = 0;
    cd = castle_device_init(version);
    if(!cd)
    {
        *ret = -EINVAL; 
        return;
    }
    *dev = new_encode_dev(MKDEV(cd->dev.gd->major, cd->dev.gd->first_minor));
    *ret = 0;
}

void castle_control_detach(uint32_t dev, int *ret)
{
    dev_t dev_id = new_decode_dev(dev);
    struct castle_attachment *cd = castle_device_find(dev_id);

    if(cd) castle_device_free(cd);
    *ret = (cd ? 0 : -ENODEV);
}

/* Size == 0 means that a collection tree is supposed to be created */ 
void castle_control_create(uint64_t size, int *ret, version_t *id)
{
    int collection_tree = (size == 0);
    da_id_t da_id = INVAL_DA; 
    version_t version;

    if(collection_tree)
    {
        printk("Creating a collection version tree.\n");
        da_id = castle_next_da_id++;
    }

    /* Create a new version which will act as the root for this version tree */
    version = castle_version_new(0, /* clone */ 
                                 0, /* root version */
                                 da_id,
                                 size);

    /* We use doubling arrays for collection trees */
    if(collection_tree &&
       castle_double_array_make(da_id, version))
    {
        printk("Failed creating doubling array for version: %d\n", version);
        version = INVAL_VERSION; 
    }

    if(VERSION_INVAL(version))
    {
        *id  = -1;
        *ret = -EINVAL;
    } else
    {
        *id  = version;
        *ret = 0;
    }
}

void castle_control_clone(version_t version, int *ret, version_t *clone)
{
    if(version == 0)
    {
        printk("Do not clone version 0. Create a new volume.\n");
        *clone = 0;
        *ret   = -EINVAL;
        return;
    }
    
    /* Try to create a new version in the version tree */
    version = castle_version_new(0,        /* clone */ 
                                 version,
                                 INVAL_DA, /* da_id: take parent's */
                                 0);       /* size:  take parent's */
    if(VERSION_INVAL(version))
    {
        *clone = 0;
        *ret = -EINVAL;
    } else
    {
        *clone = version;
        *ret = 0;
    }
}

void castle_control_snapshot(uint32_t dev, int *ret, version_t *version)
{
    dev_t devid = new_decode_dev(dev);
    struct castle_attachment *cd = castle_device_find(devid);
    version_t ver, old_version;

    if(!cd)
    {   
        *version = -1;
        *ret     = -ENOENT;
        return;
    }
    down_write(&cd->lock);
    old_version  = cd->version;
    ver = castle_version_new(1,            /* snapshot */
                             cd->version,
                             INVAL_DA,     /* take da_id from the parent */
                             0);           /* take size  from the parent */ 
    if(VERSION_INVAL(ver))
    {
        *version = -1;
        *ret     = -EINVAL;
    }
    else
    {
        /* Attach the new version */
        BUG_ON(castle_version_attach(ver));
        /* Change the version associated with the device */
        cd->version    = ver;
        /* Release the old version */
        castle_version_detach(old_version);
        *version = ver;
        *ret     = 0;
    }
    up_write(&cd->lock);
    
    castle_events_device_snapshot(ver, cd->dev.gd->major, cd->dev.gd->first_minor);
}
 
void castle_control_fs_init(int *ret)
{
    *ret = castle_fs_init();
}

<<<<<<< HEAD
=======
void castle_control_transfer_create(version_t      version,
                                           uint32_t       direction,
                                           int           *ret,
                                           transfer_id_t *id)
{
    struct castle_transfer *transfer;

    if(!(transfer = castle_transfer_create(version, direction, ret)))
        goto err_out;

    /* Return value should have been correctly set by _create() */
    BUG_ON(*ret != 0);
    *id = transfer->id;

    return;

err_out:
    BUG_ON(*ret == 0);
    *id = (uint32_t)-1;
}

void castle_control_transfer_destroy(transfer_id_t id, int *ret)
{
    struct castle_transfer *transfer;
    
    if(!(transfer = castle_transfer_find(id)))
    {
        *ret = -EINVAL;
    }
    else
    {
        castle_transfer_destroy(transfer);
        *ret = 0;
    }
}

int castle_attachments_store_init(int first)
{
    if (first)
    {
        printk("Creating new mstore for Collection Attachments\n");
        castle_attachments_store =  castle_mstore_init(MSTORE_ATTACHMENTS_TAG, 
                                            sizeof(struct castle_alist_entry));
    }
    else 
    {
        struct castle_mstore_iter *iterator;
        struct castle_alist_entry mstore_entry;
 
        printk("Openings mstore for Collection Attachments\n");
        castle_attachments_store = castle_mstore_open(MSTORE_ATTACHMENTS_TAG, 
                                            sizeof(struct castle_alist_entry));

        iterator = castle_mstore_iterate(castle_attachments_store);
        if (!iterator)
            return -EINVAL;
        while (castle_mstore_iterator_has_next(iterator))
        {
            struct castle_attachment *ca;
            c_mstore_key_t key;
            char *name = castle_malloc(MAX_NAME_SIZE, GFP_KERNEL);

            BUG_ON(!name);
            castle_mstore_iterator_next(iterator, &mstore_entry, &key);
            strcpy(name, mstore_entry.name);
            ca = castle_collection_init(mstore_entry.version, name);
            if(!ca)
            {
                printk("Failed to create Collection (%s, %u)\n",
                        mstore_entry.name, mstore_entry.version);
                return -EINVAL;
            }
            printk("Created Collection (%s, %u) with id: %u\n",
                    mstore_entry.name, mstore_entry.version, ca->col.id);
        }
        castle_mstore_iterator_destroy(iterator);
    }

    if (!castle_attachments_store)
        return -ENOMEM;

    return 0;
}

void castle_attachments_store_fini(void)
{
    if (castle_attachments_store)
        castle_mstore_fini(castle_attachments_store);
}


int __castle_attachments_store_find(char *name, version_t version,
                                    c_mstore_key_t *key)
{
    struct castle_mstore_iter *iterator;
    struct castle_alist_entry mstore_entry;
    int found = 0;

    iterator = castle_mstore_iterate(castle_attachments_store);
    if (!iterator)
        return -EINVAL;
    while (castle_mstore_iterator_has_next(iterator))
    {
        castle_mstore_iterator_next(iterator, &mstore_entry, key);
        if (!strcmp(mstore_entry.name, name) && 
            (!version || version == mstore_entry.version))
        {
            found = 1;
            break;
        }
    }
    castle_mstore_iterator_destroy(iterator);

    if (found)
        return mstore_entry.version;

    return -1;
}

/* Returns -1, if couldn't find attachments with name. 
 *        +ve, attached version id. */
int castle_attachments_store_find(char *name)
{
    c_mstore_key_t key;

    return __castle_attachments_store_find(name, 0, &key);
}

int castle_attachments_store_add(char *name, version_t version)
{
    struct castle_alist_entry mstore_entry;

    mstore_entry.version = version;
    strcpy(mstore_entry.name, name);
    castle_mstore_entry_insert(castle_attachments_store, &mstore_entry);

    return 0;
}

int castle_attachments_store_delete(char *name, version_t version)
{
    c_mstore_key_t key;

    if (__castle_attachments_store_find(name, version, &key) < 0)
    {
        printk("Delete failed: couldnt find collection: %s\n", name);
        return -1;
    }
    castle_mstore_entry_delete(castle_attachments_store, key);

    return 0;
}

>>>>>>> 791677e9
void castle_control_collection_attach(version_t version,
                                             char *name,
                                             int *ret,
                                             collection_id_t *collection)
{
    struct castle_attachment *ca;

    castle_attachments_store_add(name, version);
    
    ca = castle_collection_init(version, name);
    if(!ca)
    {
        castle_attachments_store_delete(name, version);
        *ret = -EINVAL;
        return;
    }
    *collection = ca->col.id; 
    *ret = 0;
}
            
void castle_control_collection_detach(collection_id_t collection,
                                             int *ret)
{
    struct castle_attachment *ca = castle_collection_find(collection);
    
    if(ca) 
    {
        BUG_ON(collection != ca->col.id);
        printk("Deleting collection %u (%s, %u)\n", collection, ca->col.name,
                                ca->version);
        castle_attachments_store_delete(ca->col.name, ca->version);
        castle_collection_free(ca);
    }
    *ret = (ca ? 0 : -ENODEV);
}

void castle_control_collection_snapshot(collection_id_t collection,
                                               int *ret,
                                               version_t *version)
{
    struct castle_attachment *ca = castle_collection_find(collection);
    version_t ver, old_version;

    if(!ca)
    {   
        *version = -1;
        *ret     = -ENOENT;
        return;
    }
    down_write(&ca->lock);
    old_version  = ca->version;
    ver = castle_version_new(1,            /* snapshot */
                             ca->version,
                             INVAL_DA,     /* take da_id from the parent */
                             0);           /* take size  from the parent */ 
    if(VERSION_INVAL(ver))
    {
        *version = -1;
        *ret     = -EINVAL;
    }
    else
    {
        /* Attach the new version */
        BUG_ON(castle_version_attach(ver));
        /* Change the version associated with the device */
        ca->version    = ver;
        /* Release the old version */
        castle_version_detach(old_version);
        *version = ver;
        *ret     = 0;
    }
    up_write(&ca->lock);
    
    castle_events_collection_snapshot(ver, ca->col.id);
}
            
void castle_control_set_target(slave_uuid_t slave_uuid, int value, int *ret)
{
    struct castle_slave *slave = castle_slave_find_by_uuid(slave_uuid);
    struct castle_slave_superblock *sb;

    if (!slave)
    {
        *ret = -ENOENT;
        return;
    }
    
    sb = castle_slave_superblock_get(slave);
    
    if (value)
        sb->flags |= CASTLE_SLAVE_TARGET;
    else
        sb->flags &= ~CASTLE_SLAVE_TARGET;
    
    castle_slave_superblock_put(slave, 1);

    castle_events_slave_changed(slave->uuid);

    *ret = 0;
}

int castle_control_ioctl(struct file *filp,
                         unsigned int cmd, unsigned long arg)
{
    int err;
    void __user *udata = (void __user *) arg;
    cctrl_ioctl_t ioctl;

    if(cmd != CASTLE_CTRL_IOCTL)
    {
        printk("Unknown IOCTL: %d\n", cmd);
        return -EINVAL;
    }

    if (copy_from_user(&ioctl, udata, sizeof(cctrl_ioctl_t)))
        return -EFAULT;

    down(&castle_control_lock);
    debug("Lock taken: in_atomic=%d.\n", in_atomic());
    printk("Got IOCTL command %d.\n", ioctl.cmd);
    switch(ioctl.cmd)
    {
        case CASTLE_CTRL_REQ_CLAIM:
            castle_control_claim( ioctl.claim.dev,
                                 &ioctl.claim.ret,
                                 &ioctl.claim.id);
            break;
        case CASTLE_CTRL_REQ_RELEASE:
            castle_control_release( ioctl.release.id,
                                   &ioctl.release.ret);
            break;
        case CASTLE_CTRL_REQ_INIT:
            castle_control_fs_init(&ioctl.init.ret);
            break;            
        case CASTLE_CTRL_REQ_ATTACH:
            castle_control_attach( ioctl.attach.version,
                                  &ioctl.attach.ret,
                                  &ioctl.attach.dev);
            break;
        case CASTLE_CTRL_REQ_DETACH:
            castle_control_detach( ioctl.detach.dev,
                                  &ioctl.detach.ret);
            break;
        case CASTLE_CTRL_REQ_SNAPSHOT:
            castle_control_snapshot( ioctl.snapshot.dev,
                                    &ioctl.snapshot.ret,
                                    &ioctl.snapshot.version);
            break;

        case CASTLE_CTRL_REQ_COLLECTION_ATTACH:
        {
            char *collection_name = castle_malloc(ioctl.collection_attach.name_length, GFP_KERNEL);
            if (!collection_name)
            {
                err = -ENOMEM;
                goto err;
            }
            
            if (copy_from_user(collection_name, ioctl.collection_attach.name, 
                ioctl.collection_attach.name_length))
            {
                err = -EFAULT;
                goto err;
            }
            
            castle_control_collection_attach(ioctl.collection_attach.version,
                                            collection_name,
                                            &ioctl.collection_attach.ret,
                                            &ioctl.collection_attach.collection);
                                            
            
            break;
        }
        case CASTLE_CTRL_REQ_COLLECTION_DETACH:
            castle_control_collection_detach(ioctl.collection_detach.collection,
                                  &ioctl.collection_detach.ret);
            break;
        case CASTLE_CTRL_REQ_COLLECTION_SNAPSHOT:
            castle_control_collection_snapshot(ioctl.collection_snapshot.collection,
                                    &ioctl.collection_snapshot.ret,
                                    &ioctl.collection_snapshot.version);
            break;

        case CASTLE_CTRL_REQ_CREATE:
            castle_control_create( ioctl.create.size,
                                  &ioctl.create.ret,
                                  &ioctl.create.id);
            break;
        case CASTLE_CTRL_REQ_CLONE:
            castle_control_clone( ioctl.clone.version,
                                 &ioctl.clone.ret,
                                 &ioctl.clone.clone);
            break;

        case CASTLE_CTRL_REQ_TRANSFER_CREATE:
        case CASTLE_CTRL_REQ_TRANSFER_DESTROY:
            err = -ENOSYS;
            goto err;

        default:
            err = -EINVAL;
            goto err;
    }
    up(&castle_control_lock);

    /* Copy the results back */
    if(copy_to_user(udata, &ioctl, sizeof(cctrl_ioctl_t)))
        return -EFAULT;

    return 0;
    
err:
    up(&castle_control_lock);
    return err;
}

long castle_ctrl_unlocked_ioctl(struct file *file, unsigned int cmd, unsigned long arg)
{
    long ret = castle_back_unlocked_ioctl(file, cmd, arg);
    if (ret != -ENOIOCTLCMD)
        return ret;
        
    ret = castle_control_ioctl(file, cmd, arg);
    
    return ret;
}

static struct file_operations castle_control_fops = {
    .owner          = THIS_MODULE,
    .mmap           = castle_back_mmap,
    .unlocked_ioctl = castle_ctrl_unlocked_ioctl,
    .poll           = castle_back_poll,
    .open           = castle_back_open,
    .release        = castle_back_release,
};

static struct miscdevice castle_control = {
    .minor   = MISC_DYNAMIC_MINOR,
    .name    = "castle-fs-control",
    .fops    = &castle_control_fops,
};

int castle_control_init(void)
{
    int ret;
    
    if((ret = misc_register(&castle_control)))
        printk("Castle control device could not be registered (%d).", ret);

    return ret;
}

void castle_control_fini(void)
{
    int ret;

    if((ret = misc_deregister(&castle_control))) 
        printk("Could not unregister castle control node (%d).\n", ret);
    /* Sleep waiting for the last ctrl op to complete, if there is one */
    down(&castle_control_lock);
    up(&castle_control_lock);
}<|MERGE_RESOLUTION|>--- conflicted
+++ resolved
@@ -190,44 +190,6 @@
 void castle_control_fs_init(int *ret)
 {
     *ret = castle_fs_init();
-}
-
-<<<<<<< HEAD
-=======
-void castle_control_transfer_create(version_t      version,
-                                           uint32_t       direction,
-                                           int           *ret,
-                                           transfer_id_t *id)
-{
-    struct castle_transfer *transfer;
-
-    if(!(transfer = castle_transfer_create(version, direction, ret)))
-        goto err_out;
-
-    /* Return value should have been correctly set by _create() */
-    BUG_ON(*ret != 0);
-    *id = transfer->id;
-
-    return;
-
-err_out:
-    BUG_ON(*ret == 0);
-    *id = (uint32_t)-1;
-}
-
-void castle_control_transfer_destroy(transfer_id_t id, int *ret)
-{
-    struct castle_transfer *transfer;
-    
-    if(!(transfer = castle_transfer_find(id)))
-    {
-        *ret = -EINVAL;
-    }
-    else
-    {
-        castle_transfer_destroy(transfer);
-        *ret = 0;
-    }
 }
 
 int castle_attachments_store_init(int first)
@@ -347,7 +309,6 @@
     return 0;
 }
 
->>>>>>> 791677e9
 void castle_control_collection_attach(version_t version,
                                              char *name,
                                              int *ret,

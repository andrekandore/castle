#define __OPTIMIZE__
#include <linux/genhd.h>
#include <linux/miscdevice.h>
#include <linux/skbuff.h>
#include <asm/uaccess.h>
#include <linux/hardirq.h>

#include "castle_public.h"
#include "castle_utils.h"
#include "castle.h"
#include "castle_da.h"
#include "castle_cache.h"
#include "castle_btree.h"
#include "castle_versions.h"
#include "castle_events.h"
#include "castle_rxrpc.h"
<<<<<<< HEAD
#include "castle_freespace.h"
#include "castle_back.h"
#include "castle_ctrl.h"
=======
>>>>>>> 88e3fdb0

//#define DEBUG
#ifndef DEBUG
#define debug(_f, ...)  ((void)0)
#else
#define debug(_f, _a...)  (printk("%s:%.4d: " _f, __FILE__, __LINE__ , ##_a))
#endif

static DECLARE_MUTEX(castle_control_lock);

void castle_control_lock_up()
{
    down(&castle_control_lock);
}

void castle_control_lock_down()
{
    up(&castle_control_lock);
}

void castle_control_claim(uint32_t dev, int *ret, slave_uuid_t *id)
{
    struct castle_slave *cs;

    if((cs = castle_claim(dev)))
    {
        *id  = cs->uuid;
        *ret = 0;
    }
    else
    {
        *id  = (uint32_t)-1;
        *ret = -EINVAL;
    }
}

void castle_control_release(slave_uuid_t id, int *ret)
{
    printk("==> Release NOT IMPLEMENTED YET, slave UUID=%d\n", id);
    *ret = -ENOSYS;
}

void castle_control_attach(version_t version, int *ret, uint32_t *dev)
{
    struct castle_attachment *cd;
  
    *dev = 0;
    cd = castle_device_init(version);
    if(!cd)
    {
        *ret = -EINVAL; 
        return;
    }
    *dev = new_encode_dev(MKDEV(cd->dev.gd->major, cd->dev.gd->first_minor));
    *ret = 0;
}

void castle_control_detach(uint32_t dev, int *ret)
{
    dev_t dev_id = new_decode_dev(dev);
    struct castle_attachment *cd = castle_device_find(dev_id);

    if(cd) castle_device_free(cd);
    *ret = (cd ? 0 : -ENODEV);
}

/* Size == 0 means that a collection tree is supposed to be created */ 
void castle_control_create(uint64_t size, int *ret, version_t *id)
{
    int collection_tree = (size == 0);
    da_id_t da_id = INVAL_DA; 
    version_t version;

    if(collection_tree)
    {
        printk("Creating a collection version tree.\n");
        da_id = castle_next_da_id++;
    }

    /* Create a new version which will act as the root for this version tree */
    version = castle_version_new(0, /* clone */ 
                                 0, /* root version */
                                 da_id,
                                 size);

    /* We use doubling arrays for collection trees */
    if(collection_tree &&
       castle_double_array_make(da_id, version))
    {
        printk("Failed creating doubling array for version: %d\n", version);
        version = INVAL_VERSION; 
    }

    if(VERSION_INVAL(version))
    {
        *id  = -1;
        *ret = -EINVAL;
    } else
    {
        *id  = version;
        *ret = 0;
    }
}

void castle_control_clone(version_t version, int *ret, version_t *clone)
{
    if(version == 0)
    {
        printk("Do not clone version 0. Create a new volume.\n");
        *clone = 0;
        *ret   = -EINVAL;
        return;
    }
    
    /* Try to create a new version in the version tree */
    version = castle_version_new(0,        /* clone */ 
                                 version,
                                 INVAL_DA, /* da_id: take parent's */
                                 0);       /* size:  take parent's */
    if(VERSION_INVAL(version))
    {
        *clone = 0;
        *ret = -EINVAL;
    } else
    {
        *clone = version;
        *ret = 0;
    }
}

void castle_control_snapshot(uint32_t dev, int *ret, version_t *version)
{
    dev_t devid = new_decode_dev(dev);
    struct castle_attachment *cd = castle_device_find(devid);
    version_t ver, old_version;

    if(!cd)
    {   
        *version = -1;
        *ret     = -ENOENT;
        return;
    }
    down_write(&cd->lock);
    old_version  = cd->version;
    ver = castle_version_new(1,            /* snapshot */
                             cd->version,
                             INVAL_DA,     /* take da_id from the parent */
                             0);           /* take size  from the parent */ 
    if(VERSION_INVAL(ver))
    {
        *version = -1;
        *ret     = -EINVAL;
    }
    else
    {
        /* Attach the new version */
        BUG_ON(castle_version_attach(ver));
        /* Change the version associated with the device */
        cd->version    = ver;
        /* Release the old version */
        castle_version_detach(old_version);
        *version = ver;
        *ret     = 0;
    }
    up_write(&cd->lock);
    
    castle_events_device_snapshot(ver, cd->dev.gd->major, cd->dev.gd->first_minor);
}
 
void castle_control_fs_init(int *ret)
{
    *ret = castle_fs_init();
}

<<<<<<< HEAD
void castle_control_transfer_create(version_t      version,
                                           uint32_t       direction,
                                           int           *ret,
                                           transfer_id_t *id)
{
    struct castle_transfer *transfer;

    if(!(transfer = castle_transfer_create(version, direction, ret)))
        goto err_out;

    /* Return value should have been correctly set by _create() */
    BUG_ON(*ret != 0);
    *id = transfer->id;

    return;

err_out:
    BUG_ON(*ret == 0);
    *id = (uint32_t)-1;
}

void castle_control_transfer_destroy(transfer_id_t id, int *ret)
{
    struct castle_transfer *transfer;
    
    if(!(transfer = castle_transfer_find(id)))
    {
        *ret = -EINVAL;
    }
    else
    {
        castle_transfer_destroy(transfer);
        *ret = 0;
    }
}

void castle_control_collection_attach(version_t version,
=======
static void castle_control_collection_attach(version_t version,
>>>>>>> 88e3fdb0
                                             char *name,
                                             int *ret,
                                             collection_id_t *collection)
{
    struct castle_attachment *ca;

    ca = castle_collection_init(version, name);
    if(!ca)
    {
        *ret = -EINVAL;
        return;
    }
    *collection = ca->col.id; 
    *ret = 0;
}
            
void castle_control_collection_detach(collection_id_t collection,
                                             int *ret)
{
    struct castle_attachment *ca = castle_collection_find(collection);
    
    if(ca) castle_collection_free(ca);
    *ret = (ca ? 0 : -ENODEV);
}

void castle_control_collection_snapshot(collection_id_t collection,
                                               int *ret,
                                               version_t *version)
{
    struct castle_attachment *ca = castle_collection_find(collection);
    version_t ver, old_version;

    if(!ca)
    {   
        *version = -1;
        *ret     = -ENOENT;
        return;
    }
    down_write(&ca->lock);
    old_version  = ca->version;
    ver = castle_version_new(1,            /* snapshot */
                             ca->version,
                             INVAL_DA,     /* take da_id from the parent */
                             0);           /* take size  from the parent */ 
    if(VERSION_INVAL(ver))
    {
        *version = -1;
        *ret     = -EINVAL;
    }
    else
    {
        /* Attach the new version */
        BUG_ON(castle_version_attach(ver));
        /* Change the version associated with the device */
        ca->version    = ver;
        /* Release the old version */
        castle_version_detach(old_version);
        *version = ver;
        *ret     = 0;
    }
    up_write(&ca->lock);
    
    castle_events_collection_snapshot(ver, ca->col.id);
}
            
void castle_control_set_target(slave_uuid_t slave_uuid, int value, int *ret)
{
    struct castle_slave *slave = castle_slave_find_by_uuid(slave_uuid);
    struct castle_slave_superblock *sb;

    if (!slave)
    {
        *ret = -ENOENT;
        return;
    }
    
    sb = castle_slave_superblock_get(slave);
    
    if (value)
        sb->flags |= CASTLE_SLAVE_TARGET;
    else
        sb->flags &= ~CASTLE_SLAVE_TARGET;
    
    castle_slave_superblock_put(slave, 1);

    castle_events_slave_changed(slave->uuid);

    *ret = 0;
}

int castle_control_ioctl(struct file *filp,
                         unsigned int cmd, unsigned long arg)
{
    int err;
    void __user *udata = (void __user *) arg;
    cctrl_ioctl_t ioctl;

    if(cmd != CASTLE_CTRL_IOCTL)
    {
        printk("Unknown IOCTL: %d\n", cmd);
        return -EINVAL;
    }

    if (copy_from_user(&ioctl, udata, sizeof(cctrl_ioctl_t)))
        return -EFAULT;

    down(&castle_control_lock);
    debug("Lock taken: in_atomic=%d.\n", in_atomic());
    printk("Got IOCTL command %d.\n", ioctl.cmd);
    switch(ioctl.cmd)
    {
        case CASTLE_CTRL_REQ_CLAIM:
            castle_control_claim( ioctl.claim.dev,
                                 &ioctl.claim.ret,
                                 &ioctl.claim.id);
            break;
        case CASTLE_CTRL_REQ_RELEASE:
            castle_control_release( ioctl.release.id,
                                   &ioctl.release.ret);
            break;
        case CASTLE_CTRL_REQ_INIT:
            castle_control_fs_init(&ioctl.init.ret);
            break;    
        
        case CASTLE_CTRL_REQ_ATTACH:
            castle_control_attach( ioctl.attach.version,
                                  &ioctl.attach.ret,
                                  &ioctl.attach.dev);
            break;
        case CASTLE_CTRL_REQ_DETACH:
            castle_control_detach( ioctl.detach.dev,
                                  &ioctl.detach.ret);
            break;
        case CASTLE_CTRL_REQ_SNAPSHOT:
            castle_control_snapshot( ioctl.snapshot.dev,
                                    &ioctl.snapshot.ret,
                                    &ioctl.snapshot.version);
            break;

        case CASTLE_CTRL_REQ_COLLECTION_ATTACH:
        {
            char *collection_name = castle_malloc(ioctl.collection_attach.name_length, GFP_KERNEL);
            if (!collection_name)
            {
                err = -ENOMEM;
                goto err;
            }
            
            if (copy_from_user(collection_name, ioctl.collection_attach.name, 
                ioctl.collection_attach.name_length))
            {
                err = -EFAULT;
                goto err;
            }
            
            castle_control_collection_attach(ioctl.collection_attach.version,
                                            collection_name,
                                            &ioctl.collection_attach.ret,
                                            &ioctl.collection_attach.collection);
                                            
            
            break;
        }
        case CASTLE_CTRL_REQ_COLLECTION_DETACH:
            castle_control_collection_detach(ioctl.collection_detach.collection,
                                  &ioctl.collection_detach.ret);
            break;
        case CASTLE_CTRL_REQ_COLLECTION_SNAPSHOT:
            castle_control_collection_snapshot(ioctl.collection_snapshot.collection,
                                    &ioctl.collection_snapshot.ret,
                                    &ioctl.collection_snapshot.version);
            break;

        case CASTLE_CTRL_REQ_CREATE:
            castle_control_create( ioctl.create.size,
                                  &ioctl.create.ret,
                                  &ioctl.create.id);
            break;
        case CASTLE_CTRL_REQ_CLONE:
            castle_control_clone( ioctl.clone.version,
                                 &ioctl.clone.ret,
                                 &ioctl.clone.clone);
            break;

        case CASTLE_CTRL_REQ_TRANSFER_CREATE:
        case CASTLE_CTRL_REQ_TRANSFER_DESTROY:
            up(&castle_control_lock);
            return -ENOSYS;
        default:
            err = -EINVAL;
            goto err;
    }
    up(&castle_control_lock);

    /* Copy the results back */
    if(copy_to_user(udata, &ioctl, sizeof(cctrl_ioctl_t)))
        return -EFAULT;

    return 0;
    
err:
    up(&castle_control_lock);
    return err;
}

long castle_ctrl_unlocked_ioctl(struct file *file, unsigned int cmd, unsigned long arg)
{
    long ret = castle_back_unlocked_ioctl(file, cmd, arg);
    if (ret != -ENOIOCTLCMD)
        return ret;
        
    ret = castle_control_ioctl(file, cmd, arg);
    
    return ret;
}

static struct file_operations castle_control_fops = {
    .owner          = THIS_MODULE,
    .mmap           = castle_back_mmap,
    .unlocked_ioctl = castle_ctrl_unlocked_ioctl,
    .poll           = castle_back_poll,
    .open           = castle_back_open,
    .release        = castle_back_release,
};

static struct miscdevice castle_control = {
    .minor   = MISC_DYNAMIC_MINOR,
    .name    = "castle-fs-control",
    .fops    = &castle_control_fops,
};

<<<<<<< HEAD
=======

static void castle_control_reply_error(uint32_t *reply, 
                                       int ret_code,
                                       size_t *len)
{
    reply[0] = CASTLE_CTRL_REPLY;
    reply[1] = CASTLE_CTRL_REPLY_FAIL;
    reply[2] = ret_code;
    *len = 3;
}

static void castle_control_reply_process(uint32_t *reply, size_t len, size_t *length)
{
    size_t i;
    
    /* Convert to network byte order */
    for(i=0; i<len; i++)
        reply[i] = htonl(reply[i]);

    #ifdef DEBUG        
    debug("Reply message:\n");
    for(i=0; i<4*len; i++)
        debug(" [%ld]=%d\n", i, *(((uint8_t *)reply) + i));
    debug("\n");
    #endif

    /* length is in bytes */
    *length = 4*len;
}

static void castle_control_reply(uint32_t *reply, 
                                 size_t *length, 
                                 int op_code, 
                                 int ret_code, 
                                 uint32_t token)
{
    size_t len;

    /* Deal with error condition first */
    if(ret_code)
    {
        castle_control_reply_error(reply, ret_code, &len);
    } else
    /* Next, void replies */
    if(op_code == CASTLE_CTRL_REPLY_VOID)
    {
        reply[0] = CASTLE_CTRL_REPLY;
        reply[1] = CASTLE_CTRL_REPLY_VOID;
        len = 2;
    } else
    /* All the rest */
    {
        reply[0] = CASTLE_CTRL_REPLY;
        reply[1] = op_code;
        reply[2] = token;
        len = 3;
    } 

    castle_control_reply_process(reply, len, length);
}

int castle_control_packet_process(struct sk_buff *skb, void **reply, size_t *len_p)
{
    uint32_t *reply32; /* For now, all reply values are 32 bit wide */
    uint32_t ctrl_op;
    size_t reply32_size = 0;

    debug("Processing control packet (in_atomic=%d).\n", in_atomic());
#ifdef DEBUG
    skb_print(skb);
#endif
    if(skb->len < 4)
        return -EBADMSG;

    down(&castle_control_lock);
    ctrl_op = SKB_L_GET(skb);
    debug("Ctrl op=%d\n", ctrl_op);
    
    switch(ctrl_op)
    {
        case CASTLE_CTRL_REQ_VALID_STATS:
        case CASTLE_CTRL_REQ_INVALID_STATS:
        {
            // must not forget version zero!
            int versions = castle_version_max_get() + 1;
            reply32_size = (versions * 2) + 3;
            break;
        }
        default:
            reply32_size = 64;
            break;
    }

    *reply = reply32 = castle_malloc(reply32_size * sizeof(uint32_t), GFP_KERNEL);
    if (!reply32)
        return -ENOMEM;
    
    switch(ctrl_op)
    {
        case CASTLE_CTRL_REQ_CLAIM:
        {
            int ret;
            slave_uuid_t id;

            if(skb->len != 4) goto bad_msg;
            castle_control_claim(SKB_L_GET(skb), &ret, &id);
            castle_control_reply(reply32, 
                                 len_p, 
                                 CASTLE_CTRL_REPLY_NEW_SLAVE,
                                 ret, 
                                 id);
            break;
        }
        case CASTLE_CTRL_REQ_RELEASE:
        {
            int ret/*, i*/;

            if(skb->len != 4) goto bad_msg;
            castle_control_release(SKB_L_GET(skb), &ret); 
            castle_control_reply(reply32,
                                 len_p,
                                 CASTLE_CTRL_REPLY_VOID,
                                 ret,
                                 0);

            break;
        }
        case CASTLE_CTRL_REQ_ATTACH:
        {
            int ret;
            uint32_t dev;

            if(skb->len != 4) goto bad_msg;
            castle_control_attach(SKB_L_GET(skb), 
                                  &ret, 
                                  &dev);
            castle_control_reply(reply32,
                                 len_p,
                                 CASTLE_CTRL_REPLY_NEW_DEVICE,
                                 ret,
                                 dev);
            break;
        }
        case CASTLE_CTRL_REQ_DETACH:
        {
            int ret;

            if(skb->len != 4) goto bad_msg;
            castle_control_detach(SKB_L_GET(skb), &ret); 
            castle_control_reply(reply32,
                                 len_p,
                                 CASTLE_CTRL_REPLY_VOID,
                                 ret,
                                 0);
            break;
        }
        case CASTLE_CTRL_REQ_CREATE:
        {
            int ret;
            version_t version;

            if(skb->len != 8) goto bad_msg;
            castle_control_create(SKB_LL_GET(skb), 
                                  &ret, 
                                  &version);
            castle_control_reply(reply32,
                                 len_p,
                                 CASTLE_CTRL_REPLY_NEW_VERSION,
                                 ret,
                                 version);
            break;
        }
        case CASTLE_CTRL_REQ_CLONE:
        {
            int ret;
            version_t version;

            if(skb->len != 4) goto bad_msg;
            castle_control_clone(SKB_L_GET(skb),
                                 &ret,
                                 &version); 
            castle_control_reply(reply32,
                                 len_p,
                                 CASTLE_CTRL_REPLY_NEW_VERSION,
                                 ret,
                                 version);
            break;
        }
        case CASTLE_CTRL_REQ_SNAPSHOT:
        {
            int ret;
            version_t version;
            
            if(skb->len != 4) goto bad_msg;
            castle_control_snapshot(SKB_L_GET(skb), 
                                    &ret, 
                                    &version);
            castle_control_reply(reply32,
                                 len_p,
                                 CASTLE_CTRL_REPLY_NEW_VERSION,
                                 ret,
                                 version);
            break;
        }
        case CASTLE_CTRL_REQ_INIT:
        {
            int ret;
            
            if(skb->len != 0) goto bad_msg;
            castle_control_fs_init(&ret);
            castle_control_reply(reply32,
                                 len_p,
                                 CASTLE_CTRL_REPLY_VOID,
                                 ret,
                                 0);
            break;
        }
        case CASTLE_CTRL_REQ_RESERVE_FOR_TRANSFER:
        case CASTLE_CTRL_REQ_TRANSFER_CREATE:
        case CASTLE_CTRL_REQ_TRANSFER_DESTROY:
            goto bad_msg;
        case CASTLE_CTRL_REQ_COLLECTION_ATTACH:
        {
            int ret;
            collection_id_t collection;

            version_t version;
            char *name;

            if(skb->len < 8) goto bad_msg;
            version = SKB_L_GET(skb);
            name = SKB_STR_GET(skb, 128);
            if(!name) goto bad_msg;

            castle_control_collection_attach(version, name,
                                             &ret,
                                             &collection);
            if(ret)
                castle_free(name);
            castle_control_reply(reply32,
                                 len_p,
                                 CASTLE_CTRL_REPLY_NEW_COLLECTION,
                                 ret,
                                 collection);
            break;
        }
        case CASTLE_CTRL_REQ_COLLECTION_DETACH:
        {
            int ret;
            
            if(skb->len != 4) goto bad_msg;
            castle_control_collection_detach(SKB_L_GET(skb),
                                             &ret);
            castle_control_reply(reply32,
                                 len_p,
                                 CASTLE_CTRL_REPLY_VOID,
                                 ret,
                                 0);
            break;
        }
        case CASTLE_CTRL_REQ_COLLECTION_SNAPSHOT:
        {
            int ret;
            version_t version;

            if(skb->len != 4) goto bad_msg;
            castle_control_collection_snapshot(SKB_L_GET(skb),
                                               &ret,
                                               &version);
            castle_control_reply(reply32,
                                 len_p,
                                 CASTLE_CTRL_REPLY_NEW_VERSION,
                                 ret,
                                 version);
            break;
        }
        case CASTLE_CTRL_REQ_VALID_STATS:
        case CASTLE_CTRL_REQ_INVALID_STATS:
            goto bad_msg;
        case CASTLE_CTRL_REQ_SET_TARGET:
        {
            int ret, value;
            slave_uuid_t slave_uuid;
            
            if(skb->len != 8) goto bad_msg;

            slave_uuid = SKB_L_GET(skb);
            value = SKB_L_GET(skb);
            
            castle_control_set_target(slave_uuid,
                                      value,
                                      &ret);
            castle_control_reply(reply32,
                                 len_p,
                                 CASTLE_CTRL_REPLY_VOID,
                                 ret,
                                 0);
            break;
        }
    }
    up(&castle_control_lock);

    return 0;

bad_msg:
    up(&castle_control_lock);

    return -EBADMSG;
}



>>>>>>> 88e3fdb0
int castle_control_init(void)
{
    int ret;
    
    if((ret = misc_register(&castle_control)))
        printk("Castle control device could not be registered (%d).", ret);

    return ret;
}

void castle_control_fini(void)
{
    int ret;

    if((ret = misc_deregister(&castle_control))) 
        printk("Could not unregister castle control node (%d).\n", ret);
    /* Sleep waiting for the last ctrl op to complete, if there is one */
    down(&castle_control_lock);
    up(&castle_control_lock);
}<|MERGE_RESOLUTION|>--- conflicted
+++ resolved
@@ -14,12 +14,8 @@
 #include "castle_versions.h"
 #include "castle_events.h"
 #include "castle_rxrpc.h"
-<<<<<<< HEAD
-#include "castle_freespace.h"
 #include "castle_back.h"
 #include "castle_ctrl.h"
-=======
->>>>>>> 88e3fdb0
 
 //#define DEBUG
 #ifndef DEBUG
@@ -194,47 +190,7 @@
     *ret = castle_fs_init();
 }
 
-<<<<<<< HEAD
-void castle_control_transfer_create(version_t      version,
-                                           uint32_t       direction,
-                                           int           *ret,
-                                           transfer_id_t *id)
-{
-    struct castle_transfer *transfer;
-
-    if(!(transfer = castle_transfer_create(version, direction, ret)))
-        goto err_out;
-
-    /* Return value should have been correctly set by _create() */
-    BUG_ON(*ret != 0);
-    *id = transfer->id;
-
-    return;
-
-err_out:
-    BUG_ON(*ret == 0);
-    *id = (uint32_t)-1;
-}
-
-void castle_control_transfer_destroy(transfer_id_t id, int *ret)
-{
-    struct castle_transfer *transfer;
-    
-    if(!(transfer = castle_transfer_find(id)))
-    {
-        *ret = -EINVAL;
-    }
-    else
-    {
-        castle_transfer_destroy(transfer);
-        *ret = 0;
-    }
-}
-
 void castle_control_collection_attach(version_t version,
-=======
-static void castle_control_collection_attach(version_t version,
->>>>>>> 88e3fdb0
                                              char *name,
                                              int *ret,
                                              collection_id_t *collection)
@@ -357,8 +313,7 @@
             break;
         case CASTLE_CTRL_REQ_INIT:
             castle_control_fs_init(&ioctl.init.ret);
-            break;    
-        
+            break;            
         case CASTLE_CTRL_REQ_ATTACH:
             castle_control_attach( ioctl.attach.version,
                                   &ioctl.attach.ret,
@@ -421,8 +376,9 @@
 
         case CASTLE_CTRL_REQ_TRANSFER_CREATE:
         case CASTLE_CTRL_REQ_TRANSFER_DESTROY:
-            up(&castle_control_lock);
-            return -ENOSYS;
+            err = -ENOSYS;
+            goto err;
+
         default:
             err = -EINVAL;
             goto err;
@@ -466,321 +422,6 @@
     .fops    = &castle_control_fops,
 };
 
-<<<<<<< HEAD
-=======
-
-static void castle_control_reply_error(uint32_t *reply, 
-                                       int ret_code,
-                                       size_t *len)
-{
-    reply[0] = CASTLE_CTRL_REPLY;
-    reply[1] = CASTLE_CTRL_REPLY_FAIL;
-    reply[2] = ret_code;
-    *len = 3;
-}
-
-static void castle_control_reply_process(uint32_t *reply, size_t len, size_t *length)
-{
-    size_t i;
-    
-    /* Convert to network byte order */
-    for(i=0; i<len; i++)
-        reply[i] = htonl(reply[i]);
-
-    #ifdef DEBUG        
-    debug("Reply message:\n");
-    for(i=0; i<4*len; i++)
-        debug(" [%ld]=%d\n", i, *(((uint8_t *)reply) + i));
-    debug("\n");
-    #endif
-
-    /* length is in bytes */
-    *length = 4*len;
-}
-
-static void castle_control_reply(uint32_t *reply, 
-                                 size_t *length, 
-                                 int op_code, 
-                                 int ret_code, 
-                                 uint32_t token)
-{
-    size_t len;
-
-    /* Deal with error condition first */
-    if(ret_code)
-    {
-        castle_control_reply_error(reply, ret_code, &len);
-    } else
-    /* Next, void replies */
-    if(op_code == CASTLE_CTRL_REPLY_VOID)
-    {
-        reply[0] = CASTLE_CTRL_REPLY;
-        reply[1] = CASTLE_CTRL_REPLY_VOID;
-        len = 2;
-    } else
-    /* All the rest */
-    {
-        reply[0] = CASTLE_CTRL_REPLY;
-        reply[1] = op_code;
-        reply[2] = token;
-        len = 3;
-    } 
-
-    castle_control_reply_process(reply, len, length);
-}
-
-int castle_control_packet_process(struct sk_buff *skb, void **reply, size_t *len_p)
-{
-    uint32_t *reply32; /* For now, all reply values are 32 bit wide */
-    uint32_t ctrl_op;
-    size_t reply32_size = 0;
-
-    debug("Processing control packet (in_atomic=%d).\n", in_atomic());
-#ifdef DEBUG
-    skb_print(skb);
-#endif
-    if(skb->len < 4)
-        return -EBADMSG;
-
-    down(&castle_control_lock);
-    ctrl_op = SKB_L_GET(skb);
-    debug("Ctrl op=%d\n", ctrl_op);
-    
-    switch(ctrl_op)
-    {
-        case CASTLE_CTRL_REQ_VALID_STATS:
-        case CASTLE_CTRL_REQ_INVALID_STATS:
-        {
-            // must not forget version zero!
-            int versions = castle_version_max_get() + 1;
-            reply32_size = (versions * 2) + 3;
-            break;
-        }
-        default:
-            reply32_size = 64;
-            break;
-    }
-
-    *reply = reply32 = castle_malloc(reply32_size * sizeof(uint32_t), GFP_KERNEL);
-    if (!reply32)
-        return -ENOMEM;
-    
-    switch(ctrl_op)
-    {
-        case CASTLE_CTRL_REQ_CLAIM:
-        {
-            int ret;
-            slave_uuid_t id;
-
-            if(skb->len != 4) goto bad_msg;
-            castle_control_claim(SKB_L_GET(skb), &ret, &id);
-            castle_control_reply(reply32, 
-                                 len_p, 
-                                 CASTLE_CTRL_REPLY_NEW_SLAVE,
-                                 ret, 
-                                 id);
-            break;
-        }
-        case CASTLE_CTRL_REQ_RELEASE:
-        {
-            int ret/*, i*/;
-
-            if(skb->len != 4) goto bad_msg;
-            castle_control_release(SKB_L_GET(skb), &ret); 
-            castle_control_reply(reply32,
-                                 len_p,
-                                 CASTLE_CTRL_REPLY_VOID,
-                                 ret,
-                                 0);
-
-            break;
-        }
-        case CASTLE_CTRL_REQ_ATTACH:
-        {
-            int ret;
-            uint32_t dev;
-
-            if(skb->len != 4) goto bad_msg;
-            castle_control_attach(SKB_L_GET(skb), 
-                                  &ret, 
-                                  &dev);
-            castle_control_reply(reply32,
-                                 len_p,
-                                 CASTLE_CTRL_REPLY_NEW_DEVICE,
-                                 ret,
-                                 dev);
-            break;
-        }
-        case CASTLE_CTRL_REQ_DETACH:
-        {
-            int ret;
-
-            if(skb->len != 4) goto bad_msg;
-            castle_control_detach(SKB_L_GET(skb), &ret); 
-            castle_control_reply(reply32,
-                                 len_p,
-                                 CASTLE_CTRL_REPLY_VOID,
-                                 ret,
-                                 0);
-            break;
-        }
-        case CASTLE_CTRL_REQ_CREATE:
-        {
-            int ret;
-            version_t version;
-
-            if(skb->len != 8) goto bad_msg;
-            castle_control_create(SKB_LL_GET(skb), 
-                                  &ret, 
-                                  &version);
-            castle_control_reply(reply32,
-                                 len_p,
-                                 CASTLE_CTRL_REPLY_NEW_VERSION,
-                                 ret,
-                                 version);
-            break;
-        }
-        case CASTLE_CTRL_REQ_CLONE:
-        {
-            int ret;
-            version_t version;
-
-            if(skb->len != 4) goto bad_msg;
-            castle_control_clone(SKB_L_GET(skb),
-                                 &ret,
-                                 &version); 
-            castle_control_reply(reply32,
-                                 len_p,
-                                 CASTLE_CTRL_REPLY_NEW_VERSION,
-                                 ret,
-                                 version);
-            break;
-        }
-        case CASTLE_CTRL_REQ_SNAPSHOT:
-        {
-            int ret;
-            version_t version;
-            
-            if(skb->len != 4) goto bad_msg;
-            castle_control_snapshot(SKB_L_GET(skb), 
-                                    &ret, 
-                                    &version);
-            castle_control_reply(reply32,
-                                 len_p,
-                                 CASTLE_CTRL_REPLY_NEW_VERSION,
-                                 ret,
-                                 version);
-            break;
-        }
-        case CASTLE_CTRL_REQ_INIT:
-        {
-            int ret;
-            
-            if(skb->len != 0) goto bad_msg;
-            castle_control_fs_init(&ret);
-            castle_control_reply(reply32,
-                                 len_p,
-                                 CASTLE_CTRL_REPLY_VOID,
-                                 ret,
-                                 0);
-            break;
-        }
-        case CASTLE_CTRL_REQ_RESERVE_FOR_TRANSFER:
-        case CASTLE_CTRL_REQ_TRANSFER_CREATE:
-        case CASTLE_CTRL_REQ_TRANSFER_DESTROY:
-            goto bad_msg;
-        case CASTLE_CTRL_REQ_COLLECTION_ATTACH:
-        {
-            int ret;
-            collection_id_t collection;
-
-            version_t version;
-            char *name;
-
-            if(skb->len < 8) goto bad_msg;
-            version = SKB_L_GET(skb);
-            name = SKB_STR_GET(skb, 128);
-            if(!name) goto bad_msg;
-
-            castle_control_collection_attach(version, name,
-                                             &ret,
-                                             &collection);
-            if(ret)
-                castle_free(name);
-            castle_control_reply(reply32,
-                                 len_p,
-                                 CASTLE_CTRL_REPLY_NEW_COLLECTION,
-                                 ret,
-                                 collection);
-            break;
-        }
-        case CASTLE_CTRL_REQ_COLLECTION_DETACH:
-        {
-            int ret;
-            
-            if(skb->len != 4) goto bad_msg;
-            castle_control_collection_detach(SKB_L_GET(skb),
-                                             &ret);
-            castle_control_reply(reply32,
-                                 len_p,
-                                 CASTLE_CTRL_REPLY_VOID,
-                                 ret,
-                                 0);
-            break;
-        }
-        case CASTLE_CTRL_REQ_COLLECTION_SNAPSHOT:
-        {
-            int ret;
-            version_t version;
-
-            if(skb->len != 4) goto bad_msg;
-            castle_control_collection_snapshot(SKB_L_GET(skb),
-                                               &ret,
-                                               &version);
-            castle_control_reply(reply32,
-                                 len_p,
-                                 CASTLE_CTRL_REPLY_NEW_VERSION,
-                                 ret,
-                                 version);
-            break;
-        }
-        case CASTLE_CTRL_REQ_VALID_STATS:
-        case CASTLE_CTRL_REQ_INVALID_STATS:
-            goto bad_msg;
-        case CASTLE_CTRL_REQ_SET_TARGET:
-        {
-            int ret, value;
-            slave_uuid_t slave_uuid;
-            
-            if(skb->len != 8) goto bad_msg;
-
-            slave_uuid = SKB_L_GET(skb);
-            value = SKB_L_GET(skb);
-            
-            castle_control_set_target(slave_uuid,
-                                      value,
-                                      &ret);
-            castle_control_reply(reply32,
-                                 len_p,
-                                 CASTLE_CTRL_REPLY_VOID,
-                                 ret,
-                                 0);
-            break;
-        }
-    }
-    up(&castle_control_lock);
-
-    return 0;
-
-bad_msg:
-    up(&castle_control_lock);
-
-    return -EBADMSG;
-}
-
-
-
->>>>>>> 88e3fdb0
 int castle_control_init(void)
 {
     int ret;

#include <linux/kernel.h>
#include <linux/module.h>
#include <linux/completion.h>
#include <linux/wait.h>
#include <linux/workqueue.h>
#include <linux/sched.h>
#include <linux/kthread.h>
#include <linux/mm.h>
#include <linux/miscdevice.h>
#include <linux/poll.h>
#include <linux/rbtree.h>
#include <linux/list.h>
#include <linux/vmalloc.h>
#include <linux/delay.h>
#include <asm/pgtable.h>

#include "castle_public.h"
#include "castle_defines.h"
#include "castle.h"
#include "castle_objects.h"
#include "castle_cache.h"
#include "castle_da.h"
#include "castle_utils.h"
#include "castle_debug.h"
#include "castle_back.h"
#include "castle_ring.h"
#include "castle_systemtap.h"
#include "castle_da.h"

DEFINE_RING_TYPES(castle, castle_request_t, castle_response_t);

#define MAX_BUFFER_PAGES  (256)
#define MAX_BUFFER_SIZE   (MAX_BUFFER_PAGES << PAGE_SHIFT)

#define MAX_STATEFUL_OPS  (CASTLE_STATEFUL_OPS)

#define CASTLE_BACK_NAME  "castle-back"

#define USED              __attribute__((used))
#define WARN_UNUSED_RET   __attribute__((warn_unused_result))
#define error(_f, _a...)  castle_printk(LOG_ERROR, KERN_ERR "%s:%.4d: " _f, __FILE__, __LINE__ , ##_a)

//#define DEBUG
#ifndef DEBUG
#define debug(_f, ...)              ((void)0)
#define stateful_debug(_f, _a...)   ((void)0)
#else
#define debug(_f, _a...)            (castle_printk(LOG_DEBUG, "%s:%.4d: " _f, __FILE__, __LINE__ , ##_a))
#define stateful_debug(_f, _a...)   (castle_printk(LOG_DEBUG, "%s:%.4d:%s: " _f, __FILE__, __LINE__, __FUNCTION__, ##_a))
#endif

struct workqueue_struct        *castle_back_wq;
static wait_queue_head_t        conn_close_wait;
atomic_t                        castle_back_conn_count; /**< Number of active castle_back_conns */
spinlock_t                      conns_lock;         /**< Protects castle_back_conns list        */
static                LIST_HEAD(castle_back_conns); /**< List of all active castle_back_conns   */
int                             castle_back_inited = 0;
atomic_t                        castle_req_seq_id = ATOMIC_INIT(0); /**< Unique ID for tracing */

struct castle_back_op;

#define CASTLE_BACK_CONN_INITIALISED_BIT    (0)
#define CASTLE_BACK_CONN_INITIALISED_FLAG   (1 << CASTLE_BACK_CONN_INITIALISED_BIT)
#define CASTLE_BACK_CONN_NOTIFY_BIT         (1)
#define CASTLE_BACK_CONN_NOTIFY_FLAG        (1 << CASTLE_BACK_CONN_NOTIFY_BIT)
#define CASTLE_BACK_CONN_DEAD_BIT           (2)
#define CASTLE_BACK_CONN_DEAD_FLAG          (1 << CASTLE_BACK_CONN_DEAD_BIT)

struct castle_back_conn
{
    unsigned long           flags;

    /* details of the shared ring buffer */
    unsigned long           rings_vstart;   /**< Where is the ring mapped in?       */
    castle_back_ring_t      back_ring;
    wait_queue_head_t       wait;
    struct task_struct     *work_thread;
    struct list_head        list;           /**< Position on castle_back_conns list */
    spinlock_t              response_lock;
    atomic_t                ref_count;
    int                     cpu;            /**< CPU id for this conn               */
    int                     cpu_index;      /**< CPU index for this conn            */

    /*
     * in kernel state for each operation
     * should be RING_SIZE(back_ring) of these
     * and a free list to get new ones
     */
    struct castle_back_op           *ops;
    struct list_head                 free_ops;
    struct castle_back_stateful_op  *stateful_ops;
    struct list_head                 free_stateful_ops;
    struct timer_list                stateful_op_timeout_check_timer;
    spinlock_t                       restart_timer_lock;
    int                              restart_timer;
    struct workqueue_struct         *timeout_check_wq;
    struct work_struct               timeout_check_work;

    /* details of the shared buffers */
    rwlock_t                         buffers_lock;  /**< Protects buffers_rb                */
    struct rb_root                   buffers_rb;    /**< RB tree for castle_back_buffers    */
};

struct castle_back_buffer
{
    struct rb_node     rb_node;
    unsigned long      user_addr;   /**< Userland address (@TODO should this be void*?)     */
    uint32_t           size;
    atomic_t           ref_count;   /**< Ref count                                          */
    void              *buffer;      /**< Pointer to buffer in kernel address space          */
};

struct castle_back_op
{
    struct list_head                 list;
    struct work_struct               work;
    int                              cpu;           /**< CPU id for this op                 */
    int                              cpu_index;     /**< CPU index for this op              */

    castle_request_t                 req;           /**< Contains call_id etc.              */
    struct castle_back_conn         *conn;
    struct castle_back_buffer       *buf;
    struct castle_attachment        *attachment;

    /* used by castle_back_request_process() to pass the key to the ops */
    c_vl_bkey_t                     *key;

    /* used for assembling a get and partial writes in puts */
    uint64_t value_length;
    uint32_t buffer_offset;

    union
    {
        struct castle_object_replace replace;
        struct castle_object_get     get;
    };
};

struct castle_back_iterator
{
    c_collection_id_t             collection_id;    /**< Collection ID.                     */
    int                           get_all;          /**< If set, iterator will return all   */
                                                    /**< keys, with all # dims.             */
                                                    /**< start/end_key below are be both    */
                                                    /**< invaild.                           */
    c_vl_bkey_t                  *start_key;        /**< Iterator start key.                */
    c_vl_bkey_t                  *end_key;          /**< Iterator end key.                  */
    c_vl_bkey_t                  *saved_key;        /**< Saved key when buffer filled up.   */
    c_val_tup_t                   saved_val;        /**< Saved value when buffer filled up. */
    castle_object_iterator_t     *iterator;         /**< Iterator structure.                */
    c_buf_constructor_t           buf_con;          /**< Buffer constructor structure.      */
    uint32_t                      buf_len;          /**< Bytes in buffer kv_list can fill.  */
    uint64_t                      nr_keys;          /**< Stats: number of keys.             */
    uint64_t                      nr_bytes;         /**< Stats: number of Bytes.            */
};

struct castle_back_stream_in
{
    c_collection_id_t     collection_id;           /**< Collection ID.                            */
    uint64_t              expected_entries;        /**< How many entries the user said to expect. */
    c_chk_cnt_t           expected_dataext_chunks; /**< How many chunks the user said we would need
                                                        for medium objects extent.                */
    uint64_t              received_entries;        /**< Entries provided so far.                  */
    c_byte_off_t          received_mobj_off;       /**< Last offset used in medium object extent. */
    struct castle_immut_tree_construct *da_stream; /**< DA in_stream structure.                   */
};

#define stateful_op_fmt_str     "conn=%p stateful_op=%p curr_op=%p in_use=%d "                  \
                                "cancel_on_op_complete=%d tag=%u token=0x%x"
#define stateful_op2str(_s_op)  (_s_op)->conn, (_s_op), (_s_op)->curr_op, (_s_op)->in_use,      \
                                (_s_op)->cancel_on_op_complete, (_s_op)->tag, (_s_op)->token

typedef void (*castle_back_stateful_op_expire_t) (struct castle_back_stateful_op *stateful_op);

struct castle_back_stateful_op
{
    struct list_head                    list;
    /* token is calculated by (index + use_count * MAX_STATEFUL_OPS) | 0x80000000 where index is the
     * index in the stateful_ops array in the connection. So the index is calculated by
     * token % MAX_STATEFUL_OPS.  This means tokens are reused at most every 2^31/MAX_STATEFUL_OPS
     * calls so shouldn't get collisions.
     */
    castle_interface_token_t            token;
    /* use_count counts how many times this stateful op has been reused.
     * Wraps around on overflow.
     */
    uint32_t                            use_count;
    int                                 in_use;             /**< Boolean                        */
    uint32_t                            tag;
    uint8_t                             flags;              /**< From userland request          */
    int                                 cpu;                /**< CPU all ops should run on      */
    int                                 cpu_index;          /**< CPU index all ops should use   */
    int                                 seq_id;             /**< Unique ID for tracing          */

    struct list_head                    op_queue;
    spinlock_t                          lock;
    struct castle_back_conn            *conn;

    uint64_t                            queued_size;        /**< Sum size of all queued buffers */
    struct castle_back_op              *curr_op;
    struct work_struct                  work[2];

    unsigned long                       last_used_jiffies;
    struct work_struct                  expire_work;
    struct castle_attachment           *attachment;
    castle_back_stateful_op_expire_t    expire;
    int                                 expire_enabled;     /**< expire() called only iff
                                                                 expire_enabled != 0            */
    int                                 cancelled;          /**< #3006 debug                    */

    /* set when this stateful_op is expiring. No further operations
     * on the stateful_op are valid while expiring. */
    int                                 expiring;
    /* Set this to non-zero to disable any more ops to be added to op_queue
     * and to cause the stateful_op to be put when curr_op completes. If changed
     * to non-zero when curr_op==NULL will just disable new ops to be added
     * to the queue.
     */
    int                                 cancel_on_op_complete;

    union
    {
        struct castle_back_iterator     iterator;
        struct castle_back_stream_in    stream_in;
        struct castle_object_replace    replace;
        struct castle_object_get        get;
        struct castle_object_pull       pull;
    };
};

/******************************************************************
 * Utilities to reserve ("pin"?) & map some vmalloc'd pages etc
 */

static inline void ReservePages(void *buffer, unsigned long size)
{
    int i, pages = size >> PAGE_SHIFT;
    for (i = 0; i < pages; i++)
        SetPageReserved(vmalloc_to_page(buffer + (i * PAGE_SIZE)));
}

static inline void UnReservePages(void *buffer, unsigned long size)
{
    int i, pages = size >> PAGE_SHIFT;
    for (i = 0; i < pages; i++)
        ClearPageReserved(vmalloc_to_page(buffer + (i * PAGE_SIZE)));
}

static inline int castle_vma_map(struct vm_area_struct *vma, void *buffer, unsigned long size)
{
    int i, err, offset, pages = size >> PAGE_SHIFT;

    for (i=0; i<pages; i++)
    {
        offset = i << PAGE_SHIFT;
        err = remap_pfn_range(vma, vma->vm_start + offset,
            vmalloc_to_pfn(buffer + offset),
            PAGE_SIZE, vma->vm_page_prot);
        if (err)
        {
            error("castle_back: mapping failed!\n");
            err = -ENOMEM; /* @TODO should I do this or just return remap_pfn_range? */
            goto err_out;
        }
    }

    return 0;

err_out:
   zap_page_range(vma, vma->vm_start, vma->vm_end - vma->vm_start, NULL);
   return err;
}

static USED void castle_back_print_page(char *buff, int length)
{
    int i=0;
    while(i<length)
    {
        castle_printk(LOG_DEBUG, " [%d]=", i);

        while(i<length)
        {
            castle_printk(LOG_DEBUG, "%2x, ", (unsigned char)buff[i]);
            i++;
            if (i % 8 == 0)
                break;
        }

        castle_printk(LOG_DEBUG, "\n");
    }
}

/******************************************************************
 * Functions to deal with getting and putting buffers, inserting
 * new ones into tree
 */

#define castle_back_user_to_kernel(__buffer, __user_addr) \
    (__buffer->buffer + ((unsigned long)__user_addr - __buffer->user_addr))

#define castle_back_kernel_to_user(__buffer, __kernel_addr) \
    (__buffer->user_addr + ((unsigned long)__kernel_addr - (unsigned long)__buffer->buffer))

/**
 * Return whether a buffer satisfying start-end exists in conn's RB tree.
 *
 * NOTE: Caller must hold a read-lock on the conn's buffers_lock.
 *
 * NOTE: See comment for castle_back_buffer_get() regarding potential race.
 *
 * @also castle_back_buffer_get()
 */
static inline int __castle_back_buffer_exists(struct castle_back_conn *conn,
                                              unsigned long start, unsigned long end)
{
    struct castle_back_buffer *buffer;
    struct rb_node *node;

    node = conn->buffers_rb.rb_node;

    while (node)
    {
        buffer = rb_entry(node, struct castle_back_buffer, rb_node);

        //debug("Considering buffer (%lx, %ld, %p)\n", buffer->user_addr,
        //    buffer->size, buffer->buffer);

        if (end <= buffer->user_addr)
            node = node->rb_left;
        else if (start >= buffer->user_addr + buffer->size)
            node = node->rb_right;
        else
        {
            /* Found a matching buffer.
             *
             * It's only valid if it has a non-zero ref_count. */
            if (atomic_read(&buffer->ref_count) > 0)
                return 1; /* Found buffer between start and end */
            else
                return 0;
        }
    }

    return 0;
}

/**
 * Look up buffer matching user_addr in conn's RB tree.
 *
 * @param conn          Connection to search for user buffers
 * @param user_addr     Userland buffer address to find
 * @param user_len      Space we're supposed to use in user_addr
 *
 * - Hold a read-lock on conn->buffers_lock to prevent the tree changing beneath
 *   us during our search
 *
 * NOTE: Because we hold a read-lock we could potentially race with a thread
 *       calling castle_back_buffer_put() who has decremented a buffer's
 *       reference count to 0.  If we come across a matching buffer in the tree
 *       with a 0 ref_count, pretend we never saw it.
 *
 * @also castle_back_buffer_get()
 * @also castle_back_buffer_put()
 */
static inline struct castle_back_buffer *castle_back_buffer_get(struct castle_back_conn *conn,
                                                                unsigned long user_addr,
                                                                uint32_t user_len)
{
    struct rb_node *node;
    struct castle_back_buffer *buffer, *ret = NULL;

    read_lock(&conn->buffers_lock);
    node = conn->buffers_rb.rb_node;
    while (node)
    {
        buffer = rb_entry(node, struct castle_back_buffer, rb_node);

        //debug("Considering buffer (%lx, %ld, %p)\n", buffer->user_addr,
        //    buffer->size, buffer->buffer);

        if (user_addr < buffer->user_addr)
            node = node->rb_left;
        else if (user_addr >= buffer->user_addr + buffer->size)
            node = node->rb_right;
        else
        {
            /* We found a buffer that matches the UAS buffer pointer. */
            if (user_addr + user_len <= buffer->user_addr + buffer->size)
            {
                /* User-supplied buffer length fits within the kernel buffer.
                 *
                 * If ref_count is 0, ignore it, otherwise increment by 1 and
                 * return the buffer pointer to the caller. */
                if (atomic_add_unless(&buffer->ref_count, 1, 0))
                {
                    debug("castle_back_buffer_get ref_count is now %d\n",
                            atomic_read(&buffer->ref_count));
                    ret = buffer;
                }
            }

            break;
        }
    }
    read_unlock(&conn->buffers_lock);

    return ret;
}

/**
 * Put a reference to one of conn's buffers (buf), freeing it if necessary.
 *
 * NOTE: See comment for castle_back_buffer_get() regarding potential race.
 *
 * @also castle_back_buffer_get()
 */
static void castle_back_buffer_put(struct castle_back_conn *conn,
                                   struct castle_back_buffer *buf)
{
    int use_cnt;

    BUG_ON(buf == NULL);

    use_cnt = atomic_sub_return(1, &buf->ref_count);
    debug("castle_back_buffer_put ref_count=%i, buf=%p\n", use_cnt, buf);

    if (use_cnt > 0)
        /* Other references exist, return now. */
        return;

    /* We just put the last reference.
     *
     * Hold the write lock while removing it from the RB-tree.  Once removed we
     * are safe to free it lock-free. */
    write_lock(&conn->buffers_lock);
    rb_erase(&buf->rb_node, &conn->buffers_rb);
    write_unlock(&conn->buffers_lock);

    debug("castle_back_buffer_put freeing buffer %lx\n", buf->user_addr);

    UnReservePages(buf->buffer, buf->size);
    castle_vfree(buf->buffer);
    castle_free(buf);
}

static inline struct castle_back_buffer
*__castle_back_buffers_rb_insert(struct castle_back_conn *conn,
                                 unsigned long user_addr,
                                 struct rb_node *node)
{
    struct rb_node **p;
    struct rb_node *parent = NULL;
    struct castle_back_buffer *buffer;

    BUG_ON(read_can_lock(&conn->buffers_lock)); /* can't be write-locked if readers can lock */
    p = &conn->buffers_rb.rb_node;

    while (*p)
    {
        parent = *p;
        buffer = rb_entry(parent, struct castle_back_buffer, rb_node);

        if (user_addr < buffer->user_addr)
            p = &(*p)->rb_left;
        else if (user_addr >= buffer->user_addr + buffer->size)
            p = &(*p)->rb_right;
        else
            return buffer; /* user_addr is in this buffer */
    }

    rb_link_node(node, parent, p);

    return NULL;
}

static inline struct castle_back_buffer
*castle_back_buffers_rb_insert(struct castle_back_conn *conn,
                               unsigned long user_addr,
                               struct rb_node *node)
{
    struct castle_back_buffer *buffer;
    if ((buffer = __castle_back_buffers_rb_insert(conn, user_addr, node)))
        goto out;
    rb_insert_color(node, &conn->buffers_rb);
out:
    return buffer;
}

/******************************************************************
 * ops for dealing with the stateful ops pool
 */

static inline void castle_back_conn_get(struct castle_back_conn *conn);
static inline void castle_back_conn_put(struct castle_back_conn *conn);

static struct castle_back_stateful_op *castle_back_find_stateful_op(struct castle_back_conn *conn,
                                                                    castle_interface_token_t token,
                                                                    uint32_t tag)
{
    struct castle_back_stateful_op *stateful_op = conn->stateful_ops + (token % MAX_STATEFUL_OPS);

    spin_lock(&stateful_op->lock);
    if (stateful_op->in_use
            && stateful_op->token == token
            && stateful_op->tag == tag
            && !stateful_op->expiring)
    {
        debug("castle_back_find_stateful_op returning: token = 0x%x, use_count = %u, index = %ld\n",
                    stateful_op->token, stateful_op->use_count, stateful_op - conn->stateful_ops);
        spin_unlock(&stateful_op->lock);
        return stateful_op;
    }
    spin_unlock(&stateful_op->lock);

    return NULL;
}

static void castle_back_stateful_op_expire(struct work_struct *work);

/* *op_ptr is NULL if there are no free ones */
static castle_interface_token_t
castle_back_stateful_op_get(struct castle_back_conn *conn,
                            struct castle_back_stateful_op **op_ptr,
                            int cpu,
                            int cpu_index,
                            castle_back_stateful_op_expire_t expire)
{
    struct castle_back_stateful_op *stateful_op;

    BUG_ON(!expire);

    spin_lock(&conn->response_lock);
    if (list_empty(&conn->free_stateful_ops))
    {
        spin_unlock(&conn->response_lock);
        *op_ptr = NULL;
        return 0;
    }
    stateful_op = list_entry(conn->free_stateful_ops.next, struct castle_back_stateful_op, list);
    list_del(&stateful_op->list);
    spin_unlock(&conn->response_lock);

    debug("castle_back_stateful_op_get got op: in_use = %d, "
            "token = %u, use_count = %u, index = %ld\n",
            stateful_op->in_use, stateful_op->token,
            stateful_op->use_count, stateful_op - conn->stateful_ops);

    spin_lock(&stateful_op->lock);
    BUG_ON(stateful_op->in_use);
    stateful_op->cpu = cpu;
    stateful_op->cpu_index = cpu_index;
    stateful_op->seq_id = atomic_inc_return(&castle_req_seq_id);
    stateful_op->last_used_jiffies = jiffies;
    stateful_op->expire = expire;
    stateful_op->expire_enabled = 0;
    stateful_op->expiring = 0;
    stateful_op->cancel_on_op_complete = 0;
    stateful_op->cancelled = 0;
    CASTLE_INIT_WORK(&stateful_op->expire_work, castle_back_stateful_op_expire);
    /* see def of castle_back_stateful_op */
    stateful_op->token = ((stateful_op - conn->stateful_ops) + (stateful_op->use_count * MAX_STATEFUL_OPS)) | 0x80000000;
    stateful_op->use_count++;
    stateful_op->conn = conn;
    stateful_op->attachment = NULL;
    INIT_LIST_HEAD(&stateful_op->op_queue);
    spin_unlock(&stateful_op->lock);

    *op_ptr = stateful_op;

    castle_back_conn_get(conn);

    return stateful_op->token;
}

static void castle_back_put_stateful_op(struct castle_back_conn *conn,
                                        struct castle_back_stateful_op *stateful_op)
{
    debug("castle_back_put_stateful_op putting: token = 0x%x, use_count = %u, index = %ld\n",
            stateful_op->token, stateful_op->use_count, stateful_op - conn->stateful_ops);

    BUG_ON(!spin_is_locked(&stateful_op->lock));
    BUG_ON(!list_empty(&stateful_op->op_queue));
    BUG_ON(stateful_op->curr_op != NULL); /* Remember to put the current op! */
    BUG_ON(stateful_op->attachment != NULL); /* Remember to put the current attachment */

    stateful_op->in_use = 0;
    spin_unlock(&stateful_op->lock);

    /* If the expire_work work struct for this stateful op has already been queued,
       wait for it to(start getting) processed. Otherwise, there is nothing that stops this
       stateful op being reallocated. This overwrites expire_work, and corrupts the
       list of work items on a workqueue in the process. */
    while(test_bit(0, &stateful_op->expire_work.pending))
        msleep(1);

    /* Put stateful_op back on freelist, safe to do this without the lock
     * since nothing else will modify this stateful_op with in_use = 0
     */
    spin_lock(&conn->response_lock);
    list_add_tail(&stateful_op->list, &conn->free_stateful_ops);
    spin_unlock(&conn->response_lock);

    castle_back_conn_put(conn);
}

#define STATEFUL_OP_TIMEOUT_CHECK_INTERVAL 1 * HZ
#define STATEFUL_OP_TIMEOUT 60 * HZ

static void castle_back_stateful_op_timeout_check(unsigned long data);

/**
 * The timer doesn't inc conn->ref_count, so del_timer_sync is used to ensure the callback
 * is not being executed when conn is freed.
 */
static void castle_back_start_stateful_op_timeout_check_timer(struct castle_back_conn *conn)
{
    struct timer_list *timer = &conn->stateful_op_timeout_check_timer;

    debug("Scheduling stateful_op_timeout_check_timer for conn %p.\n", conn);

    setup_timer(timer, castle_back_stateful_op_timeout_check, (unsigned long)conn);
    mod_timer(timer, jiffies + STATEFUL_OP_TIMEOUT_CHECK_INTERVAL);
}

/**
 *
 * NOTE: Called from a timer (soft interrupt).
 */
static void castle_back_stateful_op_timeout_check(unsigned long data)
{
    struct castle_back_conn *conn = (struct castle_back_conn *)(data);
    unsigned long flags;

    debug("castle_back_stateful_op_timeout_check for conn = %p\n", conn);

    queue_work(conn->timeout_check_wq, &conn->timeout_check_work);

    /*
     * Reschedule ourselves. The lock is needed to avoid this race.
     * restart_timer is initially 1, then after checking is set to 0. Then timer deleted,
     * which then blocks until we leave i.e. the timer is rescheduled.  Then the timer is running, but
     * the connection is freed.
     */
    spin_lock_irqsave(&conn->restart_timer_lock, flags);
    if (conn->restart_timer)
        castle_back_start_stateful_op_timeout_check_timer(conn);
    spin_unlock_irqrestore(&conn->restart_timer_lock, flags);
}

static void _castle_back_stateful_op_timeout_check(void *data)
{
    struct castle_back_conn *conn = (struct castle_back_conn*)data;
    struct castle_back_stateful_op *stateful_ops = conn->stateful_ops;
    uint32_t i;

    debug("_castle_back_stateful_op_timeout_check for conn = %p\n", conn);

    for (i = 0; i < MAX_STATEFUL_OPS; i++)
    {
        /*
         * Get the lock, to ensure that the stateful_op didn't complete after we test, and
         * we schedule expiry after the connection is potentially freed.
         */
        spin_lock(&stateful_ops[i].lock);
        if (stateful_ops[i].in_use && stateful_ops[i].expire_enabled &&
                jiffies - stateful_ops[i].last_used_jiffies > STATEFUL_OP_TIMEOUT &&
                !stateful_ops[i].expiring)
        {
            castle_printk(LOG_INFO, "stateful_op index %u, token %u has expired.\n",
                    i, stateful_ops[i].token);
            /*
             * We may have already queued up this stateful_op to expire. Be sure to not
             * take a reference more than once. It is safe to increment the reference count
             * after queueing since the expire can't have started because we still have the lock.
             */
            if (queue_work(castle_back_wq, &stateful_ops[i].expire_work))
                castle_back_conn_get(conn);
        }
        spin_unlock(&stateful_ops[i].lock);
    }
}

static inline void castle_back_stateful_op_enable_expire(struct castle_back_stateful_op *stateful_op)
{
    BUG_ON(!spin_is_locked(&stateful_op->lock));

    /* only reset last_used_jiffies if was disabled before */
    if (!stateful_op->expire_enabled)
    {
        stateful_op->last_used_jiffies = jiffies;
        stateful_op->expire_enabled = 1;
    }
}

static inline void castle_back_stateful_op_disable_expire(struct castle_back_stateful_op *stateful_op)
{
    BUG_ON(!spin_is_locked(&stateful_op->lock));
    stateful_op->expire_enabled = 0;
}

static void castle_back_stateful_op_expire(struct work_struct *work)
{
    struct castle_back_stateful_op *stateful_op;
    struct castle_back_conn *conn;

    stateful_op = container_of(work, struct castle_back_stateful_op, expire_work);
    conn = stateful_op->conn;

    debug("castle_back_stateful_op_expire for stateful_op = %p\n", stateful_op);

    spin_lock(&stateful_op->lock);

    /* check it hasn't been used since expire was queued up */
    if (stateful_op->in_use && stateful_op->expire_enabled &&
            jiffies - stateful_op->last_used_jiffies > STATEFUL_OP_TIMEOUT &&
            !stateful_op->expiring) /* possible have been here before */
    {
        BUG_ON(!stateful_op->expire);
        BUG_ON(!list_empty(&stateful_op->op_queue));

        stateful_op->expiring = 1;

        spin_unlock(&stateful_op->lock);

        castle_printk(LOG_INFO, "Stateful operation with token 0x%x has expired.\n",
                stateful_op->token);
        stateful_op->expire(stateful_op);
    }
    else
        spin_unlock(&stateful_op->lock);

    castle_back_conn_put(conn);
}

/**
 * Checks the token is still valid before queueing in case it has finished in between the find
 * and getting here.
 *
 * @also castle_back_release()
 * @also stateful_op->expire()
 */
static int castle_back_stateful_op_queue_op(struct castle_back_stateful_op *stateful_op,
                                            castle_interface_token_t token,
                                            struct castle_back_op *op)
{
    BUG_ON(!spin_is_locked(&stateful_op->lock));
    if (!stateful_op->in_use
            || stateful_op->token != token
            || stateful_op->cancel_on_op_complete)
    {
        error("Token expired 0x%x\n", token);
        return -EBADFD;
    }

    if (op->req.tag == CASTLE_RING_ITER_FINISH || op->req.tag == CASTLE_RING_ITER_FINISH_FASTPATH)
        /* Don't process any queued ITER_NEXT ops if we have been informed that
         * the iterator is to terminate (either by ITER_NEXT or userspace). */
        list_add(&op->list, &stateful_op->op_queue);
    else
        list_add_tail(&op->list, &stateful_op->op_queue);

    return 0;
}

/**
 * Call this when an op for a stateful op has been completed. Checks to see
 * if the stateful_op should now expire.
 *
 * @return 0 means carry on processing the next op; non-zero means the stateful op has been
 * cancelled and is now invalid. The lock is dropped on non-zero return.
 */
static int WARN_UNUSED_RET castle_back_stateful_op_completed_op
                                        (struct castle_back_stateful_op *stateful_op)
{
    BUG_ON(!spin_is_locked(&stateful_op->lock));
    if (stateful_op->cancel_on_op_complete)
    {
        BUG_ON(stateful_op->expiring);
        BUG_ON(!stateful_op->expire);
        stateful_op->expiring = 1;
        spin_unlock(&stateful_op->lock);
        stateful_op->expire(stateful_op);
        return 1;
    }
    return 0;
}

/*
 * Take an op from Queue and set it as curr_op.
 *
 * @return non-zero if the next op should be called, 0 otherwise
 */
static int castle_back_stateful_op_prod(struct castle_back_stateful_op *stateful_op)
{
    BUG_ON(!spin_is_locked(&stateful_op->lock));
    BUG_ON(stateful_op->cancel_on_op_complete);
    BUG_ON(!stateful_op->in_use);

    /* If there is a ongoing operation, don't go further. */
    if (stateful_op->curr_op != NULL)
    {
        /* Should never expire with a ongoing operation. */
        BUG_ON(stateful_op->expire_enabled);
        return 0;
    }

    /* Queue is empty. */
    if (list_empty(&stateful_op->op_queue))
    {
        /* there is no ongoing op and nothing in the queue - set to expire */
        castle_back_stateful_op_enable_expire(stateful_op);
        return 0;
    }

    /* Queue is not empty. Few outstanding(no ongoing) ops. Shouldn't expire. */
    castle_back_stateful_op_disable_expire(stateful_op);

    /* take an op off the queue and process it */
    stateful_op->curr_op = list_first_entry(&stateful_op->op_queue, struct castle_back_op, list);
    list_del(&stateful_op->curr_op->list);

    return 1;
}

static int castle_back_reply(struct castle_back_op *op, int err,
                             castle_interface_token_t token,
                             uint64_t length,
                             castle_user_timestamp_t user_timestamp,
                             castle_resp_flags_t flags);

/**
 * Finish all ops on the stateful op queue, giving them err & closing their buffers
 */
static void castle_back_stateful_op_finish_all(struct castle_back_stateful_op *stateful_op, int err)
{
    struct list_head *pos, *tmp;
    struct castle_back_op *op;
#ifdef DEBUG
    int cancelled = 0;
#endif

    BUG_ON(!spin_is_locked(&stateful_op->lock));

    /* Prevent any further ops from being queued. */
    stateful_op->cancel_on_op_complete = 1;

    /* Return err for all ops already queued. */
    list_for_each_safe(pos, tmp, &stateful_op->op_queue)
    {
        op = list_entry(pos, struct castle_back_op, list);
        list_del(pos);
        if (op->buf)
            castle_back_buffer_put(op->conn, op->buf);
        /* even though we have the lock, this is safe since conn reference count cannot be
         * decremented to 0 since the stateful_op has a count */
        castle_back_reply(op, err, 0, 0, 0, CASTLE_RESPONSE_FLAG_NONE);
#ifdef DEBUG
        cancelled++;
#endif
    }

    stateful_debug("stateful_op=%p cancelled %i ops.\n",
            stateful_op, cancelled);
}

/******************************************************************
 * Castle VM ops for buffers etc
 */

/**
 * This should only be call on a partial munmap, when
 * the vma is split.  We use it to up the ref count on
 * the buffer, to stop the buffer going away when you
 * do multiple, partial munmaps.
 */
static void castle_back_vm_open(struct vm_area_struct *vma)
{
    struct castle_back_conn *conn = NULL;
    struct castle_back_buffer *buf = NULL;

    debug("castle_back_vm_open vm_start=%lx vm_end=%lx\n", vma->vm_start, vma->vm_end);

    if (vma->vm_file != NULL)
        conn = vma->vm_file->private_data;

    if (conn == NULL)
    {
        error("castle_back_vm_open: no connection!\n");
        return;
    }

    buf = castle_back_buffer_get(conn, vma->vm_start, 0 /*user_len*/);

    if (buf == NULL)
    {
        error("castle_back_vm_open: could not find buffer!\n");
        return;
    }

    debug("castle_back_vm_open buf=%p, size=%d, vm_start=%lx, vm_end=%lx\n",
        buf, buf->size, vma->vm_start, vma->vm_end);

    atomic_inc(&buf->ref_count);

    castle_back_buffer_put(conn, buf);
}

static void castle_back_vm_close(struct vm_area_struct *vma)
{
    struct castle_back_conn *conn = NULL;
    struct castle_back_buffer *buf = NULL;

    debug("castle_back_vm_close vm_start=%lx vm_end=%lx\n", vma->vm_start, vma->vm_end);
    debug("castle_back_vm_close mm->mmap_sem.activity=%d\n", vma->vm_mm->mmap_sem.activity);

    if (vma->vm_file != NULL)
        conn = vma->vm_file->private_data;

    if (conn == NULL)
    {
        error("castle_back_vm_close: no connection!\n");
        return;
    }

    buf = castle_back_buffer_get(conn, vma->vm_start, 0 /*user_len*/);

    if (buf == NULL)
    {
        error("castle_back_vm_close: could not find buffer!\n");
        return;
    }

    debug("castle_back_vm_close buf=%p, size=%d, vm_start=%lx, vm_end=%lx\n",
        buf, buf->size, vma->vm_start, vma->vm_end);

    /* Double put - This is the reverse of the ref_count=1 in buffer_map */
    castle_back_buffer_put(conn, buf);
    castle_back_buffer_put(conn, buf);
}

static struct vm_operations_struct castle_back_vm_ops = {
    open:     castle_back_vm_open,
    close:    castle_back_vm_close,
};

/******************************************************************
 * High(er) level rpc callbacks
 */

/**
 * @also castle_back_poll()
 */
static int castle_back_reply(struct castle_back_op *op,
                             int err,
                             castle_interface_token_t token,
                             uint64_t length,
                             castle_user_timestamp_t user_timestamp,
                             castle_resp_flags_t flags)
{
    struct castle_back_conn *conn = op->conn;
    castle_back_ring_t *back_ring = &conn->back_ring;
    castle_response_t resp;
    int notify;

    resp.call_id = op->req.call_id;
    resp.err = err;
    resp.token = token;
    resp.length = length;
    resp.user_timestamp = user_timestamp;
    resp.flags = flags;

    debug("castle_back_reply op=%p, call_id=%d, err=%d, token=0x%x, length=%llu, "
        "timestamp = %llu, flags=%u\n",
        op, op->req.call_id, err, token, length, user_timestamp, flags);

    spin_lock(&conn->response_lock);

    memcpy(RING_GET_RESPONSE(back_ring, back_ring->rsp_prod_pvt), &resp, sizeof(resp));
    back_ring->rsp_prod_pvt++;

    RING_PUSH_RESPONSES_AND_CHECK_NOTIFY(back_ring, notify);

    /* Put op at the back of the freelist. */
    list_add_tail(&op->list, &conn->free_ops);

    spin_unlock(&conn->response_lock);

    /* @TODO if (notify) ? */
    debug(">>>notifying user\n");
    set_bit(CASTLE_BACK_CONN_NOTIFY_BIT, &conn->flags);
    wake_up(&conn->wait);

    castle_back_conn_put(conn);

    return 0;
}

/**
 * Copy userland key from one buffer to another.
 *
 * @param   src_key Pointer to key
 * @param   key_len Size of src_key
 * @param   dst_key Where to copy src_key
 *
 * NOTE: Caller must ensure that src_key is in a buffer that will not go away.
 */
static int _castle_back_key_copy_get(c_vl_bkey_t *src_key,
                                     uint32_t key_len,
                                     c_vl_bkey_t **dst_key)
{
    c_vl_bkey_t *bkey;
    int err, i;

    if (key_len < sizeof(c_vl_bkey_t) || key_len > VLBA_TREE_MAX_KEY_SIZE)
    {
        error("Bad key length %u\n", key_len);
        return -ENAMETOOLONG;
    }

    /* Perform checks on a temporary copy of the key to ensure the key is valid
     * and that the userspace doesn't modify the key during checks. */
    bkey = castle_dup_or_copy(src_key, key_len, NULL, NULL);

    if (key_len != (bkey->length + 4))
    {
        error("Buffer length(%u) doesn't match with key length(%u)\n", key_len, bkey->length+4);
        err = -EINVAL;
        goto err;
    }

    if (*((uint64_t *)bkey->_unused) != 0)
    {
        error("Unused bits need to be set to 0\n");
        err = -EINVAL;
        goto err;
    }

    /* Check if the key length is smaller than space needed for all dim_heads. */
    if ((sizeof(c_vl_bkey_t) + (bkey->nr_dims * 4)) > key_len)
    {
        error("Too many dimensions %d\n", bkey->nr_dims);
        err = -EINVAL;
        goto err;
    }

    if (bkey->nr_dims == 0)
    {
        error("Zero-dimensional key\n");
        err = -EINVAL;
        goto err;
    }

    debug("Original key pointer %p\n", user_key);

    /* Check if all the key dimensions or sane. */
    for (i=0; i < bkey->nr_dims; i++)
    {
        uint32_t dim_len   = castle_object_btree_key_dim_length(bkey, i);
        uint8_t  dim_flags = castle_object_btree_key_dim_flags_get(bkey, i);
        uint8_t *dim_data  = castle_object_btree_key_dim_get(bkey, i);

        /* Flags other than INFINITY flags are not supported. */
        if (dim_flags & (KEY_DIMENSION_FLAGS_MASK ^ KEY_DIMENSION_INFINITY_FLAGS_MASK))
        {
            error("Found flags other than INFINITY %u\n", dim_flags);
            err = -EINVAL;
            goto err;
        }

        /* Only one kind of infinity is possible. */
        if ((dim_flags & KEY_DIMENSION_MINUS_INFINITY_FLAG) &&
            (dim_flags & KEY_DIMENSION_PLUS_INFINITY_FLAG))
        {
            error("Found both PLUS_INFINITY and MINUS_INFINITY for the same dimension.\n");
            err = -EINVAL;
            goto err;
        }

        /* Length should be zero, if the dimension is infinity. */
        if ((dim_flags & KEY_DIMENSION_INFINITY_FLAGS_MASK) && (dim_len != 0))
        {
            error("Found mis-match for INFINITY flags and dimension length.\n");
            err = -EINVAL;
            goto err;
        }

        /* Dimension payload shouldn't cross key boundaries. */
        if ((dim_data + dim_len) > (((uint8_t *)bkey) + key_len))
        {
            error("Dimension payload going beyond the key boundaries [%p, %u] - [%p, %u]\n",
                  dim_data, dim_len, bkey, key_len);
            err = -EINVAL;
            goto err;
        }
    }

    *dst_key = bkey;

#ifdef DEBUG
    vl_bkey_print(LOG_DEBUG, bkey);
#endif

    return 0;

<<<<<<< HEAD
err:
    castle_free(bkey);
    return err;
=======
err1: castle_free(bkey);
      castle_back_buffer_put(conn, buf);
err0: return err;
}

/**
 * Copy key to buffer pointed at by key_dst and update buf_used.
 *
 * @param   kas_key     Pointer to key to copy (KAS)
 * @param   kas_key_dst Where key should be copied (KAS)
 * @param   key_dst_len Bytes remaining in key_dst buffer
 *
 * @return  0 => Not enough space in key_dst buffer to copy in key
 * @return  * => Number of Bytes used in key_dst as a result of key copy
 */
static inline uint32_t castle_back_key_kernel_to_user(c_vl_bkey_t *kas_key,
                                                      char *kas_key_dst,
                                                      uint32_t key_dst_len)
{
    size_t blen = key_dst_len;

#ifdef DEBUG
    castle_printk(LOG_DEBUG, "%s: Copying key=%p to user buffer KAS ptr=%p "
            "key_dst_len=%u key=\n",
            __FUNCTION__, kas_key, kas_key_dst, key_dst_len);
    vl_bkey_print(LOG_DEBUG, kas_key);
#endif

    if (castle_dup_or_copy(kas_key,
                           kas_key->length + 4,
                           kas_key_dst,
                           &blen))
        return blen;
    else
        return 0;
}

/**
 * Converts an in-kernel CVT, to userspace type field.
 *
 * @param cvt   In-kernel CVT to convert.
 */
static inline uint8_t castle_back_val_type_kernel_to_user(c_val_tup_t cvt)
{
    /* We should never be returning those to userspace. */
    BUG_ON(CVT_NODE(cvt));

    /* Check for counters before checking for inline (which will also be true). */
    if(CVT_COUNTER_SET(cvt) || CVT_COUNTER_LOCAL_SET(cvt))
        return CASTLE_VALUE_TYPE_COUNTER;

    if(CVT_COUNTER_ADD(cvt) || CVT_COUNTER_LOCAL_ADD(cvt))
        return CASTLE_VALUE_TYPE_COUNTER_DELTA;

    if(CVT_INLINE(cvt))
        return CASTLE_VALUE_TYPE_INLINE;

    if(CVT_ON_DISK(cvt))
        return CASTLE_VALUE_TYPE_OUT_OF_LINE;

    if(CVT_TOMBSTONE(cvt))
        return CASTLE_VALUE_TYPE_TOMBSTONE;

    /* All types should have been dealt with by now. */
    BUG();
}

/**
 * Prefetch an out-of-line object based on CVT and copy value into buf.
 *
 * @param   cvt     Describes location and size of out-of-line object
 * @param   buf     Where to copy the value described by cvt
 */
static void castle_back_iter_fetch_object(c_val_tup_t *cvt, char *buf)
{
    c2_block_t *c2b;
    int nr_blocks;

    debug("%s: cvt->cep="cep_fmt_str", len=%d\n", cep2str(cvt->cep), cvt->length);

    nr_blocks = (cvt->length - 1) / C_BLK_SIZE + 1;
    c2b = castle_cache_block_get(cvt->cep, nr_blocks, USER);
    castle_cache_advise(c2b->cep, C2_ADV_PREFETCH, USER, 0);
    BUG_ON(castle_cache_block_sync_read(c2b));
    read_lock_c2b(c2b);
    memcpy(buf, c2b->buffer, cvt->length);
    read_unlock_c2b(c2b);
    put_c2b(c2b);
>>>>>>> dafadc4e
}

/**
 * Copy userland key from uas_key to dst_key (size key_len).
 *
 * @param conn      Connection to get buffer for
 * @param uas_key   Source key pointer (UAS)
 * @param key_len   Size of user_key
 * @param dst_key   Destination pointer (KAS)
 */
<<<<<<< HEAD
static int castle_back_key_copy_get(struct castle_back_conn *conn,
                                    c_vl_bkey_t *uas_key,
                                    uint32_t key_len,
                                    c_vl_bkey_t **dst_key)
{
    struct castle_back_buffer *buf;
    c_vl_bkey_t *src_key;
    int err;
=======
static uint32_t castle_back_val_kernel_to_user(c_val_tup_t *kas_val,
                                               char *kas_val_dst,
                                               char *uas_val_dst,
                                               uint32_t buf_len,
                                               uint32_t buf_used,
                                               uint32_t *this_v_used,
                                               c_collection_id_t collection_id,
                                               uint8_t flags)
{
    struct castle_iter_val *val_copy = (struct castle_iter_val *)kas_val_dst;
    uint32_t length, val_length, rem_buf_len;

    rem_buf_len = buf_len - buf_used; /* Space available in val_dst */

    if (CVT_INLINE(*kas_val) ||
            ((flags & CASTLE_RING_FLAG_ITER_GET_OOL) &&
             CVT_ON_DISK(*kas_val) && (kas_val->length < buf_len)))
        val_length = kas_val->length;
    else
        val_length = 0;

    /* Total size is sum of userland val structure + value itself. */
    length = sizeof(struct castle_iter_val) + val_length;
>>>>>>> dafadc4e

    /* Take a reference to the usrspace buffer and work out start (inclusive)
     * and end point (exclusive) of the key block in user space. */
    buf = castle_back_buffer_get(conn, (unsigned long)uas_key, key_len);
    if (!buf)
    {
        error("Bad user pointer %p\n", uas_key);
        return -EINVAL;
    }

<<<<<<< HEAD
    src_key = castle_back_user_to_kernel(buf, uas_key);
    err = _castle_back_key_copy_get(src_key, key_len, dst_key);
=======
    /* Shouldn't see any counter adds, if it is not incremental backup. */
    BUG_ON(!(flags & CASTLE_RING_FLAG_INC_BACKUP) && CVT_COUNTER_ADD(*kas_val));

    val_copy->type   = castle_back_val_type_kernel_to_user(*kas_val);
    val_copy->length = kas_val->length;

    /* If it is not incremental backup, make sure we never return
     * CASTLE_VALUE_TYPE_COUNTER_DELTA. */
    if (!(flags & CASTLE_RING_FLAG_INC_BACKUP) &&
            (val_copy->type == CASTLE_VALUE_TYPE_COUNTER_DELTA))
        val_copy->type = CASTLE_VALUE_TYPE_COUNTER;

    if (val_length)
    {
        /* Copy the value into the userspace buffer. */
        val_copy->val = uas_val_dst + sizeof(struct castle_iter_val);

        if (CVT_INLINE(*kas_val))
            /* Copy from CVT. */
            memcpy(kas_val_dst + sizeof(struct castle_iter_val),
                    CVT_INLINE_VAL_PTR(*kas_val),
                    kas_val->length);
        else
        {
            /* Fetch from data extent. */
            castle_back_iter_fetch_object(kas_val,
                    kas_val_dst + sizeof(struct castle_iter_val));
            val_copy->type = CASTLE_VALUE_TYPE_INLINE;
        }
    }
    else
        /* Set the collection_id. */
        val_copy->collection_id = collection_id;
>>>>>>> dafadc4e

    castle_back_buffer_put(conn, buf);

    return err;
}

static void castle_back_replace_complete(struct castle_object_replace *replace, int err)
{
    struct castle_back_op *op = container_of(replace, struct castle_back_op, replace);

    debug("castle_back_replace_complete\n");

    if (op->replace.value_len > 0)
        castle_back_buffer_put(op->conn, op->buf);

    /* Update stats. */
    if (!err)
    {
        atomic64_inc(&op->attachment->put.ios);
        atomic64_add(op->replace.value_len, &op->attachment->put.bytes);
    }

    castle_free(replace->key);

    castle_attachment_put(op->attachment);

    /* If we receive -EEXIST here, it must be because we tried to insert an object into a T0 that
       already contains an object with the same key but newer timestamp (see c_o_replace_cvt_get);
       the entry is dropped, and we choose to be quiet about it by pretending there was no error. */
    if(err==-EEXIST)
        err=0;

    castle_back_reply(op, err, 0, 0, 0, CASTLE_RESPONSE_FLAG_NONE);
}

static uint32_t castle_back_replace_data_length_get(struct castle_object_replace *replace)
{
    struct castle_back_op *op = container_of(replace, struct castle_back_op, replace);

    return op->req.replace.value_len;
}

static void castle_back_replace_data_copy(struct castle_object_replace *replace,
                                          void *buffer, uint32_t buffer_length, int not_last)
{
    struct castle_back_op *op = container_of(replace, struct castle_back_op, replace);

    debug("%s:: buffer=%p, buffer_length=%u, not_last=%d, value_len=%u\n",
        __FUNCTION__, buffer, buffer_length, not_last, op->req.replace.value_len);

    if (op->req.replace.value_len == 0)
        return;

    /* @TODO: actual zero copy! */

    BUG_ON(op->buffer_offset + buffer_length > op->req.replace.value_len);

    memcpy(buffer, castle_back_user_to_kernel(op->buf, op->req.replace.value_ptr) + op->buffer_offset,
        buffer_length);

    op->buffer_offset += buffer_length;
}

/**
 * Insert/replace value at specified key,version in DA.
 *
 * @also castle_object_replace()
 * @also castle_back_remove()
 */
static void castle_back_replace(void *data)
{
    struct castle_back_op *op = data;
    struct castle_back_conn *conn = op->conn;
    int err;

    op->attachment = castle_attachment_get(op->req.replace.collection_id, WRITE);
    if (op->attachment == NULL)
    {
        error("Collection not found id=0x%x\n", op->req.replace.collection_id);
        err = -ENOTCONN;
        goto err0;
    }

    /*
     * Get buffer with value in it and save it
     */
    if (op->req.replace.value_len > 0)
    {
        op->buf = castle_back_buffer_get(conn,
                                         (unsigned long) op->req.replace.value_ptr,
                                         op->req.replace.value_len);
        if (op->buf == NULL)
        {
            error("Couldn't get buffer for pointer=%p length=%u\n",
                    op->req.replace.value_ptr, op->req.replace.value_len);
            err = -EINVAL;
            goto err1;
        }
    }
    else op->buf = NULL;

    op->buffer_offset = 0;

    op->replace.value_len = op->req.replace.value_len;
    op->replace.replace_continue = NULL;
    op->replace.complete = castle_back_replace_complete;
    op->replace.data_length_get = castle_back_replace_data_length_get;
    op->replace.data_copy = castle_back_replace_data_copy;
    op->replace.counter_type = CASTLE_OBJECT_NOT_COUNTER;
    op->replace.has_user_timestamp = 0;
    op->replace.key = op->key;  /* key will be freed by replace_complete() */

    err = castle_object_replace(&op->replace, op->attachment, op->cpu_index, 0);
    if (err)
        goto err2;

    return;

err2: if (op->buf) castle_back_buffer_put(conn, op->buf);
err1: castle_attachment_put(op->attachment);
err0: castle_free(op->key);
      castle_back_reply(op, err, 0, 0, 0, CASTLE_RESPONSE_FLAG_NONE);
}

static void castle_back_timestamped_replace(void *data)
{
    struct castle_back_op *op = data;
    struct castle_back_conn *conn = op->conn;
    int err;

    op->attachment = castle_attachment_get(op->req.timestamped_replace.collection_id, WRITE);
    if (op->attachment == NULL)
    {
        error("Collection not found id=0x%x\n", op->req.timestamped_replace.collection_id);
        err = -ENOTCONN;
        goto err0;
    }

    /*
     * Get buffer with value in it and save it
     */
    if (op->req.timestamped_replace.value_len > 0)
    {
        op->buf = castle_back_buffer_get(conn,
                                         (unsigned long) op->req.timestamped_replace.value_ptr,
                                         op->req.timestamped_replace.value_len);
        if (op->buf == NULL)
        {
            error("Couldn't get buffer for pointer=%p length=%u\n",
                    op->req.timestamped_replace.value_ptr,
                    op->req.timestamped_replace.value_len);
            err = -EINVAL;
            goto err1;
        }
    }
    else op->buf = NULL;

    op->buffer_offset = 0;

    op->replace.value_len = op->req.timestamped_replace.value_len;
    op->replace.replace_continue = NULL;
    op->replace.complete = castle_back_replace_complete;
    op->replace.data_length_get = castle_back_replace_data_length_get;
    op->replace.data_copy = castle_back_replace_data_copy;
    op->replace.counter_type = CASTLE_OBJECT_NOT_COUNTER;
    op->replace.has_user_timestamp = 1;
    op->replace.user_timestamp = op->req.timestamped_replace.user_timestamp;
    op->replace.key = op->key;  /* key will be freed by replace_complete() */

    err = castle_object_replace(&op->replace, op->attachment, op->cpu_index, 0);
    if (err)
        goto err2;

    return;

err2: if (op->buf) castle_back_buffer_put(conn, op->buf);
err1: castle_attachment_put(op->attachment);
err0: castle_free(op->key);
      castle_back_reply(op, err, 0, 0, 0, CASTLE_RESPONSE_FLAG_NONE);
}

static void castle_back_counter_replace(void *data)
{
    struct castle_back_op *op = data;
    struct castle_back_conn *conn = op->conn;
    int err;

    op->attachment = castle_attachment_get(op->req.counter_replace.collection_id, WRITE);
    if (op->attachment == NULL)
    {
        error("Collection not found id=0x%x\n", op->req.counter_replace.collection_id);
        err = -ENOTCONN;
        goto err0;
    }

    /*
     * Get buffer with value in it and save it
     */
    if (op->req.counter_replace.value_len > 0)
    {
        op->buf = castle_back_buffer_get(conn,
                                         (unsigned long) op->req.counter_replace.value_ptr,
                                         op->req.counter_replace.value_len);
        if (op->buf == NULL)
        {
            error("Couldn't get buffer for pointer=%p length=%u\n",
                    op->req.counter_replace.value_ptr,
                    op->req.counter_replace.value_len);
            err = -EINVAL;
            goto err1;
        }
    }
    else op->buf = NULL;

    op->buffer_offset = 0;

    op->replace.value_len = op->req.counter_replace.value_len;
    op->replace.replace_continue = NULL;
    op->replace.complete = castle_back_replace_complete;
    op->replace.data_length_get = castle_back_replace_data_length_get;
    op->replace.data_copy = castle_back_replace_data_copy;
    op->replace.counter_type = op->req.counter_replace.add == CASTLE_COUNTER_TYPE_SET ?
        CASTLE_OBJECT_COUNTER_SET : CASTLE_OBJECT_COUNTER_ADD;
    op->replace.has_user_timestamp = 0;
    op->replace.key = op->key;  /* key will be freed by replace_complete() */

    err = castle_object_replace(&op->replace, op->attachment, op->cpu_index, 0);
    if (err)
        goto err2;

    return;

err2: if (op->buf) castle_back_buffer_put(conn, op->buf);
err1: castle_attachment_put(op->attachment);
err0: castle_free(op->key);
      castle_back_reply(op, err, 0, 0, 0, CASTLE_RESPONSE_FLAG_NONE);
}

static void castle_back_remove_complete(struct castle_object_replace *replace, int err)
{
    struct castle_back_op *op = container_of(replace, struct castle_back_op, replace);

    debug("castle_back_remove_complete\n");

    /* Update stats. */
    if (!err)
    {
        atomic64_inc(&op->attachment->put.ios);
        /* Replacing with Tomb Stone. Don't increment bytes. */
    }

    castle_free(replace->key);

    castle_attachment_put(op->attachment);

    /* If we receive -EEXIST here, it must be because we tried to remove an object from a T0 that
       contained an object with the same key but newer timestamp than the tombstone (see
       c_o_replace_cvt_get); the tombstone is dropped, and we choose to be quiet about it by
       pretending there was no error. */
    if(err==-EEXIST)
        err=0;

    castle_back_reply(op, err, 0, 0, 0, CASTLE_RESPONSE_FLAG_NONE);
}

/**
 * Remove (tombstone) value at specified key,version in DA.
 *
 * @also castle_object_replace()
 * @also castle_back_replace()
 */
static void castle_back_remove(void *data)
{
    struct castle_back_op *op = data;
    int err;

    op->attachment = castle_attachment_get(op->req.remove.collection_id, WRITE);
    if (op->attachment == NULL)
    {
        error("Collection not found id=0x%x\n", op->req.remove.collection_id);
        err = -ENOTCONN;
        goto err0;
    }

    op->buf = NULL;
    op->replace.value_len = 0;
    op->replace.replace_continue = NULL;
    op->replace.complete = castle_back_remove_complete;
    op->replace.data_length_get = NULL;
    op->replace.data_copy = NULL;
    op->replace.counter_type = CASTLE_OBJECT_NOT_COUNTER;
    op->replace.has_user_timestamp = 0;
    op->replace.key = op->key;  /* key will be freed by remove_complete() */

    err = castle_object_replace(&op->replace, op->attachment, op->cpu_index, 1 /*tombstone*/);
    if (err)
        goto err2;

    return;

err2: castle_attachment_put(op->attachment);
err0: castle_free(op->key);
      castle_back_reply(op, err, 0, 0, 0, CASTLE_RESPONSE_FLAG_NONE);
}

static void castle_back_timestamped_remove(void *data)
{
    struct castle_back_op *op = data;
    int err;

    op->attachment = castle_attachment_get(op->req.timestamped_remove.collection_id, WRITE);
    if (op->attachment == NULL)
    {
        error("Collection not found id=0x%x\n", op->req.timestamped_remove.collection_id);
        err = -ENOTCONN;
        goto err0;
    }

    op->buf = NULL;
    op->replace.value_len = 0;
    op->replace.replace_continue = NULL;
    op->replace.complete = castle_back_remove_complete;
    op->replace.data_length_get = NULL;
    op->replace.data_copy = NULL;
    op->replace.counter_type = CASTLE_OBJECT_NOT_COUNTER;
    op->replace.has_user_timestamp = 1;
    op->replace.user_timestamp = op->req.timestamped_replace.user_timestamp;
    op->replace.key = op->key;  /* key will be freed by remove_complete() */

    err = castle_object_replace(&op->replace, op->attachment, op->cpu_index, 1 /*tombstone*/);
    if (err)
        goto err2;

    return;

err2: castle_attachment_put(op->attachment);
err0: castle_free(op->key);
      castle_back_reply(op, err, 0, 0, 0, CASTLE_RESPONSE_FLAG_NONE);
}

int castle_back_get_reply_continue(struct castle_object_get *get,
                                   int err,
                                   void *buffer,
                                   uint32_t buffer_len,
                                   int last)
{
    struct castle_back_op *op = container_of(get, struct castle_back_op, get);
    void *dest = castle_back_user_to_kernel(op->buf, op->req.get.value_ptr + op->buffer_offset);
    uint32_t to_copy = min(buffer_len, (uint32_t) (op->req.get.value_len - op->buffer_offset));

    if (err)
    {
        castle_back_buffer_put(op->conn, op->buf);
        castle_free(get->key);
        castle_attachment_put(op->attachment);
        castle_back_reply(op, err, 0, 0, 0, CASTLE_RESPONSE_FLAG_NONE);

        return 1;
    }

    BUG_ON(!buffer);

    if (to_copy > 0)
    {
        memcpy(dest, buffer, to_copy);
        op->buffer_offset += to_copy;
    }

    BUG_ON(op->req.get.value_len < op->buffer_offset);
    /* We should finish if that's the last bit of data we are going to get,
       or if there is no more space in the shared buffer. */
    last = last || (op->req.get.value_len == op->buffer_offset);

    if (last)
    {
        uint32_t get_value_len = op->req.get.value_len;
        castle_user_timestamp_t u_ts = ULLONG_MAX;
        castle_resp_flags_t resp_flags = CASTLE_RESPONSE_FLAG_NONE;

        if (get->flags & CASTLE_RING_FLAG_RET_TIMESTAMP)
            u_ts = get->cvt.user_timestamp;

        if (CVT_TOMBSTONE(get->cvt))
        {
            /* if we got this far, it must be because the objects layer saw the flag: */
            BUG_ON(!(get->flags & CASTLE_RING_FLAG_RET_TOMBSTONE));
            resp_flags |= CASTLE_RESPONSE_FLAG_TOMBSTONE;
        }

        castle_back_buffer_put(op->conn, op->buf);

        /* Update stats. */
        if (!err)
        {
            atomic64_inc(&op->attachment->get.ios);
            atomic64_add(get_value_len, &op->attachment->get.bytes);
        }

        castle_free(get->key);
        castle_attachment_put(op->attachment);
        castle_back_reply(op, err, 0, op->value_length, u_ts, resp_flags);
    }

    return last;
}

int castle_back_get_reply_start(struct castle_object_get *get,
                                int err,
                                uint64_t data_length,
                                void *buffer,
                                uint32_t buffer_length)
{
    struct castle_back_op *op = container_of(get, struct castle_back_op, get);
    int err_prime;

    BUG_ON(buffer_length > data_length);

    if (err)
    {
        err_prime = err;
        goto err;
    }

    if (!buffer)
    {
        BUG_ON((data_length != 0) || (buffer_length != 0));
        err_prime = -ENOENT;
        goto err;
    }

    op->value_length = data_length;
    op->buffer_offset = 0;

    return castle_back_get_reply_continue(get,
                                          0,
                                          buffer,
                                          buffer_length,
                                          buffer_length == data_length);

err:
    castle_free(get->key);
    castle_back_buffer_put(op->conn, op->buf);
    castle_attachment_put(op->attachment);
    castle_back_reply(op, err_prime, 0, 0, 0, CASTLE_RESPONSE_FLAG_NONE);

    /* Return value ignored if there was an error. */
    return 0;
}

/**
 * Look for specified key,version in DA.
 *
 * @also castle_object_get()
 */
static void castle_back_get(void *data)
{
    struct castle_back_op *op = data;
    struct castle_back_conn *conn = op->conn;
    int err;

    op->attachment = castle_attachment_get(op->req.get.collection_id, READ);
    if (op->attachment == NULL)
    {
        error("Collection not found id=0x%x\n", op->req.get.collection_id);
        err = -ENOTCONN;
        goto err0;
    }

    /*
     * Get buffer with value in it and save it
     */
    op->buf = castle_back_buffer_get(conn,
                                     (unsigned long) op->req.get.value_ptr,
                                     op->req.get.value_len);
    if (op->buf == NULL)
    {
        error("Couldn't get buffer for pointer=%p length=%u\n",
                op->req.get.value_ptr, op->req.get.value_len);
        err = -EINVAL;
        goto err1;
    }

    op->get.reply_start = castle_back_get_reply_start;
    op->get.reply_continue = castle_back_get_reply_continue;
    op->get.key = op->key;
    op->get.flags = op->req.flags;

    if ((op->req.flags & CASTLE_RING_FLAG_RET_TIMESTAMP) &&
        !castle_attachment_user_timestamping_check(op->attachment))
    {
        error("User requested timestamp return on a non-timestamped collection, id=0x%x\n",
              op->req.get.collection_id);
        err = -EINVAL;
        goto err2;
    }

    err = castle_object_get(&op->get, op->attachment, op->cpu_index);
    if (err)
        goto err2;

    return;

err2: castle_back_buffer_put(conn, op->buf);
err1: castle_attachment_put(op->attachment);
err0: castle_free(op->key);
      castle_back_reply(op, err, 0, 0, 0, CASTLE_RESPONSE_FLAG_NONE);
}

/**** ITERATORS ****/

/*
 * CASTLE_BACK_ITER_START
 *      Initialises an iterator and immediately begins returning values.
 *      In the case where the total set of results returned by the iterator
 *      fits into the provided buffer the caller needs to issue no further
 *      ring operations.
 *
 *      castle_back_iter_start()
 *          Gets, initialises and takes a stateful_op reference.  Enables
 *          expiry and decodes the relevant keys to be passed to the
 *          castle_objects function (castle_object_iter_init()) that
 *          initialises the underlying iterator structures.
 *
 *          Fakes up a userland iter_next structure and calls directly into
 *          fastpath _castle_back_iter_next() (takes a stateful_op structure
 *          instead of searching based on provided iter_next token).
 *
 *          Overflows into CASTLE_BACK_ITER_NEXT
 *
 * CASTLE_BACK_ITER_NEXT
 *      Requests results from castle_objects iterator and places them into
 *      the userland-provided buffer.
 *
 *      For range queries where the results do not fit into a single buffer
 *      the userland code is expected to make multiple requests.
 *
 *      castle_back_iter_next()
 *          Only called when the request came from the ring.  Looks up the
 *          stateful_op structure based on iter_next request token.  There is
 *          no need to take a further stateful_op reference - it has not been
 *          dropped since castle_back_iter_start().
 *
 *      _castle_back_iter_next()
 *          Takes a reference to the userland-provided output buffer and
 *          requeues __castle_back_iter_next() which does the heavy lifting.
 *
 *      __castle_back_iter_next()
 *          If this is not the first ring request there may be a saved KVP
 *          in the stateful_op structure.  Before the iterator is restarted
 *          this value is saved to the buffer.
 *
 *          castle_object_iter_next() is called with callback function
 *          castle_back_iter_next_callback() to request more results.
 *
 *      castle_back_iter_next_callback()
 *          Inserts castle_objects-provided KVP into the userland buffer using
 *          castle_back_save_key_value_to_list().
 *
 *          In the common case we insert a valid KVP into the buffer and
 *          return.
 *
 *          The other two cases are more interesting:
 *
 *          1. castle_back_save_key_value_to_list() returns 0 to indicate that
 *          the KVP will not fit in the buffer.  In this case we store the
 *          KVP in the stateful_op (to be inserted into the next buffer) and
 *          set the final KVP list->next ptr to the start of the userspace
 *          buffer indicating to userspace that the iterator has more values
 *          to provide.  Puts a response on the ring for the userland to
 *          consume.
 *
 *          2. The passed key was NULL, indicating that the underlying
 *          iterator has been exhausted.  We set the final KVP list->next ptr
 *          to NULL indicating to userspace that the iterator has terminated.
 *          Fakes up a userland iter_finish structure and calls directly into
 *          fastpath _castle_back_iter_finish() (takes a stateful_op
 *          structure instead of searching based on provided iter_finish token).
 *
 *          Case (2) overflows into CASTLE_BACK_ITER_FINISH
 *
 * CASTLE_BACK_ITER_FINISH
 *      Tears down underlying iterator state and frees up the stateful_op.
 *
 *      castle_back_iter_finish()
 *          Only called when the request came from the ring.  Looks up the
 *          stateful_op structure based on iter_finish request token.  There
 *          is no need to take a further stateful_op reference - it has not
 *          been dropped since castle_back_iter_start().
 *
 *      _castle_back_iter_finish()
 *          Requeues __castle_back_iter_finish().
 *
 *      __castle_back_iter_finish()
 *          Calls castle_object_iter_finish() to inform underlying iterator
 *          to tear down state.  Puts a response on the ring for the userland
 *          to consume.  Calls castle_back_stateful_op_finish_all() to finish
 *          all outstanding ops on the stateful_op queue.
 *
 *          Finally calls castle_back_iter_clean() to free any remaining
 *          back iterator state and puts the stateful_op.
 *
 * In case of early termination, e.g. by userland closing the ring, we call
 * into castle_back_release() which calls each stateful_op's->expire().  For
 * iterators the expire function is castle_back_iter_expire() which does a
 * similar job to __castle_back_iter_finish() (terminating any queued ops
 * on the stateful_op op queue).  However, in the case that there is a
 * running op (stateful_op->curr_op) we set
 * stateful_op->cancel_on_op_complete indicating that as soon as the running
 * op is completed, it should not terminate.  For this reason it is essential
 * to always call castle_back_iter_reply() (which checks the cancel bit)
 * instead of castle_back_reply() directly.
 */

static void __castle_back_iter_next(void *data);
DEFINE_WQ_TRACE_FN(__castle_back_iter_next, struct castle_back_stateful_op);

static void _castle_back_iter_next(struct castle_back_op *op,
                                   struct castle_back_stateful_op *stateful_op,
                                   int fastpath);
static void __castle_back_iter_finish(void *data);
DEFINE_WQ_TRACE_FN(__castle_back_iter_finish, struct castle_back_stateful_op);

static void _castle_back_iter_finish(struct castle_back_op *op,
                                     struct castle_back_stateful_op *stateful_op,
                                     int fastpath);
static void castle_back_iter_cleanup(struct castle_back_stateful_op *stateful_op);

static void castle_back_iter_expire(struct castle_back_stateful_op *stateful_op)
{
    debug("castle_back_iter_expire token=%u.\n", stateful_op->token);

    BUG_ON(!stateful_op->expiring);
    BUG_ON(!list_empty(&stateful_op->op_queue));
    BUG_ON(stateful_op->curr_op != NULL);

    castle_object_iter_finish(stateful_op->iterator.iterator, -ETIMEDOUT);

    spin_lock(&stateful_op->lock);
    castle_back_iter_cleanup(stateful_op); /* drops stateful_op->lock */
}

/**
 * Execute the next stateful_op op, if available.
 *
 * @also castle_back_stateful_op_queue_op()
 * @also castle_back_stateful_op_prod()
 */
static void castle_back_iter_call_queued(struct castle_back_stateful_op *stateful_op)
{
    BUG_ON(!spin_is_locked(&stateful_op->lock));

    if (castle_back_stateful_op_prod(stateful_op))
    {
        switch (stateful_op->curr_op->req.tag)
        {
            case CASTLE_RING_ITER_NEXT:
                /* Requeue ITER_NEXTs to prevent a stack overflow when called
                 * from castle_back_iter_reply(). */
                stateful_debug(stateful_op_fmt_str" ITER_NEXT\n",
                        stateful_op2str(stateful_op));
                spin_unlock(&stateful_op->lock);
                BUG_ON(!queue_work_on(stateful_op->cpu, castle_back_wq, &stateful_op->work[0]));
                break;

            case CASTLE_RING_ITER_FINISH:
            case CASTLE_RING_ITER_FINISH_FASTPATH:
                /* ITER_FINISH can only ever occur once for a stateful op, so
                 * don't requeue allowing a no-requeue fastpath iterator. */
                stateful_debug(stateful_op_fmt_str" ITER_FINISH\n",
                        stateful_op2str(stateful_op));
                spin_unlock(&stateful_op->lock);
                __castle_back_iter_finish((void *)stateful_op);
                break;

            default:
                error("Invalid tag %d in castle_back_iter_call_queued.\n",
                        stateful_op->curr_op->req.tag);
                BUG();
        }
    }
    else
        spin_unlock(&stateful_op->lock);
}

/**
 * Iterator wrapper for castle_back_reply().
 *
 * Iterator functions that have either a valid token or a token that has expired
 * during the course of the function (e.g. castle_back_stateful_op_queue_op()
 * returned an error) should always call castle_back_iter_reply().
 *
 * Iterator functions that failed to get a stateful_op or have a token that
 * expired prior to calling castle_back_find_stateful_op() should call
 * castle_back_reply() directly.
 *
 * NOTE: In error cases op ! = stateful_op->curr_op.
 */
static void castle_back_iter_reply(struct castle_back_stateful_op *stateful_op,
                                   struct castle_back_op *op,
                                   int err)
{
    stateful_debug(stateful_op_fmt_str"\n", stateful_op2str(stateful_op));

    castle_back_reply(op, err, stateful_op->token, 0, 0, CASTLE_RESPONSE_FLAG_NONE);

    spin_lock(&stateful_op->lock);

    stateful_op->curr_op = NULL;

    /* drops the lock if return non-zero */
    if (castle_back_stateful_op_completed_op(stateful_op))
        return;

    castle_back_iter_call_queued(stateful_op); // drops stateful_op->lock
}

/**
 * Complete initialisation of stateful op range query.
 *
 * @param   private     stateful_op pointer
 * @param   err         Error code from castle_object_iter_init()
 *
 * Called asynchronously from castle_object_iter_init() once the object iterator
 * has been initialised.
 *
 * @also castle_back_iter_start()
 * @also castle_object_iter_init()
 */
void _castle_back_iter_start(void *private, int err)
{
    struct castle_back_stateful_op *stateful_op = private;
    struct castle_back_op *op = stateful_op->curr_op;
    struct castle_attachment *attachment = stateful_op->attachment;
    struct castle_back_conn *conn = op->conn;
    uint32_t buffer_len;
    char *buffer_ptr;

    /* Objects code iterator returned an error. */
    if (err)
        goto err;

    /* Check CASTLE_BACK_CONN_DEAD_FLAG under the stateful_op lock to prevent
     * racing with castle_back_release().  _op_enable_expire() also needs it. */
    spin_lock(&stateful_op->lock);

    if (stateful_op->conn->flags & CASTLE_BACK_CONN_DEAD_FLAG)
    {
        /* See castle_back_iter_start() comment for why we reset curr_op. */
        stateful_op->curr_op  = NULL;
        stateful_op->expiring = 1;
        spin_unlock(&stateful_op->lock);
        stateful_op->expire(stateful_op);

        return;
    }
    else
        stateful_op->in_use = 1;
    castle_back_stateful_op_enable_expire(stateful_op);

    spin_unlock(&stateful_op->lock);

    /* Iterator has been initialised.  Fake up an iter_next request and pass
     * it to castle_back_iter_next() to return the first buffer of results.
     * See also: libcastle.hg:castle_iter_next_prepare() */
    buffer_len = op->req.iter_start.buffer_len;
    buffer_ptr = op->req.iter_start.buffer_ptr;
    op->req.tag = CASTLE_RING_ITER_NEXT;
    op->req.iter_next.token      = stateful_op->token;
    op->req.iter_next.buffer_ptr = buffer_ptr;
    op->req.iter_next.buffer_len = buffer_len;

    /* Start the iterator.  iter_next() handles castle_back(_iter)_reply(). */
    _castle_back_iter_next(op, stateful_op, 1 /*fastpath*/);

    return;

err:
    castle_attachment_put(attachment);
    /* See castle_back_iter_start() comment for why we reset curr_op. */
    spin_lock(&stateful_op->lock);
    stateful_op->curr_op    = NULL;
    stateful_op->attachment = NULL;
    castle_back_put_stateful_op(conn, stateful_op);
    castle_back_reply(op, err, 0, 0, 0, CASTLE_RESPONSE_FLAG_NONE);
}

/**
 * Begin stateful op iterating for values in specified key,version range in DA.
 *
 * @also _castle_back_iter_start()
 * @also castle_object_iter_init()
 * @also castle_back_iter_next()
 */
static void castle_back_iter_start(void *data)
{
    struct castle_back_op *op = data;
    struct castle_back_conn *conn = op->conn;
    struct castle_back_stateful_op *stateful_op;
    struct castle_attachment *attachment;
    c_vl_bkey_t *start_key;
    c_vl_bkey_t *end_key;
    int err, get_all;

    stateful_debug("conn=%p op=%p\n", conn, op);

    castle_back_stateful_op_get(conn,
                                &stateful_op,
                                op->cpu,
                                op->cpu_index,
                                castle_back_iter_expire);
    if (!stateful_op)
    {
        error("castle_back: no more free stateful ops!\n");
        err = -EAGAIN;
        goto err0;
    }

    attachment = castle_attachment_get(op->req.iter_start.collection_id, READ);
    if (attachment == NULL)
    {
        error("Collection not found id=0x%x\n", op->req.iter_start.collection_id);
        err = -ENOTCONN;
        goto err1;
    }

    if ((op->req.flags & CASTLE_RING_FLAG_RET_TIMESTAMP) &&
        !castle_attachment_user_timestamping_check(attachment))
    {
        error("User requested timestamp return on a non-timestamped collection, id=0x%x\n",
              op->req.get.collection_id);
        err = -EINVAL;
        goto err2;
    }


    /* Special case: if both start and end_key are NULL, the RQ will be over
       entire dataset, without any hypercube filtering. */
    if (unlikely((op->req.iter_start.start_key_ptr == NULL) &&
                 (op->req.iter_start.end_key_ptr == NULL)))
    {
        start_key = end_key = NULL;
        get_all = 1;
    }
    else
    {
        /* start_key and end_key are freed by castle_object_iter_finish */
        err = castle_back_key_copy_get(conn, op->req.iter_start.start_key_ptr,
            op->req.iter_start.start_key_len, &start_key);
        if (err)
            goto err2;

        err = castle_back_key_copy_get(conn, op->req.iter_start.end_key_ptr,
            op->req.iter_start.end_key_len, &end_key);
        if (err)
            goto err3;

        get_all = 0;
#ifdef DEBUG
        stateful_debug("start_key: \n");
        vl_bkey_print(LOG_DEBUG, start_key);

        stateful_debug("end_key: \n");
        vl_bkey_print(LOG_DEBUG, end_key);
#endif
    }

    stateful_op->tag = CASTLE_RING_ITER_START;
    stateful_op->flags = op->req.flags;
    /* Here we abuse the curr_op field to store *this* op.  This is necessary
     * as we use the stateful_op as our private data to be passed back from the
     * asynchronous castle_object_iter_init() callback.
     * There is no need to hold the stateful_op->lock while we set curr_op as
     * in_use is 0 (set by castle_back_stateful_op_get()) so this stateful_op
     * will never be handled by castle_back_release().  In addition we have not
     * set a timeout for this stateful_op yet. */
    stateful_op->curr_op = op;

    stateful_op->iterator.collection_id = op->req.iter_start.collection_id;
    stateful_op->iterator.get_all = get_all;
    stateful_op->iterator.saved_key = NULL;
    stateful_op->iterator.start_key = start_key;
    stateful_op->iterator.end_key = end_key;
    stateful_op->iterator.nr_keys = 0;
    stateful_op->iterator.nr_bytes = 0;
    stateful_op->attachment = attachment;

    CASTLE_INIT_WORK_AND_TRACE(&stateful_op->work[0], __castle_back_iter_next, stateful_op);
    CASTLE_INIT_WORK_AND_TRACE(&stateful_op->work[1], __castle_back_iter_finish, stateful_op);

    trace_CASTLE_REQUEST_BEGIN(stateful_op->seq_id, stateful_op->tag);

    /* For incremental backup we want to return tombstones also. */
    if (stateful_op->flags & CASTLE_RING_FLAG_INC_BACKUP)
        stateful_op->flags |= CASTLE_RING_FLAG_RET_TOMBSTONE;

    err = castle_object_iter_init(attachment,
                                  get_all,
                                  start_key,
                                  end_key,
                                  &stateful_op->iterator.iterator,
                                  stateful_op->seq_id,
                                  stateful_op->flags,
                                  _castle_back_iter_start, /*async_cb*/
                                  stateful_op /*private*/);
    if (err)
        goto err4;

    /* castle_object_iter_init() has gone asynchronous, iter_start will be
     * continued via callback handler, _castle_back_iter_start(). */

    stateful_debug("op=%p "stateful_op_fmt_str"\n", op, stateful_op2str(stateful_op));

    trace_CASTLE_REQUEST_RELEASE(stateful_op->seq_id);

    return;

err4: stateful_op->curr_op = NULL; /* revert the abuse performed above */
      castle_free(end_key);
err3: castle_free(start_key);
err2: castle_attachment_put(attachment);
      stateful_op->attachment = NULL;
err1: /* No one could have added another op to queue as we haven't returns token yet */
      spin_lock(&stateful_op->lock);
      castle_back_put_stateful_op(conn, stateful_op);
err0: castle_back_reply(op, err, 0, 0, 0, CASTLE_RESPONSE_FLAG_NONE);
}

/**
 * Free any memory allocated by castle_buffer_kvp_get().
 *
 * @also castle_buffer_kvp_get()
 */
void castle_buffer_kvp_free(c_buf_user_kv_hdr_t *user_hdr)
{
    castle_free(user_hdr->key);
}

/**
 * IMPORTANT: This function is implemented (textualy identical) in fs.hg & libcastle.hg.
 *            Sync any changes in both repos.
 *
 * Get key value pair from buffer.
 *
 * @param   buf_con     Pointer to buffer consumer structure
 * @param   kv_index    Get kv_index^th key from buffer
 * @param   user_hdr    Return structure
 *
 * NOTE: Consumer must call castle_buffer_kvp_free() on success (kernel only).
 *
 * @return -EINVAL  Buffer sanity checking failed
 * @return  0       Success
 *
 * @also castle_buffer_kvp_free()
 */
int castle_buffer_kvp_get(c_buf_consumer_t *buf_con,
                          int kv_index,
                          c_buf_user_kv_hdr_t *user_hdr)
{
<<<<<<< HEAD
    c_buf_kv_hdr_t kv_hdr;
    uint32_t key_len;
    int err;
=======
    int save_val = !(stateful_op->flags & CASTLE_RING_FLAG_ITER_NO_VALUES);
    uint32_t rem_buf_len;   /* How much space is free in the userland buffer.   */
    uint32_t this_kv_used;  /* How much space has been used saving this KVP.    */
    uint32_t key_len, val_len, cvt_len = 0;
    castle_user_timestamp_t u_ts = ULLONG_MAX;
>>>>>>> dafadc4e

    /* Get copy of key value header.  kv_hdrs[] already sanity checked. */
    memcpy(&kv_hdr, &buf_con->kv_hdrs[kv_index], sizeof(c_buf_kv_hdr_t));

    /* Sanity check key in buffer and set key pointer. */
    if (kv_hdr.key_off + sizeof(c_vl_bkey_t) > buf_con->buf_len)
        return -EINVAL;
    user_hdr->key = buf_con->buf + kv_hdr.key_off;
    key_len = user_hdr->key->length + 4;
    if (kv_hdr.key_off + key_len > buf_con->buf_len)
        return -EINVAL;
#ifdef __KERNEL__
    if ((err = _castle_back_key_copy_get(user_hdr->key, key_len, &user_hdr->key)))
        return err;
#endif

    /* Sanity check value in buffer and set val pointer or collection_id. */
    if (kv_hdr.val_type == CASTLE_VALUE_TYPE_INVALID)
    {
        err = -EINVAL;
        goto err;
    }
    else if (kv_hdr.val_type < CASTLE_VALUE_TYPE_OUT_OF_LINE)
    {
        if (kv_hdr.val_off + kv_hdr.val_len > buf_con->buf_len)
        {
            err = -EINVAL;
            goto err;
        }
#ifdef __KERNEL__
        if (kv_hdr.val_len > MEDIUM_OBJECT_LIMIT)
        {
            err = -EINVAL;
            goto err;
        }
#endif
        user_hdr->val = buf_con->buf + kv_hdr.val_off;
    }
    else if (kv_hdr.val_type == CASTLE_VALUE_TYPE_OUT_OF_LINE)
    {
        user_hdr->val           = NULL;
        user_hdr->collection_id = kv_hdr.collection_id;
    }
    else
    {
<<<<<<< HEAD
        err = -EINVAL;
        goto err;
=======
        /* kv_list->val should point to the buffer immediately following the end
         * of the current kv-list entry's key (UAS).  The value should then be
         * copied to this offset within the buffer (KAS). */
        char *uas_val = (char *)castle_back_kernel_to_user(back_buf,
                (unsigned long)kv_list + this_kv_used);
        kv_list->val = (struct castle_iter_val *)uas_val;
        cvt_len = castle_back_val_kernel_to_user(val,                           /* kas_val      */
                                                 (char *)kv_list + this_kv_used,/* kas_val_dst  */
                                                 uas_val,                       /* uas_val_dst  */
                                                 buf_len,                       /* buf_len      */
                                                 buf_used + this_kv_used,       /* buf_used     */
                                                 &val_len,                      /* this_v_used  */
                                                 collection_id,                 /* collection_id*/
                                                 stateful_op->flags);           /* flags        */
        if (val_len == 0)
        {
            this_kv_used = 0;
            goto err2;
        }
        this_kv_used += val_len;
>>>>>>> dafadc4e
    }

    user_hdr->val_type       = kv_hdr.val_type;
    user_hdr->val_len        = kv_hdr.val_len;
    user_hdr->user_timestamp = kv_hdr.user_timestamp;

    return 0;

err:
#ifdef __KERNEL__
    castle_buffer_kvp_free(user_hdr);
#endif

    return err;
}

/**
 * IMPORTANT: This function is implemented (textualy identical) in fs.hg & libcastle.hg.
 *            Sync any changes in both repos.
 *
 * Initialise buffer consumer and return number of key and value pairs.
 */
int castle_buffer_consumer_init(c_buf_consumer_t *buf_con,
                                void *buf,
                                uint32_t buf_len)
{
    c_buf_hdr_t *buf_hdr;
    uint16_t nr_entries;
    uint32_t index_off;

    /* Sanity check buffer header fits in buffer and set pointer. */
    if (buf_len < sizeof(c_buf_hdr_t))
        return -EINVAL;
    buf_hdr = buf;

    /* Sanity check buffer version. */
    if (buf_hdr->version != CASTLE_BUFFER_VERSION)
        return -EINVAL;

    /* Sanity check all key value headers fit in buffer.
     *
     * Store copies of nr_entries and index_off as we can't guarantee that they
     * won't be changed after we check them. */
    nr_entries = buf_hdr->nr_entries;
    index_off  = buf_hdr->index_off;
    if (index_off + nr_entries * sizeof(c_buf_kv_hdr_t) > buf_len)
        return -EINVAL;

    buf_con->buf     = buf;
    buf_con->buf_len = buf_len;
    buf_con->buf_hdr = buf_hdr;
    buf_con->kv_hdrs = buf + index_off;

    return nr_entries;
}

/**
 * Prefetch an out-of-line object based on CVT and copy value into buf.
 *
 * @param   dest    Where to copy the value described by cvt_src
 * @param   cvt_src Describes location and size of out-of-line object
 */
static void castle_back_buffer_ool_memcpy(void *dest, c_val_tup_t *cvt_src)
{
    c2_block_t *c2b;
    int nr_blocks;

    debug("%s: cvt->cep="cep_fmt_str", len=%d\n", cep2str(cvt_src->cep), cvt_src->length);

    nr_blocks = (cvt_src->length - 1) / C_BLK_SIZE + 1;
    c2b = castle_cache_block_get(cvt_src->cep, nr_blocks, USER);
    castle_cache_advise(c2b->cep, C2_ADV_PREFETCH, USER, 0);
    BUG_ON(castle_cache_block_sync_read(c2b));
    read_lock_c2b(c2b);
    memcpy(dest, c2b->buffer, cvt_src->length);
    read_unlock_c2b(c2b);
    put_c2b(c2b);
}

/**
 * Converts an in-kernel CVT, to userspace type field.
 *
 * @param cvt   In-kernel CVT to convert.
 */
static uint8_t castle_back_buffer_cvt_type_to_user(c_val_tup_t cvt)
{
    /* We should never be returning these to userspace. */
    BUG_ON(CVT_NODE(cvt));

    /* Check for counters before checking for inline (which will also be true). */
    if(CVT_COUNTER_SET(cvt) || CVT_COUNTER_LOCAL_SET(cvt))
        return CASTLE_VALUE_TYPE_COUNTER;

    if(CVT_COUNTER_ADD(cvt) || CVT_COUNTER_LOCAL_ADD(cvt))
        return CASTLE_VALUE_TYPE_COUNTER_DELTA;

    if(CVT_INLINE(cvt))
        return CASTLE_VALUE_TYPE_INLINE;

    if(CVT_ON_DISK(cvt))
        return CASTLE_VALUE_TYPE_OUT_OF_LINE;

    if(CVT_TOMBSTONE(cvt))
        return CASTLE_VALUE_TYPE_TOMBSTONE;

    /* All types should have been dealt with by now. */
    BUG();
}

/**
 * Finalise a buffer.
 *
 * @param   buf_con Buffer constructor pointer
 * @param   status  Status to assign to completed buffer
 *
 * @also c_buf_status_t
 */
static void castle_back_buffer_fini(c_buf_constructor_t *buf_con, uint8_t status)
{
    buf_con->buf_hdr->status     = status;
    buf_con->buf_hdr->nr_entries = buf_con->nr_entries;
}

/**
 * Add a key and value pair to buffer.
 *
 * @return  0       KVP added successfully
 * @return -ENOSPC  Not enough space remaining in buffer
 */
static int castle_back_buffer_kvp_add(c_buf_constructor_t *buf_con,
                                      c_vl_bkey_t *key,
                                      c_val_tup_t *val,
                                      c_collection_id_t collection_id)
{
#define MIN_RESERVE_BYTES   (sizeof(c_buf_hdr_t) + sizeof(c_buf_kv_hdr_t))
    c_buf_kv_hdr_t *kv_hdr;
    int key_len, val_len;
    uint32_t total_kvp_len;
    uint8_t val_type;

    /* Only incremental backup should return counter adds. */
    BUG_ON(!(buf_con->flags & CASTLE_RING_FLAG_INC_BACKUP) && CVT_COUNTER_ADD(*val));

    key_len = key->length + 4;
    if (CVT_INLINE(*val)
            || (CVT_ON_DISK(*val) && buf_con->flags & CASTLE_RING_FLAG_ITER_GET_OOL
                && MIN_RESERVE_BYTES + key_len + val->length <= buf_con->buf_len))
        val_len = val->length;
    else
        val_len = 0;
    if (buf_con->flags & CASTLE_RING_FLAG_ITER_NO_VALUES)
        val_len = 0;

    /* Return immediately if the buffer is too small. */
    total_kvp_len = sizeof(c_buf_kv_hdr_t) + key_len + val_len;
    if (unlikely(total_kvp_len > buf_con->buf_rem))
        return -ENOSPC;

    /* Get current key value header. */
    kv_hdr = buf_con->buf + buf_con->cur_hdr_off;
    buf_con->cur_hdr_off += sizeof(c_buf_kv_hdr_t);

    /* Copy key into buffer. */
    buf_con->cur_kv_off -= key_len;
    kv_hdr->key_off      = buf_con->cur_kv_off;
    memcpy(buf_con->buf + buf_con->cur_kv_off, key, key_len);

    /* Copy value into buffer (or set collection_id). */
    val_type = castle_back_buffer_cvt_type_to_user(*val);
    if (likely(val_len))
    {
        buf_con->cur_kv_off -= val_len;
        kv_hdr->val_off      = buf_con->cur_kv_off;
        if (CVT_INLINE(*val))
            memcpy(buf_con->buf + buf_con->cur_kv_off, CVT_INLINE_VAL_PTR(*val), val_len);
        else
        {
            castle_back_buffer_ool_memcpy(buf_con->buf + buf_con->cur_kv_off, val);
            kv_hdr->val_type = CASTLE_VALUE_TYPE_INLINE;
        }
    }
    else
        kv_hdr->collection_id = collection_id;

    /* With the exception of iterators for incremental backup we will have
     * accumulated counters from all trees relevant to the requested range so
     * return a counter "set" type in the buffer.  By its nature, incremental
     * backup may have seen a subset of trees, so return the "delta" type. */
    if (!(buf_con->flags & CASTLE_RING_FLAG_INC_BACKUP)
            && val_type == CASTLE_VALUE_TYPE_COUNTER_DELTA)
        kv_hdr->val_type   = CASTLE_VALUE_TYPE_COUNTER;
    else
        kv_hdr->val_type   = val_type;
    kv_hdr->val_len        = val->length;
    kv_hdr->user_timestamp = val->user_timestamp;

    /* Update buffer constructor (kernel). */
    buf_con->buf_rem -= total_kvp_len;
    buf_con->nr_entries++;
    if (val->length && val_len)
        buf_con->buf_hdr->flags |= CASTLE_BUFFER_FLAG_HAS_OOL;

    return 0;
}

/**
 * Initialise buffer and buffer constructor.
 */
static void castle_back_buffer_init(c_buf_constructor_t *buf_con,
                                    void *buf,
                                    uint32_t buf_len,
                                    uint8_t flags)
{
    c_buf_hdr_t *buf_hdr;

    /* Caller should have verified buffer is at least PAGE_SIZE. */
    BUG_ON(buf_len < PAGE_SIZE);

    /* Initialise buffer constructor (kernel). */
    buf_con->flags       = flags;
    buf_con->nr_entries  = 0;
    buf_con->buf         = buf;
    buf_con->buf_hdr     = buf;
    buf_con->cur_hdr_off = sizeof(c_buf_hdr_t);
    buf_con->cur_kv_off  = buf_len;
    buf_con->buf_len     = buf_len;
    buf_con->buf_rem     = buf_len - buf_con->cur_hdr_off;

    /* Initialise buffer header (user). */
    buf_hdr = buf_con->buf_hdr;
    buf_hdr->flags      = 0;
    buf_hdr->nr_entries = 0;
    buf_hdr->index_off  = buf_con->cur_hdr_off;
    buf_hdr->version    = CASTLE_BUFFER_VERSION;
}

/**
 * Callback to add an iterated KVP to user-supplied buffer.
 *
 * Primary return point for iterator results.
 *
 * @return  1   Continue iterating
 * @return  0   Error or buffer full
 *
 * @also castle_back_reply()
 * @also __castle_back_iter_next()
 */
static int castle_back_iter_next_callback(struct castle_object_iterator *iterator,
                                          c_vl_bkey_t *key,
                                          c_val_tup_t *val,
                                          int err,
                                          void *data)
{
    struct castle_back_stateful_op *stateful_op;
    struct castle_back_conn *conn;
    struct castle_back_op *op;
    int ret;

    stateful_op = (struct castle_back_stateful_op *)data;
    BUG_ON(!stateful_op);
    BUG_ON(!stateful_op->in_use);
    BUG_ON(!stateful_op->curr_op);
    conn = stateful_op->conn;
    op   = stateful_op->curr_op;

    stateful_debug("op=%p "stateful_op_fmt_str" key=%p err=%d\n",
            op, stateful_op2str(stateful_op), key, err);

    if (err)
        goto err0;

    /* If we've been passed a NULL key, the iterator has completed. */
    if (key == NULL)
    {
        /* Finalise buffer, inform consumer the iterator has terminated. */
        castle_back_buffer_fini(&stateful_op->iterator.buf_con, CASTLE_BUFFER_STATUS_COMPLETE);

        /* Iterator has finished.  Fake up an iter_finish request and pass it
         * to castle_back_iter_finish() to end the iterator.
         * See also: libcastle.hg:castle_iter_finish_prepare() */
        spin_lock(&stateful_op->lock);
        BUG_ON(!stateful_op->curr_op);

        op->req.tag = CASTLE_RING_ITER_FINISH_FASTPATH;
        op->req.iter_finish.token = stateful_op->token;
        spin_unlock(&stateful_op->lock);

        /* End the iterator. */
        castle_back_buffer_put(conn, op->buf);
        _castle_back_iter_finish(op, stateful_op, 1 /*fastpath*/);

        return 0;
    }

    if ( CVT_TOMBSTONE(*val) && /* got a tombstone */
        !(stateful_op->flags & CASTLE_RING_FLAG_RET_TOMBSTONE) ) /* didn't ask for them back */
        return 1; /* skip, and tell caller to continue iterating */

    /* The iterator has returned a key.  Try and add it to the list. */
    ret = castle_back_buffer_kvp_add(&stateful_op->iterator.buf_con,
                                     key,
                                     val,
                                     stateful_op->iterator.collection_id);
    if (ret)
    {
        /* The buffer was too small to save the key-value pair.
         * Finalise buffer, inform consumer the iterator has more keys. */
        BUG_ON(ret != -ENOSPC);
        castle_back_buffer_fini(&stateful_op->iterator.buf_con, CASTLE_BUFFER_STATUS_HAS_MORE);

        /* key->length + 4 because key->length does not include overheads. */
        stateful_op->iterator.saved_key = castle_dup_or_copy(key, key->length + 4, NULL, NULL);
        if (!stateful_op->iterator.saved_key)
        {
            err = -ENOMEM;
            goto err0;
        }
        stateful_op->iterator.saved_val = *val;
        /* Copy the value since it may get removed from the cache.
           There is no need to memcpy local counters. */
        if (CVT_INLINE(*val) && !CVT_LOCAL_COUNTER(*val))
        {
            stateful_op->iterator.saved_val.val_p = castle_alloc(val->length);
            memcpy(stateful_op->iterator.saved_val.val_p,
                   CVT_INLINE_VAL_PTR(*val),
                   val->length);
        }

        stateful_debug("op=%p "stateful_op_fmt_str" key=%p err=%d cur_len=0\n",
                op, stateful_op2str(stateful_op), key, err);
        castle_back_buffer_put(conn, op->buf);
        castle_back_iter_reply(stateful_op, op, 0);

        return 0;
    }

    /* We were successful, inform caller to continue iterating. */
    return 1;

err0:
    castle_back_buffer_put(conn, op->buf);
    castle_back_iter_reply(stateful_op, op, err);

    return 0;
}

/**
 *
 * @also castle_back_iter_next_callback()
 */
static void __castle_back_iter_next(void *data)
{
    struct castle_back_stateful_op *stateful_op;
    struct castle_back_conn        *conn;
    struct castle_back_op          *op;
    castle_object_iterator_t       *iterator;

    stateful_op = (struct castle_back_stateful_op *)data;
    BUG_ON(!stateful_op);
    BUG_ON(!stateful_op->in_use);
    BUG_ON(!stateful_op->curr_op);
    conn     = stateful_op->conn;
    op       = stateful_op->curr_op;
    iterator = stateful_op->iterator.iterator;

    stateful_debug("op=%p "stateful_op_fmt_str" iterator=%p iterator.saved_key=%p\n",
            op, stateful_op2str(stateful_op), iterator, stateful_op->iterator.saved_key);

    /* Initialise buffer and buffer constructor. */
    castle_back_buffer_init(&stateful_op->iterator.buf_con,
                            op->buf->buffer,
                            op->req.iter_next.buffer_len,
                            stateful_op->flags);

#ifdef DEBUG
    stateful_debug("iter_next start_key\n");
    vl_bkey_print(LOG_DEBUG, iterator->start_key);

    stateful_debug("iter_next end_key\n");
    vl_bkey_print(LOG_DEBUG, iterator->end_key);
#endif

    /* if we have a saved key and value from the last call, add them to the buffer */
    if (stateful_op->iterator.saved_key != NULL)
    {
        int ret;

        ret = castle_back_buffer_kvp_add(&stateful_op->iterator.buf_con,
                                         stateful_op->iterator.saved_key,
                                        &stateful_op->iterator.saved_val,
                                         stateful_op->iterator.collection_id);

        if (unlikely(ret))
        {
            BUG_ON(ret != -ENOSPC);
            error("iterator buffer too small\n");
            castle_back_buffer_fini(&stateful_op->iterator.buf_con, CASTLE_BUFFER_STATUS_HAS_MORE);
            castle_back_buffer_put(conn, op->buf);
            castle_back_iter_reply(stateful_op, op, -EINVAL);

            return;
        }

        castle_free(stateful_op->iterator.saved_key);
        /* we copied it so free it */
        CVT_INLINE_FREE(stateful_op->iterator.saved_val);

        stateful_op->iterator.saved_key = NULL;
    }

    castle_object_iter_next(iterator, castle_back_iter_next_callback, stateful_op);
}

/**
 * Continue iterator and return (up to) another buffer's-worth of results.
 *
 * Called from _castle_back_iter_start() and castle_back_iter_next().
 *
 * @param   op          Op to queue
 * @param   stateful_op Stateful op to queue on
 * @param   fastpath    Whether this a fastpath iter_next
 *
 * @also castle_back_iter_start()
 * @also castle_back_iter_next()
 */
static void _castle_back_iter_next(struct castle_back_op *op,
                                   struct castle_back_stateful_op *stateful_op,
                                   int fastpath)
{
    int err;

    if (op->req.iter_next.buffer_len < PAGE_SIZE)
    {
        error("castle_back_iter_next buffer_len smaller than a page\n");
        err = -ENOBUFS;
        goto err;
    }

    /* Get buffer with value in and save it. */
    op->buf = castle_back_buffer_get(op->conn,
                                     (unsigned long)op->req.iter_next.buffer_ptr,
                                     op->req.iter_next.buffer_len);
    if (op->buf == NULL)
    {
        error("Couldn't get buffer for pointer=%p length=%u\n",
                op->req.iter_next.buffer_ptr, op->req.iter_next.buffer_len);
        err = -EINVAL;
        goto err;
    }

    spin_lock(&stateful_op->lock);

    if (fastpath)
    {
        BUG_ON(!stateful_op->curr_op);
        stateful_op->curr_op = NULL;
    }

    /* Put this op on the queue for the iterator */
    stateful_debug("op=%p "stateful_op_fmt_str" fastpath=%d\n",
            op, stateful_op2str(stateful_op), fastpath);
    err = castle_back_stateful_op_queue_op(stateful_op, op->req.iter_next.token, op);
    if (err)
    {
        spin_unlock(&stateful_op->lock);
        /* NOTE: No need to castle_back_buffer_put() as this has been done as
         * part of stateful_op expiry in castle_back_stateful_op_finish_all() */
        goto err;
    }

    castle_back_iter_call_queued(stateful_op); // drops stateful_op->lock

    return;

err:
    /* Call the stateful reply if we're fastpath.  If we're not fastpath then
     * we do not have a stateful_op so reply directly. */
    if (fastpath)
        castle_back_iter_reply(stateful_op, op, err);
    else
        castle_back_reply(op, err, 0, 0, 0, CASTLE_RESPONSE_FLAG_NONE);
}

/**
 * Find stateful op then continue iterating.
 *
 * Called from castle_back_request_process()
 *
 * @also castle_back_request_process()
 * @also _castle_back_iter_next()
 */
static void castle_back_iter_next(void *data)
{
    struct castle_back_op *op = data;
    struct castle_back_stateful_op *stateful_op;

    stateful_op = castle_back_find_stateful_op(op->conn,
                                               op->req.iter_next.token,
                                               CASTLE_RING_ITER_START);
    if (!stateful_op)
    {
        castle_printk(LOG_INFO, "%s Token not found 0x%x\n",
                __FUNCTION__, op->req.iter_next.token);
        castle_back_reply(op, -EBADFD, 0, 0, 0, CASTLE_RESPONSE_FLAG_NONE);

        return;
    }

    _castle_back_iter_next(op, stateful_op, 0 /*fastpath*/);
}

/**
 * Tear down iterator state.
 *
 * @also castle_back_iter_expire()
 * @also __castle_back_iter_finish()
 */
static void castle_back_iter_cleanup(struct castle_back_stateful_op *stateful_op)
{
    struct castle_attachment *attachment;

    BUG_ON(!spin_is_locked(&stateful_op->lock));
    BUG_ON(stateful_op->tag != CASTLE_RING_ITER_START);
    BUG_ON(!list_empty(&stateful_op->op_queue));
    BUG_ON(stateful_op->curr_op != NULL);

    if (stateful_op->iterator.saved_key != NULL)
    {
        castle_free(stateful_op->iterator.saved_key);
        CVT_INLINE_FREE(stateful_op->iterator.saved_val);
    }

    if (!stateful_op->iterator.get_all)
    {
        castle_free(stateful_op->iterator.start_key);
        castle_free(stateful_op->iterator.end_key);
    }
    attachment = stateful_op->attachment;
    stateful_op->attachment = NULL;

    castle_back_put_stateful_op(stateful_op->conn, stateful_op); /* drops stateful_op->lock */

    castle_attachment_put(attachment);
}

static void __castle_back_iter_finish(void *data)
{
    struct castle_back_stateful_op *stateful_op = data;
    struct castle_back_op *op = stateful_op->curr_op;
    int err;

    /* Verify this iter hasn't been finished twice. */
    BUG_ON(stateful_op->cancelled);
    stateful_op->cancelled++;

    /* CASTLE_RING_ITER_FINISH_FASTPATH: Finished after returning all keys.
     *
     * CASTLE_RING_ITER_FINISH: Explicit call for finish from userspace, which means iterator
     * hasn't yet returned all the keys. If it did, iterator should already be closed by
     * CASTLE_RING_ITER_FINISH_FASTPATH before. */
    err = castle_object_iter_finish(stateful_op->iterator.iterator,
                          (op->req.tag == CASTLE_RING_ITER_FINISH_FASTPATH)? 0: -ECONNABORTED);

    stateful_debug(stateful_op_fmt_str" err=%d\n",
            stateful_op2str(stateful_op), err);

    castle_back_reply(stateful_op->curr_op, err, 0, 0, 0, CASTLE_RESPONSE_FLAG_NONE);

    spin_lock(&stateful_op->lock);
    stateful_op->curr_op = NULL;

    castle_back_stateful_op_finish_all(stateful_op, -EINVAL);

    /* Update stats. */
    if (!err)
    {
        struct castle_attachment *attachment = stateful_op->attachment;

        atomic64_inc(&attachment->rq.ios);
        atomic64_add(stateful_op->iterator.nr_bytes, &attachment->rq.bytes);
        atomic64_add(stateful_op->iterator.nr_keys, &attachment->rq_nr_keys);
    }

    castle_back_iter_cleanup(stateful_op); /* drops stateful_op->lock */
}

/**
 * Prepare to terminate the iterator.
 *
 * Called from castle_back_iter_finish() and castle_back_iter_next_callback().
 *
 * @param   op          Op to queue
 * @param   stateful_op Stateful op to queue on
 * @param   fastpath    Whether this is a fastpath iter_finish
 *
 * fastpath is introduced for #3731 to prevent a race between fastpath iterators
 * and castle_back_release().  If we are called from fastpath we expect that
 * stateful_op->curr_op is set and we must unset it before queuing up this
 * iter finish request.
 *
 * @also castle_back_iter_finish()
 * @also castle_back_iter_next_callback()
 */
static void _castle_back_iter_finish(struct castle_back_op *op,
                                     struct castle_back_stateful_op *stateful_op,
                                     int fastpath)
{
    int err;

    /*
     * Put this op on the queue for the iterator
     */
    spin_lock(&stateful_op->lock);

    if (fastpath)
    {
        BUG_ON(!stateful_op->curr_op);
        stateful_op->curr_op = NULL;
    }

    err = castle_back_stateful_op_queue_op(stateful_op, op->req.iter_finish.token, op);
    if (err)
    {
        spin_unlock(&stateful_op->lock);
        /* NOTE: No need to castle_back_buffer_put() as this has been done as
         * part of stateful_op expiry in castle_back_stateful_op_finish_all() */
        goto err;
    }

    castle_back_iter_call_queued(stateful_op); // drops stateful_op->lock

    return;

err:
    /* Call the stateful reply if we're fastpath.  If we're not fastpath then
     * we do not have a stateful_op so reply directly. */
    if (fastpath)
        castle_back_iter_reply(stateful_op, op, err);
    else
        castle_back_reply(op, err, 0, 0, 0, CASTLE_RESPONSE_FLAG_NONE);
}

/**
 * Find stateful op then terminate iterator.
 *
 * Called from castle_back_request_process()
 *
 * @also castle_back_request_process()
 * @also _castle_back_iter_finish()
 */
static void castle_back_iter_finish(void *data)
{
    struct castle_back_op *op = data;
    struct castle_back_stateful_op *stateful_op;

    stateful_op = castle_back_find_stateful_op(op->conn,
                                               op->req.iter_finish.token,
                                               CASTLE_RING_ITER_START);
    if (!stateful_op)
    {
        stateful_debug("op=%p stateful_op=%p token=0x%x not found\n",
                op, stateful_op, op->req.iter_finish.token);
        castle_back_reply(op, -EBADFD, 0, 0, 0, CASTLE_RESPONSE_FLAG_NONE);

        return;
    }

    stateful_debug("op=%p "stateful_op_fmt_str"\n", op, stateful_op2str(stateful_op));

    _castle_back_iter_finish(op, stateful_op, 0 /*fastpath*/);
}

/**** BIG PUT ****/

static void castle_back_big_put_expire(struct castle_back_stateful_op *stateful_op)
{
    struct castle_attachment *attachment;

    debug("castle_back_big_put_expire token=%u.\n", stateful_op->token);

    BUG_ON(!stateful_op->expiring);
    BUG_ON(!list_empty(&stateful_op->op_queue));
    BUG_ON(stateful_op->curr_op != NULL);

    castle_object_replace_cancel(&stateful_op->replace);
    castle_free(stateful_op->replace.key);

    spin_lock(&stateful_op->lock);
    attachment = stateful_op->attachment;
    stateful_op->attachment = NULL;

    castle_back_put_stateful_op(stateful_op->conn, stateful_op); /* drops stateful_op->lock */

    castle_attachment_put(attachment);
}

static void castle_back_stream_in_expire(struct castle_back_stateful_op *stateful_op)
{
    struct castle_attachment *attachment;

    debug("%s::token=%u.\n", __FUNCTION__, stateful_op->token);

    BUG_ON(!stateful_op->expiring);
    BUG_ON(!list_empty(&stateful_op->op_queue));
    stateful_op->curr_op = NULL;

    castle_da_in_stream_complete(stateful_op->stream_in.da_stream, 1);

    spin_lock(&stateful_op->lock);
    attachment = stateful_op->attachment;
    stateful_op->attachment = NULL;

    castle_back_put_stateful_op(stateful_op->conn, stateful_op); /* drops stateful_op->lock */

    castle_attachment_put(attachment);
}


static void castle_back_put_chunk_continue(void *data);

static void castle_back_stateful_call_queued(struct castle_back_stateful_op *stateful_op)
{
    BUG_ON(!spin_is_locked(&stateful_op->lock));

    /* Take an op from queue and schedule work for it. */
    if (castle_back_stateful_op_prod(stateful_op))
        BUG_ON(!queue_work_on(stateful_op->cpu, castle_back_wq, &stateful_op->work[0]));
}

static void castle_back_big_put_continue(struct castle_object_replace *replace)
{
    struct castle_back_stateful_op *stateful_op =
        container_of(replace, struct castle_back_stateful_op, replace);

    spin_lock(&stateful_op->lock);

    if (!stateful_op->in_use)
        stateful_op->in_use = 1;

    if (stateful_op->curr_op != NULL)
    {
        struct castle_back_op *op = stateful_op->curr_op;

        /* Just completed data transfer for PUT_CHUNK, release the buffer. */
        if (op->req.tag == CASTLE_RING_PUT_CHUNK && op->buf)
            /* This may free the buffer with stateful_op->lock held; this is
             * safe (but not ideal) since the free functions don't sleep. */
            castle_back_buffer_put(stateful_op->conn, op->buf);

        /* Respond back to client. */
        castle_back_reply(op, 0, stateful_op->token, 0, 0, CASTLE_RESPONSE_FLAG_NONE);
        stateful_op->curr_op = NULL;
    }

    /* Check if stateful_op is expired, if so no need to handle anymore ops. Return back. */
    /* drops the lock if return non-zero */
    if (castle_back_stateful_op_completed_op(stateful_op))
        return;

    /* Look for more queued ops (put_chunks in this case). */
    castle_back_stateful_call_queued(stateful_op);

    spin_unlock(&stateful_op->lock);

    /* To prevent #3144. */
    might_resched();
}

static void castle_back_big_put_complete(struct castle_object_replace *replace, int err)
{
    struct castle_back_stateful_op *stateful_op =
        container_of(replace, struct castle_back_stateful_op, replace);
    struct castle_attachment *attachment;
    c_vl_bkey_t *key = replace->key;

    debug("castle_back_big_put_complete err=%d\n", err);

    spin_lock(&stateful_op->lock);

    if (stateful_op->curr_op != NULL)
    {
        struct castle_back_op *op = stateful_op->curr_op;
        if (op->req.tag == CASTLE_RING_PUT_CHUNK && op->buf)
            castle_back_buffer_put(stateful_op->conn, op->buf);

        /* If we receive -EEXIST here, it must be because we tried to insert an object into a T0 that
           already contains an object with the same key but newer timestamp (see c_o_replace_cvt_get);
           the entry is dropped, and we choose to be quiet about it by pretending there was no error. */
        if(err==-EEXIST)
            err=0;

        castle_back_reply(op, err, stateful_op->token, 0, 0, CASTLE_RESPONSE_FLAG_NONE);
        stateful_op->curr_op = NULL;
    }

    /* Responds back to all outstanding ops with error. */
    castle_back_stateful_op_finish_all(stateful_op, err);
    attachment = stateful_op->attachment;
    stateful_op->attachment = NULL;

    /* Update stats. */
    if (!err)
    {
        atomic64_inc(&attachment->big_put.ios);
        atomic64_add(stateful_op->replace.value_len, &attachment->big_put.bytes);
    }

    /* Will drop stateful_op->lock. */
    castle_back_put_stateful_op(stateful_op->conn, stateful_op);
    castle_free(key);

    castle_attachment_put(attachment);
}

static uint32_t castle_back_big_put_data_length_get(struct castle_object_replace *replace)
{
    struct castle_back_stateful_op *stateful_op =
        container_of(replace, struct castle_back_stateful_op, replace);
    uint32_t length = 0;

    spin_lock(&stateful_op->lock);
    /* curr_op could be the BIG_PUT */
    if (stateful_op->curr_op != NULL && stateful_op->curr_op->req.tag == CASTLE_RING_PUT_CHUNK)
        length = stateful_op->curr_op->req.put_chunk.buffer_len;
    spin_unlock(&stateful_op->lock);

    BUG_ON(stateful_op->curr_op != NULL && (length == 0 && stateful_op->curr_op->req.tag == CASTLE_RING_PUT_CHUNK));

    return length;
}

static void castle_back_big_put_data_copy(struct castle_object_replace *replace,
                                          void *buffer, uint32_t buffer_length, int not_last)
{
    struct castle_back_stateful_op *stateful_op =
        container_of(replace, struct castle_back_stateful_op, replace);
    struct castle_back_op *op;

    spin_lock(&stateful_op->lock);

    op = stateful_op->curr_op;

    BUG_ON(op == NULL);

    debug("castle_back_big_put_data_copy buffer=%p, buffer_length=%u,"
        "not_last=%d, value_len=%u\n, buffer_offset=%u\n",
        buffer, buffer_length, not_last, op->req.put_chunk.buffer_len, op->buffer_offset);

    BUG_ON(op->req.tag != CASTLE_RING_PUT_CHUNK);
    BUG_ON(op->buffer_offset + buffer_length > op->req.put_chunk.buffer_len);

    /* @TODO: actual zero copy! */

    memcpy(buffer, castle_back_user_to_kernel(op->buf, op->req.put_chunk.buffer_ptr)
        + op->buffer_offset, buffer_length);

    op->buffer_offset += buffer_length;

    spin_unlock(&stateful_op->lock);
}

/**
 * Call flow:
 *
 *  castle_back functions                            castle_objects functions
 *
 *  castle_back_big_put()
 *                                      ->          castle_object_replace()
 *  data_copy()                         <-
 *  replace_continue()                  <-
 *
 *
 *  castle_back_put_chunk()
 *      - queue the op
 *      - castle_back_stateful_call_queued()
 *      - Schedule castle_back_put_chunk_continue()
 *                                      ->          castle_object_replace_continue
 *        data_copy()                   <-
 *        replace_continue()            <-
 *          - castle_back_stateful_call_queued()
 */

/**
 * Begin stateful op put of big value at specified key,version in DA.
 *
 * @also castle_object_replace()
 * @also castle_back_put_chunk()
 */
static void castle_back_big_put(void *data)
{
    struct castle_back_op *op = data;
    struct castle_back_conn *conn = op->conn;
    int err;
    struct castle_attachment *attachment;
    struct castle_back_stateful_op *stateful_op;

    debug("castle_back_big_put\n");

    /* @TODO: 0 indicates we don't know the length, but not supported yet */
    if (op->req.big_put.value_len <= MAX_INLINE_VAL_SIZE)
    {
        err = -EINVAL;
        goto err0;
    }

    /* Get a new stateful op to handle big_put. */
    castle_back_stateful_op_get(conn,
                                &stateful_op,
                                op->cpu,
                                op->cpu_index,
                                castle_back_big_put_expire);

    /* Couldn't find a free stateful op. */
    if (!stateful_op)
    {
        error("castle_back: no more free stateful ops!\n");
        err = -EAGAIN;
        goto err0;
    }

    /* Get reference on attachment - Consequently on DA. */
    attachment = castle_attachment_get(op->req.big_put.collection_id, WRITE);
    if (attachment == NULL)
    {
        error("Collection not found id=0x%x\n", op->req.big_put.collection_id);
        err = -ENOTCONN;
        goto err1;
    }

#ifdef DEBUG
    debug("key: \n");
    vl_bkey_print(LOG_DEBUG, op->key);
#endif
    /* Initialize stateful op. */
    stateful_op->tag = CASTLE_RING_BIG_PUT;
    stateful_op->queued_size = 0;
    /* big_put is the first op, followed by series of put_chunks. */
    stateful_op->curr_op = op;
    stateful_op->attachment = attachment;

    /* Length of the complete value. */
    stateful_op->replace.value_len = op->req.big_put.value_len;

    /* Call on completion of an operation in castle_object and to continue with next
     * operation. Gets called before copying data. */
    stateful_op->replace.replace_continue = castle_back_big_put_continue;

    /* Call on completion of big_put, including data copy. */
    stateful_op->replace.complete = castle_back_big_put_complete;

    /* Length of current put_chunk. */
    stateful_op->replace.data_length_get = castle_back_big_put_data_length_get;

    /* Copy data from interface buffers into given cache buffers(C2B). */
    stateful_op->replace.data_copy = castle_back_big_put_data_copy;

    /* Store key and free it after completion of operation. */
    stateful_op->replace.key = op->key;

    /* We would never big_put counters. */
    stateful_op->replace.counter_type = CASTLE_OBJECT_NOT_COUNTER;

    stateful_op->replace.has_user_timestamp = 0;

    /* Work structure to run every queued op. Every put_chunk gets queued. */
    INIT_WORK(&stateful_op->work[0], castle_back_put_chunk_continue, stateful_op);

    /* Call castle_object layer to insert (k,v) pair. */
    err = castle_object_replace(&stateful_op->replace,
                                attachment,
                                op->cpu_index,
                                0 /*tombstone*/);
    if (err)
        goto err2;

    /* To prevent #3144. */
    might_resched();

    return;

err2: castle_attachment_put(attachment);
      stateful_op->attachment = NULL;
err1: /* Safe as no-one could have queued up an op - we have not returned token */
      spin_lock(&stateful_op->lock);
      stateful_op->curr_op = NULL;
      /* will drop stateful_op->lock */
      castle_back_put_stateful_op(conn, stateful_op);
err0: castle_free(op->key);
      castle_back_reply(op, err, 0, 0, 0, CASTLE_RESPONSE_FLAG_NONE);
      /* To prevent #3144. */
      might_resched();
}

static c_chk_cnt_t castle_back_stream_in_tree_ext_size_wc_estimate(struct castle_back_stateful_op *stateful_op)
{
    struct castle_btree_type *btree;
    int nodes;
    c_chk_cnt_t tree_ext_size;
    int wc_entries_per_node;

    btree = castle_double_array_btree_type_get(stateful_op->attachment);
    wc_entries_per_node = btree->max_entries(HDD_RO_TREE_LEAF_NODE_SIZE);
    nodes = DIV_ROUND_UP(stateful_op->stream_in.expected_entries, wc_entries_per_node);
    tree_ext_size = DIV_ROUND_UP(nodes*HDD_RO_TREE_LEAF_NODE_SIZE*PAGE_SIZE, C_CHK_SIZE);

    return tree_ext_size;
    //TODO@tr: fix this! atm we are basically ignoring it!
    //TODO@tr: from LT: I changed this to HDD_RO_TREE_LEAF_NODE_SIZE, you may need to adjust
}

static c_chk_cnt_t castle_back_stream_in_internal_ext_size_wc_estimate(struct castle_back_stateful_op *stateful_op,
                                                                  c_chk_cnt_t tree_ext_size)
{
    struct castle_btree_type *btree;
    c_chk_cnt_t internal_ext_size;

    btree = castle_double_array_btree_type_get(stateful_op->attachment);
    /* The following "inspired" by castle_da_merge_output_size, a true story */
    internal_ext_size = tree_ext_size;
    internal_ext_size /= (HDD_RO_TREE_INTERNAL_NODE_SIZE * C_BLK_SIZE);
    internal_ext_size /= btree->max_entries(SSD_RO_TREE_INTERNAL_NODE_SIZE);
    internal_ext_size ++;
    internal_ext_size *= (SSD_RO_TREE_INTERNAL_NODE_SIZE * C_BLK_SIZE);
    internal_ext_size  = MASK_CHK_OFFSET(internal_ext_size + C_CHK_SIZE);
    internal_ext_size *= 2;
    return internal_ext_size;
}

static void castle_back_stream_in_continue(void *data);
static void castle_back_stream_in_start(void *data)
{
    struct castle_back_op *op = data;
    struct castle_back_conn *conn = op->conn;
    struct castle_back_stateful_op *stateful_op;
    c_chk_cnt_t tree_ext_size;
    c_chk_cnt_t internal_ext_size;
    struct castle_attachment *attachment;
    struct castle_immut_tree_construct *constr;
    int err = 0;

    /* Get a new stateful op to handle stream_in. */
    castle_back_stateful_op_get(conn,
                                &stateful_op,
                                op->cpu,
                                op->cpu_index,
                                castle_back_stream_in_expire);

    /* Couldn't find a free stateful op. */
    if (!stateful_op)
    {
        error("castle_back: no more free stateful ops!\n");
        err = -EAGAIN;
        goto err0;
    }

    /* Get reference on attachment - Consequently on DA. */
    attachment = castle_attachment_get(op->req.stream_in_start.collection_id, WRITE);
    if (attachment == NULL)
    {
        error("Collection not found id=0x%x\n", op->req.stream_in_start.collection_id);
        err = -ENOTCONN;
        goto err1;
    }

    /* Initialize stateful op. */
    stateful_op->tag = CASTLE_RING_STREAM_IN_START;
    stateful_op->flags = op->req.flags;
    stateful_op->queued_size = 0;
    stateful_op->attachment = attachment;

    stateful_op->stream_in.collection_id
                                    = op->req.stream_in_start.collection_id;
    stateful_op->stream_in.expected_entries
                                    = op->req.stream_in_start.entries_count;
    stateful_op->stream_in.expected_dataext_chunks
                                    = op->req.stream_in_start.medium_object_chunks;
    stateful_op->stream_in.received_entries
                                    = 0;
    stateful_op->stream_in.received_mobj_off
                                    = 0;

    tree_ext_size     = castle_back_stream_in_tree_ext_size_wc_estimate(stateful_op);
    internal_ext_size = castle_back_stream_in_internal_ext_size_wc_estimate(stateful_op, tree_ext_size);
    internal_ext_size = tree_ext_size;

    castle_printk(LOG_DEBUG, "%s:: stream_in op on cpu %u, expected_entries: %lld, "
                "expected_dataext_chunks: %ld, stateful_op:%p\n",
                __FUNCTION__,
                op->cpu,
                stateful_op->stream_in.expected_entries,
                stateful_op->stream_in.expected_dataext_chunks,
                stateful_op);

    /* FIXME: Do we need transaction lock here? */
    CASTLE_TRANSACTION_BEGIN;
    constr = castle_da_in_stream_start(stateful_op->attachment->col.da,
                                       stateful_op->stream_in.expected_entries,
                                       internal_ext_size,
                                       tree_ext_size,
                                       stateful_op->stream_in.expected_dataext_chunks);
    CASTLE_TRANSACTION_END;

    if (!constr)
    {
        castle_printk(LOG_ERROR, "%s::castle_da_in_stream_start failed for "
                "collection id 0x%x, expected entries %lld, expected MO chunks %lld\n",
                __FUNCTION__,
                stateful_op->stream_in.collection_id,
                stateful_op->stream_in.expected_entries,
                stateful_op->stream_in.expected_dataext_chunks);
        err = -ENOSPC;
        goto err2;
    }
    /* Work structure to run every queued op. Every stream_in_next gets queued. */
    INIT_WORK(&stateful_op->work[0], castle_back_stream_in_continue, stateful_op);

    spin_lock(&stateful_op->lock);
    stateful_op->stream_in.da_stream = constr;
    castle_back_stateful_op_enable_expire(stateful_op);
    //castle_back_stateful_op_disable_expire(stateful_op);
    spin_unlock(&stateful_op->lock);

    /* stream_in_start is the first op, but we already finished it now. */
    stateful_op->curr_op = NULL;
    stateful_op->in_use = 1;
    castle_back_reply(op, 0, stateful_op->token, 0, 0, CASTLE_RESPONSE_FLAG_NONE);
    /* To prevent #3144. */
    might_resched();
    return;

err2:
    castle_attachment_put(attachment);
    stateful_op->attachment = NULL;
err1:
    /* Safe as no-one could have queued up an op - we have not returned token */
    spin_lock(&stateful_op->lock);
    stateful_op->curr_op = NULL;
    /* will drop stateful_op->lock */
    castle_back_put_stateful_op(conn, stateful_op);
err0:
    castle_back_reply(op, err, 0, 0, 0, CASTLE_RESPONSE_FLAG_NONE);
    /* To prevent #3144. */
    might_resched();
}

static void castle_back_stream_in_next(void *data)
{
    struct castle_back_op *op = data;
    struct castle_back_conn *conn = op->conn;
    struct castle_back_stateful_op *stateful_op;
    int err;

    castle_printk(LOG_DEBUG, "%s::start, with token %llu on conn op->conn %p\n",
            __FUNCTION__, op->req.stream_in_finish.token, op->conn);
    stateful_op = castle_back_find_stateful_op(op->conn,
                                               op->req.stream_in_next.token,
                                               CASTLE_RING_STREAM_IN_START);

    if (!stateful_op)
    {
        stateful_debug("op=%p stateful_op=%p token=0x%x not found\n",
                op, stateful_op, op->req.stream_in_next.token);
        err = -EBADFD;
        castle_printk(LOG_ERROR, "%s:: failed to get stateful op, err:%d\n", __FUNCTION__, err);
        goto err0;
    }

    /* Get buffer with batch in it and save it. */
    op->buf = castle_back_buffer_get(conn,
                                     (unsigned long) op->req.stream_in_next.buffer_ptr,
                                     op->req.stream_in_next.buffer_len);
    if (op->buf == NULL)
    {
        error("Couldn't get buffer for pointer=%p length=%u\n",
                op->req.stream_in_next.buffer_ptr, op->req.stream_in_next.buffer_len);
        err = -EINVAL;
        goto err0;
    }
    op->buffer_offset = 0;

    /*
     * Put this op on the queue for the stream_in
     */
    spin_lock(&stateful_op->lock);
    err = castle_back_stateful_op_queue_op(stateful_op, op->req.stream_in_next.token, op);
    if (err)
    {
        castle_printk(LOG_ERROR, "%s:: failed to queue, err:%u\n", __FUNCTION__, err);
        spin_unlock(&stateful_op->lock);
        goto err0;
    }

    /* Go through Q and handle ops. */
    castle_back_stateful_call_queued(stateful_op);

    //castle_back_stateful_op_disable_expire(stateful_op);
    spin_unlock(&stateful_op->lock);

    /* To prevent #3144. */
    might_resched();

    return;

err0:
    castle_back_reply(op, err, 0, 0, 0, CASTLE_RESPONSE_FLAG_NONE);
    /* To prevent #3144. */
    might_resched();
}

static void castle_back_stream_in_finish(void *data)
{
    struct castle_back_op *op = data;
    struct castle_back_stateful_op *stateful_op;
    int err;

    stateful_op = castle_back_find_stateful_op(op->conn,
                                               op->req.stream_in_finish.token,
                                               CASTLE_RING_STREAM_IN_START);

    if (!stateful_op)
    {
        stateful_debug("op=%p stateful_op=%p token=0x%x not found\n",
                op, stateful_op, op->req.stream_in_finish.token);
        err = -EBADFD;
        castle_printk(LOG_ERROR, "%s:: failed to get stateful op, err:%d\n", __FUNCTION__, err);
        goto err0;
    }
    /*
     * Put this op on the queue for the stream_in
     */
    spin_lock(&stateful_op->lock);
    err = castle_back_stateful_op_queue_op(stateful_op, op->req.stream_in_finish.token, op);
    if (err)
    {
        castle_printk(LOG_ERROR, "%s:: failed to queue, err:%u\n", __FUNCTION__, err);
        spin_unlock(&stateful_op->lock);
        goto err0;
    }

    /* Go through Q and handle ops. */
    castle_back_stateful_call_queued(stateful_op);
    stateful_op->in_use = 0;

    castle_back_stateful_op_disable_expire(stateful_op);
    spin_unlock(&stateful_op->lock);

    /* To prevent #3144. */
    might_resched();

    return;

err0:
    castle_back_reply(op, err, 0, 0, 0, CASTLE_RESPONSE_FLAG_NONE);
    /* To prevent #3144. */
    might_resched();
}

/**
 * Begin stateful op put of big value at specified key,version in DA, with a timestamp.
 *
 * @also castle_object_replace()
 * @also castle_back_put_chunk()
 */
static void castle_back_timestamped_big_put(void *data)
{
    struct castle_back_op *op = data;
    struct castle_back_conn *conn = op->conn;
    int err;
    struct castle_attachment *attachment;
    struct castle_back_stateful_op *stateful_op;

    debug("castle_back_timestamped_big_put\n");

    /* @TODO: 0 indicates we don't know the length, but not supported yet */
    if (op->req.timestamped_big_put.value_len <= MAX_INLINE_VAL_SIZE)
    {
        err = -EINVAL;
        goto err0;
    }

    /* Get a new stateful op to handle timestamped_big_put. */
    castle_back_stateful_op_get(conn,
                                &stateful_op,
                                op->cpu,
                                op->cpu_index,
                                castle_back_big_put_expire);

    /* Couldn't find a free stateful op. */
    if (!stateful_op)
    {
        error("castle_back: no more free stateful ops!\n");
        err = -EAGAIN;
        goto err0;
    }

    /* Get reference on attachment - Consequently on DA. */
    attachment = castle_attachment_get(op->req.timestamped_big_put.collection_id, WRITE);
    if (attachment == NULL)
    {
        error("Collection not found id=0x%x\n", op->req.timestamped_big_put.collection_id);
        err = -ENOTCONN;
        goto err1;
    }

#ifdef DEBUG
    debug("key: \n");
    vl_bkey_print(LOG_DEBUG, op->key);
#endif

    /* Initialize stateful op. */
    stateful_op->tag = CASTLE_RING_BIG_PUT;
    stateful_op->queued_size = 0;
    /* big_put is the first op, followed by series of put_chunks. */
    stateful_op->curr_op = op;
    stateful_op->attachment = attachment;

    /* Length of the complete value. */
    stateful_op->replace.value_len = op->req.timestamped_big_put.value_len;

    /* Call on completion of an operation in castle_object and to continue with next
     * operation. Gets called before copying data. */
    stateful_op->replace.replace_continue = castle_back_big_put_continue;

    /* Call on completion of big_put, including data copy. */
    stateful_op->replace.complete = castle_back_big_put_complete;

    /* Length of current put_chunk. */
    stateful_op->replace.data_length_get = castle_back_big_put_data_length_get;

    /* Copy data from interface buffers into given cache buffers(C2B). */
    stateful_op->replace.data_copy = castle_back_big_put_data_copy;

    /* Store key and free it after completion of operation. */
    stateful_op->replace.key = op->key;

    /* We would never big_put counters. */
    stateful_op->replace.counter_type = CASTLE_OBJECT_NOT_COUNTER;

    stateful_op->replace.has_user_timestamp = 1;
    stateful_op->replace.user_timestamp     =
            op->req.timestamped_big_put.user_timestamp;

    /* Work structure to run every queued op. Every put_chunk gets queued. */
    INIT_WORK(&stateful_op->work[0], castle_back_put_chunk_continue, stateful_op);

    /* Call castle_object layer to insert (k,v) pair. */
    err = castle_object_replace(&stateful_op->replace,
                                attachment,
                                op->cpu_index,
                                0 /*tombstone*/);
    if (err)
        goto err2;

    return;

err2: castle_attachment_put(attachment);
      stateful_op->attachment = NULL;
err1: /* Safe as no-one could have queued up an op - we have not returned token */
      spin_lock(&stateful_op->lock);
      stateful_op->curr_op = NULL;
      /* will drop stateful_op->lock */
      castle_back_put_stateful_op(conn, stateful_op);
err0: castle_free(op->key);
      castle_back_reply(op, err, 0, 0, 0, CASTLE_RESPONSE_FLAG_NONE);
}

static void castle_back_put_chunk(void *data)
{
    struct castle_back_op *op = data;
    struct castle_back_conn *conn = op->conn;
    struct castle_back_stateful_op *stateful_op;
    int err;

    stateful_op = castle_back_find_stateful_op(conn,
            op->req.put_chunk.token, CASTLE_RING_BIG_PUT);

    if (!stateful_op)
    {
        castle_printk(LOG_INFO, "%s Token not found 0x%x\n",
                __FUNCTION__, op->req.put_chunk.token);
        err = -EBADFD;
        goto err0;
    }

    /* Get buffer with value in it and save it. */
    op->buf = castle_back_buffer_get(conn,
                                     (unsigned long) op->req.put_chunk.buffer_ptr,
                                     op->req.put_chunk.buffer_len);
    if (op->buf == NULL)
    {
        error("Couldn't get buffer for pointer=%p length=%u\n",
                op->req.put_chunk.buffer_ptr, op->req.put_chunk.buffer_len);
        err = -EINVAL;
        goto err0;
    }
    op->buffer_offset = 0;

    /*
     * Put this op on the queue for the big put
     */
    spin_lock(&stateful_op->lock);

    /* Check, if we are trying to put more than value size. */
    if (op->req.put_chunk.buffer_len + stateful_op->queued_size > stateful_op->replace.value_len ||
            op->req.put_chunk.buffer_len == 0)
    {
        spin_unlock(&stateful_op->lock);
        error("Invalid buffer length %u (ptr=%p)\n", op->req.put_chunk.buffer_len, op->req.put_chunk.buffer_ptr);
        err = -EINVAL;
        goto err1;
    }

    stateful_op->queued_size += op->req.put_chunk.buffer_len;

    /* Add put_chunk into queue. */
    err = castle_back_stateful_op_queue_op(stateful_op, op->req.put_chunk.token, op);
    if (err)
    {
        spin_unlock(&stateful_op->lock);
        goto err1;
    }

    /* Go through Q and handle ops. */
    castle_back_stateful_call_queued(stateful_op);

    spin_unlock(&stateful_op->lock);

    /* To prevent #3144. */
    might_resched();

    return;

err1: castle_back_buffer_put(conn, op->buf);
err0: castle_back_reply(op, err, 0, 0, 0, CASTLE_RESPONSE_FLAG_NONE);
    /* To prevent #3144. */
    might_resched();
}

static void castle_back_put_chunk_continue(void *data)
{
    struct castle_back_stateful_op *stateful_op = data;

    castle_object_replace_continue(&stateful_op->replace);

    /* To prevent #3144. */
    might_resched();
}

/**
 * Perform stream in on stateful_op->curr_op->buf.
 */
static int castle_back_stream_in_buf_process(struct castle_back_stateful_op *stateful_op)
{
    struct castle_back_op *op = stateful_op->curr_op;
    struct castle_immut_tree_construct *da_stream;
    struct castle_attachment *attachment;
    struct castle_btree_type *btree;
    c_buf_user_kv_hdr_t kv_hdr;
    c_buf_consumer_t buf_con;
    int err, nr_keys, kvp;
    c_val_tup_t cvt;
    void *key;

    /* Basic init and checks. */
    BUG_ON(!stateful_op->attachment);
    da_stream  = stateful_op->stream_in.da_stream;
    attachment = stateful_op->attachment;
    btree      = castle_double_array_btree_type_get(attachment);

    /* Initialise buffer consumer, get number of keys. */
    nr_keys    = castle_buffer_consumer_init(&buf_con,
                                             op->buf->buffer,
                                             op->buf->size);
    if (unlikely(nr_keys < 0))
        return -EINVAL;

    if (unlikely(stateful_op->stream_in.received_entries
                + nr_keys > stateful_op->stream_in.expected_entries))
    {
        castle_printk(LOG_DEBUG, "%s: Attempt to insert %d keys would overflow "
                "expected %lu (already received %lu).\n",
                nr_keys,
                stateful_op->stream_in.expected_entries,
                stateful_op->stream_in.received_entries);
        return -ENOSPC;
    }

    /* Iterate over all key value pairs in the buffer. */
    for (kvp = 0; kvp < nr_keys; kvp++)
    {
        err = castle_buffer_kvp_get(&buf_con, kvp, &kv_hdr);
        if (err)
            goto err1;

        /* Construct key. */
        key = btree->key_pack(kv_hdr.key, NULL, NULL);
        if (!key)
        {
            err = -ENOMEM;
            goto err2;
        }
#if 0
        castle_printk(LOG_DEVEL, "%s::key: \n", __FUNCTION__);
        btree->key_print(LOG_DEVEL, key);
#endif

        /* Construct the CVT. */
        switch (kv_hdr.val_type)
        {
            case CASTLE_VALUE_TYPE_INLINE:
                /* Buffer inline vlaue could be inline or a medium object. */
                if (kv_hdr.val_len <= MAX_INLINE_VAL_SIZE)
                {
                    CVT_INLINE_INIT(cvt, kv_hdr.val_len, kv_hdr.val);
                }
                else
                {
                    c_byte_off_t ext_space_needed;
                    c_ext_pos_t mobj_ext_cep;
                    int total_blocks;
                    void *val_ptr;

                    BUG_ON(kv_hdr.val_len > MEDIUM_OBJECT_LIMIT);

                    /* Allocate space for the new copy. */
                    BUG_ON(EXT_ID_INVAL(da_stream->tree->data_ext_free.ext_id));
                    total_blocks = (kv_hdr.val_len - 1) / C_BLK_SIZE + 1;
                    ext_space_needed = total_blocks * C_BLK_SIZE;
                    castle_printk(LOG_DEBUG, "%s::total_blocks = %u, ext_space_needed = %lu\n",
                        total_blocks, ext_space_needed);
                    if ((err = castle_ext_freespace_get(&da_stream->tree->data_ext_free,
                                                        ext_space_needed,
                                                        0, /* was_preallocated */
                                                        &mobj_ext_cep)) < 0)
                    {
                        castle_printk(LOG_DEBUG, "%s: Failed to get medium object freespace, "
                                "err=%d.\n", __FUNCTION__);
                        err = -ENOSPC;
                        goto err2;
                    }
                    else
                        stateful_op->stream_in.received_mobj_off = mobj_ext_cep.offset;

                    /* Copy buffer value into medium object extent. */
                    val_ptr = kv_hdr.val;
                    while (total_blocks > 0)
                    {
                        int blocks;
                        c2_block_t *c_c2b;
                        int step = total_blocks * PAGE_SIZE;

                        blocks = total_blocks;
                        total_blocks -= blocks;

                        c_c2b = castle_cache_block_get(mobj_ext_cep, blocks, MERGE_OUT);
                        write_lock_c2b(c_c2b);
                        update_c2b(c_c2b);
                        memcpy(c2b_buffer(c_c2b), kv_hdr.val, step);
                        dirty_c2b(c_c2b);
                        write_unlock_c2b(c_c2b);
                        put_c2b(c_c2b);
                        mobj_ext_cep.offset += step;
                        val_ptr += step;
                    }

                    CVT_MEDIUM_OBJECT_INIT(cvt, kv_hdr.val_len, mobj_ext_cep);
                }
                break;
            case CASTLE_VALUE_TYPE_COUNTER:
                CVT_COUNTER_SET_INIT(cvt, kv_hdr.val_len, kv_hdr.val);
                break;
            case CASTLE_VALUE_TYPE_COUNTER_DELTA:
                CVT_COUNTER_ADD_INIT(cvt, kv_hdr.val_len, kv_hdr.val);
                break;
            case CASTLE_VALUE_TYPE_TOMBSTONE:
                CVT_TOMBSTONE_INIT(cvt);
                break;
            case CASTLE_VALUE_TYPE_OUT_OF_LINE:
                /* @TODO support out of line objects in stream-in */
                // could be mobj or lobj
                err = -EINVAL;
                goto err2;
                break;
            default:
                BUG(); /* trust castle_buffer_kvp_get() */
                break;
        }
        cvt.user_timestamp = kv_hdr.user_timestamp;

        if (unlikely(err = castle_da_in_stream_entry_add(da_stream,
                                                         key,
                                                         attachment->version,
                                                         cvt)))
            goto err2;

        castle_free(key);
        castle_buffer_kvp_free(&kv_hdr);
    }

    stateful_op->stream_in.received_entries += nr_keys;

    return 0;

err2:
    if (key)
        castle_free(key);
    castle_buffer_kvp_free(&kv_hdr);
err1:
    stateful_op->stream_in.received_entries += kvp + 1;
    return err;
}

static void castle_back_stream_in_continue(void *data)
{
    struct castle_back_stateful_op *stateful_op = data;
    struct castle_attachment *attachment;
    int ret = 0;
    castle_interface_token_t token = stateful_op->token;
    struct castle_back_op *op = stateful_op->curr_op;
    int abort_stream = 0;

    spin_lock(&stateful_op->lock);
    stateful_op->in_use = 1;

    /* Check if stateful_op is expired, if so no need to handle anymore ops. Return back. */
    /* drops the lock if return non-zero */
    if (castle_back_stateful_op_completed_op(stateful_op))
        return;
    attachment = stateful_op->attachment;

    switch (stateful_op->curr_op->req.tag)
    {
        case CASTLE_RING_STREAM_IN_NEXT:
            spin_unlock(&stateful_op->lock);
<<<<<<< HEAD
            if ((ret = castle_back_stream_in_buf_process(stateful_op)))
                castle_printk(LOG_ERROR, "%s::stateful op %llu failed with error code %d.\n",
                        __FUNCTION__, stateful_op->token, ret);
=======
            ret = castle_object_batch_in_stream(attachment,
                    stateful_op->stream_in.da_stream,
                    stateful_op->curr_op->buf->buffer,
                    stateful_op->curr_op->buf->size);
            if (ret)
            {
                castle_printk(LOG_ERROR, "%s::stateful op %llu failed with error code %d.\n",
                        __FUNCTION__, stateful_op->token, ret);
            }
>>>>>>> dafadc4e
            spin_lock(&stateful_op->lock);
            castle_back_buffer_put(stateful_op->conn, op->buf);
            castle_back_reply(op, ret, token, 0, 0, CASTLE_RESPONSE_FLAG_NONE);
            stateful_op->curr_op = NULL;
            spin_unlock(&stateful_op->lock);
            break;
        case CASTLE_RING_STREAM_IN_FINISH:
            abort_stream = stateful_op->curr_op->req.stream_in_finish.abort;

            castle_printk(LOG_USERINFO, "%s::finishing stream in for token %u, abort=%u\n",
                    __FUNCTION__,
                    stateful_op->token,
                    abort_stream);

            spin_unlock(&stateful_op->lock);

            /* Takes transaction lock. */
            castle_da_in_stream_complete(stateful_op->stream_in.da_stream,
                    abort_stream);

            spin_lock(&stateful_op->lock);

            castle_back_stateful_op_finish_all(stateful_op, 0);
            stateful_op->curr_op = NULL;
            stateful_op->attachment = NULL;
            /* Will drop stateful_op->lock. */
            castle_back_put_stateful_op(stateful_op->conn, stateful_op);
            castle_back_reply(op, ret, token, 0, 0, CASTLE_RESPONSE_FLAG_NONE);
            castle_attachment_put(attachment);
            break;
        default:
            castle_printk(LOG_ERROR, "%s::Invalid tag %d.\n",
                    __FUNCTION__, stateful_op->curr_op->req.tag);
            BUG();
    }

    /* To prevent #3144. */
    might_resched();
}

/*
 * BIG GET
 */
static void castle_back_big_get_expire(struct castle_back_stateful_op *stateful_op)
{
    struct castle_attachment *attachment;
    debug("castle_back_big_get_expire token=%u.\n", stateful_op->token);

    BUG_ON(!stateful_op->expiring);
    BUG_ON(!list_empty(&stateful_op->op_queue));
    BUG_ON(stateful_op->curr_op != NULL);
    BUG_ON(stateful_op->tag != CASTLE_RING_BIG_GET);

    castle_object_pull_finish(&stateful_op->pull);

    castle_free(stateful_op->pull.key);
    stateful_op->pull.key = NULL;

    spin_lock(&stateful_op->lock);

    attachment = stateful_op->attachment;
    stateful_op->attachment = NULL;

    castle_back_put_stateful_op(stateful_op->conn, stateful_op); /* drops stateful_op->lock */

    castle_attachment_put(attachment);
}

static void castle_back_big_get_do_chunk(void *data)
{
    struct castle_back_stateful_op *stateful_op = data;
    struct castle_back_op *op = stateful_op->curr_op;

    BUG_ON(stateful_op->tag != CASTLE_RING_BIG_GET);
    BUG_ON(op == NULL);
    BUG_ON(op->req.tag != CASTLE_RING_GET_CHUNK);

    castle_object_chunk_pull(&stateful_op->pull, castle_back_user_to_kernel(op->buf,
        op->req.get_chunk.buffer_ptr), op->req.get_chunk.buffer_len);
}

static void castle_back_big_get_call_queued(struct castle_back_stateful_op *stateful_op)
{
    BUG_ON(!spin_is_locked(&stateful_op->lock));
    if (castle_back_stateful_op_prod(stateful_op))
        BUG_ON(!queue_work_on(stateful_op->cpu, castle_back_wq, &stateful_op->work[0]));
}

/**
 *
 * @also castle_back_big_get_do_chunk()
 */
static void castle_back_big_get_continue(struct castle_object_pull *pull,
                                         int err,
                                         uint64_t length,
                                         int done)
{
    struct castle_back_stateful_op *stateful_op =
        container_of(pull, struct castle_back_stateful_op, pull);
    struct castle_attachment *attachment;
    int not_found;

    not_found = CVT_INVALID(pull->cvt);
    debug("castle_back_big_get_continue stateful_op=%p err=%d length=%llu not_found=%d, done=%d\n",
        stateful_op, err, length, not_found, done);

    BUG_ON(stateful_op->tag != CASTLE_RING_BIG_GET);
    BUG_ON(stateful_op->curr_op == NULL);
    BUG_ON(stateful_op->curr_op->req.tag != CASTLE_RING_GET_CHUNK
        && stateful_op->curr_op->req.tag != CASTLE_RING_BIG_GET);
    BUG_ON(stateful_op->curr_op->req.tag == CASTLE_RING_GET_CHUNK && !stateful_op->in_use);

    if (stateful_op->curr_op->req.tag == CASTLE_RING_GET_CHUNK)
        castle_back_buffer_put(stateful_op->conn, stateful_op->curr_op->buf);

    spin_lock(&stateful_op->lock);

    castle_back_reply(stateful_op->curr_op,
                      err ? err : (not_found ? -ENOENT : 0),
                      stateful_op->token,
                      length,
                      pull->cvt.user_timestamp,
                      CASTLE_RESPONSE_FLAG_NONE);

    if (err || done)
    {
        castle_back_stateful_op_finish_all(stateful_op, err);
        spin_unlock(&stateful_op->lock);

        attachment = stateful_op->attachment;
        stateful_op->attachment = NULL;

        if (!err)
        {
            /* May sleep so do not hold the spinlock. Safe because curr_op is still not null */
            castle_object_pull_finish(&stateful_op->pull);

            /* Update stats. */
            atomic64_inc(&attachment->big_get.ios);
            atomic64_add(stateful_op->pull.cvt.length, &attachment->big_get.bytes);
        }

        castle_free(pull->key);

        spin_lock(&stateful_op->lock);

        stateful_op->curr_op = NULL;

        /* This drops the spinlock. */
        castle_back_put_stateful_op(stateful_op->conn, stateful_op);

        castle_attachment_put(attachment);

        return;
    }

    if (!stateful_op->in_use)
        stateful_op->in_use = 1;

    stateful_op->curr_op = NULL;

    /* drops the lock if return non-zero */
    if (castle_back_stateful_op_completed_op(stateful_op))
        return;

    castle_back_big_get_call_queued(stateful_op); // castle_back_big_get_do_chunk()

    spin_unlock(&stateful_op->lock);
}

static void castle_back_big_get(void *data)
{
    struct castle_back_op *op = data;
    struct castle_back_conn *conn = op->conn;
    int err;
    struct castle_attachment *attachment;
    struct castle_back_stateful_op *stateful_op;

    debug("castle_back_big_get\n");

    castle_back_stateful_op_get(conn,
                                &stateful_op,
                                op->cpu,
                                op->cpu_index,
                                castle_back_big_get_expire);
    if (!stateful_op)
    {
        error("castle_back: no more free stateful ops!\n");
        err = -EAGAIN;
        goto err0;
    }

    attachment = castle_attachment_get(op->req.big_get.collection_id, READ);
    if (attachment == NULL)
    {
        error("Collection not found id=0x%x\n", op->req.big_get.collection_id);
        err = -ENOTCONN;
        goto err1;
    }

    stateful_op->tag = CASTLE_RING_BIG_GET;
    stateful_op->curr_op = op;
    stateful_op->attachment = attachment;

    stateful_op->pull.pull_continue = castle_back_big_get_continue;

    INIT_WORK(&stateful_op->work[0], castle_back_big_get_do_chunk, stateful_op);

#ifdef DEBUG
    stateful_debug("key: \n");
    vl_bkey_print(LOG_DEBUG, op->key);
#endif

    stateful_op->pull.key = op->key;

    err = castle_object_pull(&stateful_op->pull, attachment, op->cpu_index);
    if (err)
        goto err2;

    return;

err2: castle_attachment_put(attachment);
      stateful_op->attachment = NULL;
err1: /* Safe as no one will have queued up a op - we haven't returned token yet */
      spin_lock(&stateful_op->lock);
      stateful_op->curr_op = NULL;
      castle_back_put_stateful_op(conn, stateful_op);
err0: castle_free(op->key);
      castle_back_reply(op, err, 0, 0, 0, CASTLE_RESPONSE_FLAG_NONE);
}

static void castle_back_get_chunk(void *data)
{
    struct castle_back_op *op = data;
    struct castle_back_conn *conn = op->conn;
    struct castle_back_stateful_op *stateful_op;
    int err;

    stateful_op = castle_back_find_stateful_op(conn,
        op->req.get_chunk.token, CASTLE_RING_BIG_GET);
    if (!stateful_op)
    {
        castle_printk(LOG_INFO, "%s Token not found 0x%x\n",
                __FUNCTION__, op->req.get_chunk.token);
        err = -EBADFD;
        goto err0;
    }

    /*
     * Get buffer with value in it and save it
     */
    op->buf = castle_back_buffer_get(conn,
                                     (unsigned long) op->req.get_chunk.buffer_ptr,
                                     op->req.get_chunk.buffer_len);
    if (op->buf == NULL)
    {
        error("Couldn't get buffer for pointer=%p length=%u\n",
                op->req.get_chunk.buffer_ptr, op->req.get_chunk.buffer_len);
        err = -EINVAL;
        goto err0;
    }

    if (((unsigned long) op->req.get_chunk.buffer_ptr) % PAGE_SIZE)
    {
        error("Invalid ptr, not page aligned (ptr=%p)\n", op->req.put_chunk.buffer_ptr);
        err = -EINVAL;
        goto err1;
    }

    if ((op->req.get_chunk.buffer_len) % PAGE_SIZE)
    {
        error("Invalid len, not page aligned (len=%u)\n", op->req.put_chunk.buffer_len);
        err = -EINVAL;
        goto err1;
    }

    /*
     * Put this op on the queue for the get chunk
     */
    spin_lock(&stateful_op->lock);

    err = castle_back_stateful_op_queue_op(stateful_op, op->req.get_chunk.token, op);
    if (err)
    {
        spin_unlock(&stateful_op->lock);
        goto err1;
    }

    castle_back_big_get_call_queued(stateful_op);

    spin_unlock(&stateful_op->lock);

    return;

err1: castle_back_buffer_put(conn, op->buf);
err0: castle_back_reply(op, err, 0, 0, 0, CASTLE_RESPONSE_FLAG_NONE);
}

/******************************************************************
 * Castle device functions
 */

/**
 * Blocks userland until a response is available on the ring.
 */
unsigned int castle_back_poll(struct file *file, poll_table *wait)
{
    struct castle_back_conn *conn = file->private_data;
    if (conn == NULL)
    {
        error("castle_back: poll, retrieving connection failed\n");
        return -EINVAL;
    }

    debug(">>>castle_back_poll\n");

    poll_wait(file, &conn->wait, wait);

    debug("castle_back_poll done\n");

    if (conn->flags & CASTLE_BACK_CONN_NOTIFY_FLAG)
    {
        clear_bit(CASTLE_BACK_CONN_NOTIFY_BIT, &conn->flags);
        RING_PUSH_RESPONSES(&conn->back_ring);

        return POLLIN | POLLRDNORM;
    }

    debug("castle_back_poll nothing to say\n");

    return 0;
}

/**
 * Get cpu_index for a given stateful op.
 */
static int castle_back_stateful_op_cpu_index_get(struct castle_back_conn *conn,
                                                 castle_interface_token_t token,
                                                 uint32_t tag)
{
    struct castle_back_stateful_op *stateful_op;

    stateful_op = castle_back_find_stateful_op(conn, token, tag);
    if (!stateful_op)
        /* Error later, queue on current conn CPU for now. */
        return conn->cpu_index;
    else
        return stateful_op->cpu_index;
}

/**
 * Queue request on key-hash specified CPU with appropriate op function.
 *
 * - Hash okey and select appropriate CPU to queue request onto
 * - Stateful ops maintain CPU affinity
 */
static void castle_back_request_process(struct castle_back_conn *conn, struct castle_back_op *op)
{
    int err;
    uint64_t val_len = 0;
    int8_t   counter_add_flag = -1;

    debug("Got a request call=%d tag=%d\n", op->req.call_id, op->req.tag);

    op->key = NULL;

    /* Required in case castle_back_key_copy_get() fails to return a key.
     * It won't matter that the op ends up on the wrong CPU because it will
     * return before hitting the DA. */
    op->cpu_index = conn->cpu_index;

    CVT_INVALID_INIT(op->replace.cvt);
    switch (op->req.tag)
    {
        /* Point ops
         *
         * Have CPU affinity based on hash of the key.  They must hit the
         * correct CPU (op->cpu) and CT (op->cpu_index). */

        case CASTLE_RING_STREAM_IN_START: /* iterator, round-robin CPU selection */
            op->cpu_index = conn->cpu_index;
            INIT_WORK(&op->work, castle_back_stream_in_start, op);
            break;

        case CASTLE_RING_STREAM_IN_NEXT:
            op->cpu_index = castle_back_stateful_op_cpu_index_get(conn,
                                                                  op->req.stream_in_next.token,
                                                                  CASTLE_RING_STREAM_IN_START);
            INIT_WORK(&op->work, castle_back_stream_in_next, op);
            break;

        case CASTLE_RING_STREAM_IN_FINISH:
            op->cpu_index = castle_back_stateful_op_cpu_index_get(conn,
                                                                  op->req.stream_in_finish.token,
                                                                  CASTLE_RING_STREAM_IN_START);
            INIT_WORK(&op->work, castle_back_stream_in_finish, op);
            break;

        case CASTLE_RING_TIMESTAMPED_REMOVE:
            if ((err = castle_back_key_copy_get(conn, op->req.timestamped_remove.key_ptr,
                                                op->req.timestamped_remove.key_len, &op->key)))
                goto err;
            INIT_WORK(&op->work, castle_back_timestamped_remove, op);
            break;

        case CASTLE_RING_REMOVE:
            if ((err = castle_back_key_copy_get(conn, op->req.remove.key_ptr,
                                                op->req.remove.key_len, &op->key)))
                goto err;
            INIT_WORK(&op->work, castle_back_remove, op);
            break;

        case CASTLE_RING_TIMESTAMPED_REPLACE:
            if ((err = castle_back_key_copy_get(conn, op->req.timestamped_replace.key_ptr,
                                                op->req.timestamped_replace.key_len, &op->key)))
                goto err;
            INIT_WORK(&op->work, castle_back_timestamped_replace, op);
            break;

        case CASTLE_RING_REPLACE:
            if ((err = castle_back_key_copy_get(conn, op->req.replace.key_ptr,
                                                op->req.replace.key_len, &op->key)))
                goto err;
            INIT_WORK(&op->work, castle_back_replace, op);
            break;

        case CASTLE_RING_COUNTER_REPLACE:
            err = -EINVAL;

            val_len = op->req.counter_replace.value_len;
            if (val_len != sizeof(int64_t))
            {
                error("Counter value len %lld is invalid; must be 8 bytes.\n", val_len);
                goto err;
            }

            /* Note: the following sanity check has never been tested */
            counter_add_flag = op->req.counter_replace.add;
            if (counter_add_flag != CASTLE_COUNTER_TYPE_SET &&
                counter_add_flag != CASTLE_COUNTER_TYPE_ADD)
            {
                error("Counter op flag (add) must be either 0 (SET) or 1 (ADD); value %d not recognized.\n",
                      counter_add_flag);
                goto err;
            }

            if ((err = castle_back_key_copy_get(conn, op->req.counter_replace.key_ptr,
                                                op->req.counter_replace.key_len, &op->key)))
                goto err;
            INIT_WORK(&op->work, castle_back_counter_replace, op);
            break;

        case CASTLE_RING_GET:
            if ((err = castle_back_key_copy_get(conn, op->req.get.key_ptr,
                                                op->req.get.key_len, &op->key)))
                goto err;
            INIT_WORK(&op->work, castle_back_get, op);
            break;

        /* Stateful op initialisers
         *
         * Initialise CPU affinity but are broken down into two categories:
         *
         * 1. Ops that require CPU affinity (as per point ops)
         * 2. Ops that pick a CPU via a round-robin method (e.g. iterators)
         *    - Hashing the key could result in a poor balance of ops as iters
         *      are more likely to start/end on a frequently-used key
         *
         * Regardless of type, subsequent stateful ops will use the same CPU. */

        case CASTLE_RING_TIMESTAMPED_BIG_PUT: /* put, key-hash CPU-affinity */
            if ((err = castle_back_key_copy_get(conn, op->req.big_put.key_ptr,
                                                op->req.timestamped_big_put.key_len, &op->key)))
                goto err;
            INIT_WORK(&op->work, castle_back_timestamped_big_put, op);
            break;

        case CASTLE_RING_BIG_PUT: /* put, key-hash CPU-affinity */
            if ((err = castle_back_key_copy_get(conn, op->req.big_put.key_ptr,
                                                op->req.big_put.key_len, &op->key)))
                goto err;
            INIT_WORK(&op->work, castle_back_big_put, op);
            break;

        case CASTLE_RING_BIG_GET: /* get, key-hash CPU-affinity */
            if ((err = castle_back_key_copy_get(conn, op->req.big_get.key_ptr,
                                                op->req.big_get.key_len, &op->key)))
                goto err;
            INIT_WORK(&op->work, castle_back_big_get, op);
            break;

        case CASTLE_RING_ITER_START: /* iterator, round-robin CPU selection */
            op->cpu_index = conn->cpu_index;
            INIT_WORK(&op->work, castle_back_iter_start, op);
            break;

        /* Stateful op continuations
         *
         * Maintain existing CPU affinity. */

        case CASTLE_RING_ITER_NEXT:
            op->cpu_index = castle_back_stateful_op_cpu_index_get(conn,
                                                                  op->req.iter_next.token,
                                                                  CASTLE_RING_ITER_START);
            INIT_WORK(&op->work, castle_back_iter_next, op);
            break;

        case CASTLE_RING_ITER_FINISH:
            op->cpu_index = castle_back_stateful_op_cpu_index_get(conn,
                                                                  op->req.iter_finish.token,
                                                                  CASTLE_RING_ITER_START);
            INIT_WORK(&op->work, castle_back_iter_finish, op);
            break;

        case CASTLE_RING_PUT_CHUNK:
            op->cpu_index = castle_back_stateful_op_cpu_index_get(conn,
                                                                  op->req.put_chunk.token,
                                                                  CASTLE_RING_BIG_PUT);
            INIT_WORK(&op->work, castle_back_put_chunk, op);
            break;

        case CASTLE_RING_GET_CHUNK:
            op->cpu_index = castle_back_stateful_op_cpu_index_get(conn,
                                                                  op->req.get_chunk.token,
                                                                  CASTLE_RING_BIG_GET);
            INIT_WORK(&op->work, castle_back_get_chunk, op);
            break;

        default:
            error("Unknown request tag %d\n", op->req.tag);
            err = -ENOSYS;
            goto err;
    }

    /* Hash key for cpu_index. */
    if (op->key != NULL)
        op->cpu_index = castle_double_array_key_cpu_index(op->key);

    /* Get CPU and queue work. */
    op->cpu = castle_double_array_request_cpu(op->cpu_index);
    queue_work_on(op->cpu, castle_back_wq, &op->work);

    /* Bump conn cpu_index/cpu for next op (might be used by stateful ops). */
    if (++conn->cpu_index >= castle_double_array_request_cpus())
        conn->cpu_index = 0;
    conn->cpu = castle_double_array_request_cpu(conn->cpu_index);

    return;

err:
    castle_back_reply(op, err, 0, 0, 0, CASTLE_RESPONSE_FLAG_NONE);
}

/**
 * This is called once per connection and lives for as long as the connection is alive.
 */
static int castle_back_work_do(void *data)
{
    struct castle_back_conn *conn = data;
    castle_back_ring_t *back_ring = &conn->back_ring;
    int should_stop, more, items = 0;
    RING_IDX cons, rp;
    struct castle_back_op *op;
    uint32_t ring_size = __RING_SIZE(back_ring->sring, CASTLE_RING_SIZE);

    debug("castle_back: doing work for conn = %p.\n", conn);

    while(1)
    {
        rp = back_ring->sring->req_prod;
        xen_rmb();

        //debug("castle_back: rp=%d\n", rp);

        while ((cons = back_ring->req_cons) != rp)
        {
            if (rp - cons > ring_size)
            {
                castle_printk(LOG_WARN, "Detected ring corruption, skipping ring contents.\n");
                back_ring->req_cons = rp;
                break;
            }
            spin_lock(&conn->response_lock);
            BUG_ON(list_empty(&conn->free_ops));
            op = list_entry(conn->free_ops.next, struct castle_back_op, list);
            list_del(&op->list);
            spin_unlock(&conn->response_lock);

            op->buf = NULL;
            memcpy(&op->req, RING_GET_REQUEST(back_ring, cons), sizeof(castle_request_t));

            back_ring->req_cons++;

            /* this is put in castle_back_reply */
            castle_back_conn_get(conn);

            castle_back_request_process(conn, op);
            items++;
        }

        /* this ensures that if we get an ioctl in between checking the ring
         * for more and calling schedule, we don't sleep and miss it
         */
        preempt_disable();
        set_current_state(TASK_INTERRUPTIBLE);
        xen_rmb();
        RING_FINAL_CHECK_FOR_REQUESTS(back_ring, more);

        should_stop = kthread_should_stop();
        if (more || should_stop)
            set_current_state(TASK_RUNNING);
        if (should_stop)
            break;
        preempt_enable();
        if (!more)
        {
            trace_CASTLE_BACK_WORK_DO(conn, items);
            items = 0;
            schedule();
        }
    }

    debug("castle_back: done work for conn = %p.\n", conn);

    return 0;
}

long castle_back_unlocked_ioctl(struct file *file, unsigned int cmd, unsigned long arg)
{
    struct castle_back_conn *conn = file->private_data;

    if (conn == NULL)
    {
        error("castle_back: ioctl, retrieving connection failed\n");
        return -EINVAL;
    }

    debug("castle_back_ioctl\n");

    switch (cmd)
    {
        case CASTLE_IOCTL_POKE_RING:
            castle_wake_up_task(conn->work_thread, 1 /*inhibit_cs*/);
            break;

        default:
            return -ENOIOCTLCMD;
    }

    return 0;
}

/**
 * Handle a new connection by creating a castle_back_conn.
 *
 * This is the only place we allocate castle_back_conn structures.
 *
 * @also castle_back_cleanup_conn()
 */
int castle_back_open(struct inode *inode, struct file *file)
{
    castle_sring_t *sring;
    struct castle_back_conn *conn;
    int i, err = 0;
    static atomic_t castle_next_conn_cpu_index = ATOMIC_INIT(0);

    debug("castle_back_dev_open\n");

    /* Do nothing if the castle_init hasn't yet completed. */
    if(!castle_back_inited)
    {
        err = -EAGAIN;
        goto err0;
    }

    conn = castle_alloc(sizeof(struct castle_back_conn));
    if (conn == NULL)
    {
        error("castle_back: failed to malloc new connection\n");
        err = -ENOMEM;
        goto err0;
    }

    conn->flags = 0;
    conn->cpu_index = castle_atomic_inc_cycle(castle_double_array_request_cpus(),
                                              &castle_next_conn_cpu_index);
    conn->cpu = castle_double_array_request_cpu(conn->cpu_index);
    atomic_set(&conn->ref_count, 1);

    init_waitqueue_head(&conn->wait);
    spin_lock_init(&conn->response_lock);
    rwlock_init(&conn->buffers_lock);
    spin_lock_init(&conn->restart_timer_lock);
    conn->buffers_rb = RB_ROOT;

    /* Structure is mapped in userspace, vmalloc() for page alignment. */
    sring = (castle_sring_t *)castle_vmalloc(CASTLE_RING_SIZE);
    if (sring == NULL)
    {
        error("castle_back: failed to vmalloc shared ring\n");
        err = -ENOMEM;
        goto err1;
    }

    ReservePages(sring, CASTLE_RING_SIZE);

    SHARED_RING_INIT(sring);
    BACK_RING_INIT(&conn->back_ring, sring, CASTLE_RING_SIZE);

    /* init the ops pool */
    conn->ops = castle_vmalloc(sizeof(struct castle_back_op) * RING_SIZE(&conn->back_ring));
    if (conn->ops == NULL)
    {
        error("castle_back: failed to vmalloc mirror buffer for ops\n");
        err = -ENOMEM;
        goto err2;
    }

    INIT_LIST_HEAD(&conn->free_ops);

    for (i=0; i<RING_SIZE(&conn->back_ring); i++)
    {
        conn->ops[i].conn = conn;
        list_add(&conn->ops[i].list, &conn->free_ops);
    }

    /* init the stateful ops pool */
    conn->stateful_ops = castle_vmalloc(sizeof(struct castle_back_stateful_op) * MAX_STATEFUL_OPS);
    if (conn->stateful_ops == NULL)
    {
        error("castle_back: failed to vmalloc buffer for stateful_ops\n");
        err = -ENOMEM;
        goto err3;
    }
    memset(conn->stateful_ops, 0, sizeof(struct castle_back_stateful_op) * MAX_STATEFUL_OPS);

    INIT_LIST_HEAD(&conn->free_stateful_ops);

    for (i=0; i<MAX_STATEFUL_OPS; i++)
    {
        list_add_tail(&conn->stateful_ops[i].list, &conn->free_stateful_ops);
        spin_lock_init(&conn->stateful_ops[i].lock);
        /* calls to this stateful op before a start stateful op call (such as iternext) will
         * be scheduled on this cpu
         */
        conn->stateful_ops[i].cpu = first_cpu(cpu_online_map);
    }

    file->private_data = conn;

    /* Don't increase the reference count here, since we hold a reference count
     * and won't release it until kthread_stop has returned. */
    conn->work_thread = kthread_create(castle_back_work_do, conn, "castle_client");
    if (!conn->work_thread)
    {
        error("Could not create work thread\n");
        goto err4;
    }

    INIT_WORK(&conn->timeout_check_work, _castle_back_stateful_op_timeout_check, conn);
    conn->timeout_check_wq = create_workqueue("castle_back_timeout");

    conn->restart_timer = 1;
    castle_back_start_stateful_op_timeout_check_timer(conn);

    atomic_inc(&castle_back_conn_count);
    spin_lock(&conns_lock);
    list_add_tail(&conn->list, &castle_back_conns);
    spin_unlock(&conns_lock);

    debug("castle_back_open for conn = %p returning.\n", conn);

    return 0;

err4:
    castle_vfree(conn->stateful_ops);
err3:
    castle_vfree(conn->ops);
err2:
    UnReservePages(conn->back_ring.sring, CASTLE_RING_SIZE);
    castle_vfree(sring);
err1:
    castle_free(conn);
err0:
    return err;
}

/**
 * Clean-up and free the conn structure.
 *
 * Except for conn's that don't get fully initialised in castle_back_open()
 * this is the only place where conns are freed.
 *
 * @also castle_back_open().
 */
static void castle_back_cleanup_conn(struct castle_back_conn *conn)
{
    struct castle_back_stateful_op *stateful_ops = conn->stateful_ops;
    uint32_t i;

    debug("castle_back_cleanup_conn for conn = %p\n", conn);

    BUG_ON(atomic_read(&conn->ref_count) > 0);

    /* shouldn't be any stateful_ops running here for ref_count to be 0 */
    for (i = 0; i < MAX_STATEFUL_OPS; i++)
        BUG_ON(stateful_ops[i].in_use);

    /* del the timer and wait until it has finished the callback */
    spin_lock_irq(&conn->restart_timer_lock);
    conn->restart_timer = 0;
    spin_unlock_irq(&conn->restart_timer_lock);
    del_timer_sync(&conn->stateful_op_timeout_check_timer);

    destroy_workqueue(conn->timeout_check_wq);

    debug("castle_back_cleanup_conn for conn = %p cleaned up and freeing\n", conn);

    UnReservePages(conn->back_ring.sring, CASTLE_RING_SIZE);
    castle_vfree(conn->back_ring.sring);
    castle_vfree(conn->ops);
    castle_vfree(conn->stateful_ops);

    spin_lock(&conns_lock);
    list_del(&conn->list);
    spin_unlock(&conns_lock);
    atomic_dec(&castle_back_conn_count);

    /* _buffer_put() cleans up buffers and they should now all have been freed
     * as conn->ref_count has reached 0. */
    castle_free(conn);

    wake_up(&conn_close_wait);
}

static inline void castle_back_conn_get(struct castle_back_conn *conn)
{
    atomic_inc(&conn->ref_count);
}

static inline void castle_back_conn_put(struct castle_back_conn *conn)
{
    if (atomic_dec_and_test(&conn->ref_count))
        castle_back_cleanup_conn(conn);
}

int castle_back_release(struct inode *inode, struct file *file)
{
    struct castle_back_conn *conn = file->private_data;
    struct castle_back_stateful_op *stateful_ops;
    uint32_t i;

    debug("castle_back_release\n");

    if (conn == NULL)
    {
        error("castle_back: release, retrieving connection failed\n");
        return -EINVAL;
    }

    set_bit(CASTLE_BACK_CONN_DEAD_BIT, &conn->flags);
    file->private_data = NULL;
    kthread_stop(conn->work_thread);
    wake_up(&conn->wait);

    stateful_ops = conn->stateful_ops;

    for (i = 0; i < MAX_STATEFUL_OPS; i++)
    {
        struct castle_back_stateful_op *stateful_op = &stateful_ops[i];

        spin_lock(&stateful_op->lock);

        /* if it's in use but already expiring we don't need to do anything here */
        if (stateful_op->in_use && !stateful_op->expiring)
        {
            castle_back_stateful_op_finish_all(stateful_op, -EINVAL);
            stateful_op->cancel_on_op_complete = 1;

            if (!stateful_op->curr_op)
            {
                stateful_op->expiring = 1;
                spin_unlock(&stateful_op->lock);
                stateful_op->expire(stateful_op);
            }
            else
            {
                debug("Trying to release conn %p, but ongoing op %p for stateful op %p.\n",
                        conn, stateful_op->curr_op, stateful_op);
                spin_unlock(&stateful_op->lock);
            }
        }
        else
            spin_unlock(&stateful_op->lock);
    }

    castle_back_conn_put(conn);

    return 0;
}

static int castle_buffer_map(struct castle_back_conn *conn, struct vm_area_struct *vma)
{
    int err;
    unsigned long size;
    struct castle_back_buffer *buffer;

    size = vma->vm_end - vma->vm_start;
    if (size > MAX_BUFFER_SIZE)
    {
        error("castle_back: you tried to map %ld bytes, max is %d!\n", size, MAX_BUFFER_SIZE);
        err = -EINVAL;
        goto err1;
    }
    else if (vma->vm_start % PAGE_SIZE)
    {
        error("castle_back: you tried to map at addr %ld, not page aligned!\n", vma->vm_start);
        err = -EINVAL;
        goto err1;
    }
    else if (size % PAGE_SIZE)
    {
        error("castle_back: you tried to map %ld bytes, not multiple of page size!\n", size);
        err = -EINVAL;
        goto err1;
    }

    buffer = castle_zalloc(sizeof(struct castle_back_buffer));
    if (!buffer)
    {
        error("castle_back: failed to alloc memory for rb entry\n");
        err = -ENOMEM;
        goto err1;
    }

    debug("castle_buffer_map buffer=%p, size=%ld, vm_start=%lx, vm_end=%lx\n", buffer, size, vma->vm_start, vma->vm_end);

    vma->vm_flags |= VM_RESERVED;
    vma->vm_ops = &castle_back_vm_ops;

    buffer->user_addr = vma->vm_start;
    buffer->size = size;
    atomic_set(&buffer->ref_count, 1);
    buffer->buffer = castle_vmalloc(size);
    if (!buffer->buffer)
    {
        error("castle_back: failed to alloc memory for buffer\n");
        err = -ENOMEM;
        goto err2;
    }

    /*
     * Add entry to our rb tree so we can find the buffer later
     * there is only one mmap at once, so no worries about concurrency here
     */
    read_lock(&conn->buffers_lock);
    if (__castle_back_buffer_exists(conn, vma->vm_start, vma->vm_end))
    {
        read_unlock(&conn->buffers_lock);
        error("castle_back: mapping exists!\n");
        err = -EEXIST;
        goto err3;
    }
    read_unlock(&conn->buffers_lock);

    ReservePages(buffer->buffer, size);

    vma->vm_flags |= VM_DONTCOPY;

    err = castle_vma_map(vma, buffer->buffer, size);
    if (err)
    {
        error("castle_back: mapping failed!\n");
        goto err4;
    }

    write_lock(&conn->buffers_lock);
    BUG_ON(castle_back_buffers_rb_insert(conn, vma->vm_start, &buffer->rb_node) != NULL);
    write_unlock(&conn->buffers_lock);

    debug("Create shared buffer kernel=%p, user=%lx, size=%u\n",
        buffer->buffer, buffer->user_addr, buffer->size);

    return 0;

err4:
    UnReservePages(buffer->buffer, buffer->size);
err3:
    castle_vfree(buffer->buffer);
err2:
    castle_free(buffer);
err1:
    return err;
}

static int castle_ring_map(struct castle_back_conn *conn, struct vm_area_struct *vma)
{
    unsigned long size;
    int err;

    size = vma->vm_end - vma->vm_start;
    if (size != CASTLE_RING_SIZE)
    {
        error("castle_back: you _must_ map exactly %d bytes (you asked for %ld)!\n",
            CASTLE_RING_SIZE, size);
        return -EINVAL;
    }
    else if (vma->vm_start % PAGE_SIZE)
    {
        error("castle_back: you tried to map at addr %ld, not page aligned!\n", vma->vm_start);
        return -EINVAL;
    }

    vma->vm_flags |= VM_RESERVED;
    /* ring doesn't really need our VM ops */
    // vma->vm_ops = &castle_vm_ops;

    conn->rings_vstart = vma->vm_start;

    err = castle_vma_map(vma, conn->back_ring.sring, CASTLE_RING_SIZE);
    if (err)
    {
        error("castle_back: mapping failed!\n");
        return err;
    }

    vma->vm_flags |= VM_DONTCOPY;

    return 0;
}

int castle_back_mmap(struct file *file, struct vm_area_struct *vma)
{
    int err;
    struct castle_back_conn *conn = file->private_data;
    if (conn == NULL)
    {
        error("castle_back: castle, retrieving connection failed\n");
        return -EINVAL;
    }

    debug("castle_back_mmap mm->mmap_sem.activity=%d\n", vma->vm_mm->mmap_sem.activity);

    if(!test_and_set_bit(CASTLE_BACK_CONN_INITIALISED_BIT, &conn->flags))
    {
        err = castle_ring_map(conn, vma);
        if (err)
        {
            clear_bit(CASTLE_BACK_CONN_INITIALISED_BIT, &conn->flags);
            goto err_out;
        }
    }
    else
    {
        err = castle_buffer_map(conn, vma);
        if (err)
            goto err_out;
    }

    return 0;

err_out:
    return err;
}

int castle_back_init(void)
{
    int err;

    debug("castle_back initing...");

    castle_back_wq = create_workqueue("castle_back");
    if (!castle_back_wq)
    {
        error(KERN_ALERT "Error: Could not alloc wq\n");
        err = -ENOMEM;
        goto err1;
    }

    init_waitqueue_head(&conn_close_wait);
    spin_lock_init(&conns_lock);
    atomic_set(&castle_back_conn_count, 0);

    castle_back_inited = 1;

    debug("done!\n");

    return 0;

    destroy_workqueue(castle_back_wq); /* unreachable */
err1:
    return err;
}

void castle_back_fini(void)
{
    /* wait for all connections to be closed */
    wait_event(conn_close_wait, (atomic_read(&castle_back_conn_count) == 0));

    BUG_ON(!list_empty(&castle_back_conns));

    destroy_workqueue(castle_back_wq);

    debug("done!\n");
}<|MERGE_RESOLUTION|>--- conflicted
+++ resolved
@@ -1102,100 +1102,9 @@
 
     return 0;
 
-<<<<<<< HEAD
 err:
     castle_free(bkey);
     return err;
-=======
-err1: castle_free(bkey);
-      castle_back_buffer_put(conn, buf);
-err0: return err;
-}
-
-/**
- * Copy key to buffer pointed at by key_dst and update buf_used.
- *
- * @param   kas_key     Pointer to key to copy (KAS)
- * @param   kas_key_dst Where key should be copied (KAS)
- * @param   key_dst_len Bytes remaining in key_dst buffer
- *
- * @return  0 => Not enough space in key_dst buffer to copy in key
- * @return  * => Number of Bytes used in key_dst as a result of key copy
- */
-static inline uint32_t castle_back_key_kernel_to_user(c_vl_bkey_t *kas_key,
-                                                      char *kas_key_dst,
-                                                      uint32_t key_dst_len)
-{
-    size_t blen = key_dst_len;
-
-#ifdef DEBUG
-    castle_printk(LOG_DEBUG, "%s: Copying key=%p to user buffer KAS ptr=%p "
-            "key_dst_len=%u key=\n",
-            __FUNCTION__, kas_key, kas_key_dst, key_dst_len);
-    vl_bkey_print(LOG_DEBUG, kas_key);
-#endif
-
-    if (castle_dup_or_copy(kas_key,
-                           kas_key->length + 4,
-                           kas_key_dst,
-                           &blen))
-        return blen;
-    else
-        return 0;
-}
-
-/**
- * Converts an in-kernel CVT, to userspace type field.
- *
- * @param cvt   In-kernel CVT to convert.
- */
-static inline uint8_t castle_back_val_type_kernel_to_user(c_val_tup_t cvt)
-{
-    /* We should never be returning those to userspace. */
-    BUG_ON(CVT_NODE(cvt));
-
-    /* Check for counters before checking for inline (which will also be true). */
-    if(CVT_COUNTER_SET(cvt) || CVT_COUNTER_LOCAL_SET(cvt))
-        return CASTLE_VALUE_TYPE_COUNTER;
-
-    if(CVT_COUNTER_ADD(cvt) || CVT_COUNTER_LOCAL_ADD(cvt))
-        return CASTLE_VALUE_TYPE_COUNTER_DELTA;
-
-    if(CVT_INLINE(cvt))
-        return CASTLE_VALUE_TYPE_INLINE;
-
-    if(CVT_ON_DISK(cvt))
-        return CASTLE_VALUE_TYPE_OUT_OF_LINE;
-
-    if(CVT_TOMBSTONE(cvt))
-        return CASTLE_VALUE_TYPE_TOMBSTONE;
-
-    /* All types should have been dealt with by now. */
-    BUG();
-}
-
-/**
- * Prefetch an out-of-line object based on CVT and copy value into buf.
- *
- * @param   cvt     Describes location and size of out-of-line object
- * @param   buf     Where to copy the value described by cvt
- */
-static void castle_back_iter_fetch_object(c_val_tup_t *cvt, char *buf)
-{
-    c2_block_t *c2b;
-    int nr_blocks;
-
-    debug("%s: cvt->cep="cep_fmt_str", len=%d\n", cep2str(cvt->cep), cvt->length);
-
-    nr_blocks = (cvt->length - 1) / C_BLK_SIZE + 1;
-    c2b = castle_cache_block_get(cvt->cep, nr_blocks, USER);
-    castle_cache_advise(c2b->cep, C2_ADV_PREFETCH, USER, 0);
-    BUG_ON(castle_cache_block_sync_read(c2b));
-    read_lock_c2b(c2b);
-    memcpy(buf, c2b->buffer, cvt->length);
-    read_unlock_c2b(c2b);
-    put_c2b(c2b);
->>>>>>> dafadc4e
 }
 
 /**
@@ -1206,7 +1115,6 @@
  * @param key_len   Size of user_key
  * @param dst_key   Destination pointer (KAS)
  */
-<<<<<<< HEAD
 static int castle_back_key_copy_get(struct castle_back_conn *conn,
                                     c_vl_bkey_t *uas_key,
                                     uint32_t key_len,
@@ -1215,31 +1123,6 @@
     struct castle_back_buffer *buf;
     c_vl_bkey_t *src_key;
     int err;
-=======
-static uint32_t castle_back_val_kernel_to_user(c_val_tup_t *kas_val,
-                                               char *kas_val_dst,
-                                               char *uas_val_dst,
-                                               uint32_t buf_len,
-                                               uint32_t buf_used,
-                                               uint32_t *this_v_used,
-                                               c_collection_id_t collection_id,
-                                               uint8_t flags)
-{
-    struct castle_iter_val *val_copy = (struct castle_iter_val *)kas_val_dst;
-    uint32_t length, val_length, rem_buf_len;
-
-    rem_buf_len = buf_len - buf_used; /* Space available in val_dst */
-
-    if (CVT_INLINE(*kas_val) ||
-            ((flags & CASTLE_RING_FLAG_ITER_GET_OOL) &&
-             CVT_ON_DISK(*kas_val) && (kas_val->length < buf_len)))
-        val_length = kas_val->length;
-    else
-        val_length = 0;
-
-    /* Total size is sum of userland val structure + value itself. */
-    length = sizeof(struct castle_iter_val) + val_length;
->>>>>>> dafadc4e
 
     /* Take a reference to the usrspace buffer and work out start (inclusive)
      * and end point (exclusive) of the key block in user space. */
@@ -1250,44 +1133,9 @@
         return -EINVAL;
     }
 
-<<<<<<< HEAD
     src_key = castle_back_user_to_kernel(buf, uas_key);
     err = _castle_back_key_copy_get(src_key, key_len, dst_key);
-=======
-    /* Shouldn't see any counter adds, if it is not incremental backup. */
-    BUG_ON(!(flags & CASTLE_RING_FLAG_INC_BACKUP) && CVT_COUNTER_ADD(*kas_val));
-
-    val_copy->type   = castle_back_val_type_kernel_to_user(*kas_val);
-    val_copy->length = kas_val->length;
-
-    /* If it is not incremental backup, make sure we never return
-     * CASTLE_VALUE_TYPE_COUNTER_DELTA. */
-    if (!(flags & CASTLE_RING_FLAG_INC_BACKUP) &&
-            (val_copy->type == CASTLE_VALUE_TYPE_COUNTER_DELTA))
-        val_copy->type = CASTLE_VALUE_TYPE_COUNTER;
-
-    if (val_length)
-    {
-        /* Copy the value into the userspace buffer. */
-        val_copy->val = uas_val_dst + sizeof(struct castle_iter_val);
-
-        if (CVT_INLINE(*kas_val))
-            /* Copy from CVT. */
-            memcpy(kas_val_dst + sizeof(struct castle_iter_val),
-                    CVT_INLINE_VAL_PTR(*kas_val),
-                    kas_val->length);
-        else
-        {
-            /* Fetch from data extent. */
-            castle_back_iter_fetch_object(kas_val,
-                    kas_val_dst + sizeof(struct castle_iter_val));
-            val_copy->type = CASTLE_VALUE_TYPE_INLINE;
-        }
-    }
-    else
-        /* Set the collection_id. */
-        val_copy->collection_id = collection_id;
->>>>>>> dafadc4e
+
 
     castle_back_buffer_put(conn, buf);
 
@@ -2246,17 +2094,9 @@
                           int kv_index,
                           c_buf_user_kv_hdr_t *user_hdr)
 {
-<<<<<<< HEAD
     c_buf_kv_hdr_t kv_hdr;
     uint32_t key_len;
     int err;
-=======
-    int save_val = !(stateful_op->flags & CASTLE_RING_FLAG_ITER_NO_VALUES);
-    uint32_t rem_buf_len;   /* How much space is free in the userland buffer.   */
-    uint32_t this_kv_used;  /* How much space has been used saving this KVP.    */
-    uint32_t key_len, val_len, cvt_len = 0;
-    castle_user_timestamp_t u_ts = ULLONG_MAX;
->>>>>>> dafadc4e
 
     /* Get copy of key value header.  kv_hdrs[] already sanity checked. */
     memcpy(&kv_hdr, &buf_con->kv_hdrs[kv_index], sizeof(c_buf_kv_hdr_t));
@@ -2302,31 +2142,8 @@
     }
     else
     {
-<<<<<<< HEAD
         err = -EINVAL;
         goto err;
-=======
-        /* kv_list->val should point to the buffer immediately following the end
-         * of the current kv-list entry's key (UAS).  The value should then be
-         * copied to this offset within the buffer (KAS). */
-        char *uas_val = (char *)castle_back_kernel_to_user(back_buf,
-                (unsigned long)kv_list + this_kv_used);
-        kv_list->val = (struct castle_iter_val *)uas_val;
-        cvt_len = castle_back_val_kernel_to_user(val,                           /* kas_val      */
-                                                 (char *)kv_list + this_kv_used,/* kas_val_dst  */
-                                                 uas_val,                       /* uas_val_dst  */
-                                                 buf_len,                       /* buf_len      */
-                                                 buf_used + this_kv_used,       /* buf_used     */
-                                                 &val_len,                      /* this_v_used  */
-                                                 collection_id,                 /* collection_id*/
-                                                 stateful_op->flags);           /* flags        */
-        if (val_len == 0)
-        {
-            this_kv_used = 0;
-            goto err2;
-        }
-        this_kv_used += val_len;
->>>>>>> dafadc4e
     }
 
     user_hdr->val_type       = kv_hdr.val_type;
@@ -3787,6 +3604,7 @@
     c_buf_user_kv_hdr_t kv_hdr;
     c_buf_consumer_t buf_con;
     int err, nr_keys, kvp;
+    struct timeval now;
     c_val_tup_t cvt;
     void *key;
 
@@ -3795,6 +3613,7 @@
     da_stream  = stateful_op->stream_in.da_stream;
     attachment = stateful_op->attachment;
     btree      = castle_double_array_btree_type_get(attachment);
+    do_gettimeofday(&now);
 
     /* Initialise buffer consumer, get number of keys. */
     nr_keys    = castle_buffer_consumer_init(&buf_con,
@@ -3902,7 +3721,7 @@
                 CVT_COUNTER_ADD_INIT(cvt, kv_hdr.val_len, kv_hdr.val);
                 break;
             case CASTLE_VALUE_TYPE_TOMBSTONE:
-                CVT_TOMBSTONE_INIT(cvt);
+                CVT_TOMBSTONE_INIT(cvt, (uint64_t)now.tv_sec);
                 break;
             case CASTLE_VALUE_TYPE_OUT_OF_LINE:
                 /* @TODO support out of line objects in stream-in */
@@ -3961,21 +3780,9 @@
     {
         case CASTLE_RING_STREAM_IN_NEXT:
             spin_unlock(&stateful_op->lock);
-<<<<<<< HEAD
             if ((ret = castle_back_stream_in_buf_process(stateful_op)))
                 castle_printk(LOG_ERROR, "%s::stateful op %llu failed with error code %d.\n",
                         __FUNCTION__, stateful_op->token, ret);
-=======
-            ret = castle_object_batch_in_stream(attachment,
-                    stateful_op->stream_in.da_stream,
-                    stateful_op->curr_op->buf->buffer,
-                    stateful_op->curr_op->buf->size);
-            if (ret)
-            {
-                castle_printk(LOG_ERROR, "%s::stateful op %llu failed with error code %d.\n",
-                        __FUNCTION__, stateful_op->token, ret);
-            }
->>>>>>> dafadc4e
             spin_lock(&stateful_op->lock);
             castle_back_buffer_put(stateful_op->conn, op->buf);
             castle_back_reply(op, ret, token, 0, 0, CASTLE_RESPONSE_FLAG_NONE);

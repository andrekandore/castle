--- conflicted
+++ resolved
@@ -1296,11 +1296,7 @@
         put_c2b(c2b);
     }
     ct->last_node = work_st->cdb;
-<<<<<<< HEAD
     atomic64_inc(&ct->node_count);
-=======
-    atomic64_inc(&ct->node_cnt);
->>>>>>> bcf387d4
     up(&ct->mutex);
 
     kfree(work_st);

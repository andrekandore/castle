#include <linux/sched.h>
#include <linux/delay.h>
#include <linux/kthread.h>

#include "castle_public.h"
#include "castle_utils.h"
#include "castle.h"
#include "castle_cache.h"
#include "castle_btree.h"
#include "castle_time.h"
#include "castle_versions.h"
#include "castle_extent.h"
#include "castle_ctrl.h"
#include "castle_da.h"

//#define DEBUG
#ifndef DEBUG
#define debug(_f, ...)            ((void)0)
#define debug_verbose(_f, ...)    ((void)0)
#define debug_iter(_f, ...)       ((void)0)
#define debug_merges(_f, ...)     ((void)0)
#if 0
#define debug_merges(_f, _a...)   (printk("%s:%.4d: DA=%d, level=%d: " \
                                        _f, __FILE__, __LINE__ , da->id, level, ##_a))
#endif
#else
#define debug(_f, _a...)          (printk("%s:%.4d: " _f, __FILE__, __LINE__ , ##_a))
#define debug_verbose(_f, ...)    (printk("%s:%.4d: " _f, __FILE__, __LINE__ , ##_a))
#define debug_iter(_f, _a...)     (printk("%s:%.4d: " _f, __FILE__, __LINE__ , ##_a))
#define debug_merges(_f, _a...)   (printk("%s:%.4d: DA=%d, level=%d: " \
                                        _f, __FILE__, __LINE__ , da->id, level, ##_a))
#endif

#define MAX_DA_LEVEL                    (20)
#define MAX_DYNAMIC_TREE_SIZE           (100) /* In C_CHK_SIZE. */ 
#define MAX_DYNAMIC_DATA_SIZE           (100) /* In C_CHK_SIZE. */ 

#define CASTLE_DA_HASH_SIZE             (1000)
#define CASTLE_CT_HASH_SIZE             (4000)
static struct list_head        *castle_da_hash       = NULL;
static struct list_head        *castle_ct_hash       = NULL;
static struct castle_mstore    *castle_da_store      = NULL;
static struct castle_mstore    *castle_tree_store    = NULL;
static struct castle_mstore    *castle_lo_store      = NULL;
       da_id_t                  castle_next_da_id    = 1; 
static tree_seq_t               castle_next_tree_seq = 1; 
static int                      castle_da_exiting    = 0;


/**********************************************************************************************/
/* Notes about the locking on doubling arrays & component trees.
   Each doubling array has a spinlock which protects the lists of component trees rooted in
   the trees array.
   Each component tree has a reference count, initialised to 1 at the tree creation. Each IO
   and other operation which uses the tree needs to take a reference to the tree. Reference
   should be taken under doubling array lock (which guarantees that the component tree is
   currently threaded onto the doubling array tree list, and vice versa. When a tree is 
   removed from the doubling array, no-one else will take references to it any more.
   Component trees are destroyed when reference count reaches 0. The only operation which
   causes trees to be destroyed is the merge process. It decrements the reference count by 1,
   if there are any outstanding IOs, the ref count will reach 0 when last IO completes.
   When a new RW component tree (rwct) is created, previous rwct is moved onto level one. There
   may be ongoing writes to this component tree. This is safe, because all further reads to 
   the tree (either doubling array reads, or merge) chain lock the tree nodes appropriately.
   RW tree creation and merges are serialised using the flags field.

   For DAs, only an attached DA is guaranteed to be in the hash.
 */
struct castle_merge_token {
    int driver_level;
    struct list_head list;
};

#define DOUBLE_ARRAY_GROWING_RW_TREE_BIT    (0)
#define DOUBLE_ARRAY_GROWING_RW_TREE_FLAG   (1 << DOUBLE_ARRAY_GROWING_RW_TREE_BIT)
#define DOUBLE_ARRAY_DELETED_BIT            (1)
#define DOUBLE_ARRAY_DELETED_FLAG           (1 << DOUBLE_ARRAY_DELETED_BIT)
#define DOUBLE_ARRAY_FROZEN_BIT             (2)
#define DOUBLE_ARRAY_FROZEN_FLAG            (1 << DOUBLE_ARRAY_FROZEN_BIT)
#define DOUBLE_ARRAY_UNFROZEN_BIT           (3)
#define DOUBLE_ARRAY_UNFROZEN_FLAG          (1 << DOUBLE_ARRAY_UNFROZEN_BIT)
struct castle_double_array {
    da_id_t                     id;
    version_t                   root_version;
    /* Lock protects the trees list */
    spinlock_t                  lock;
    unsigned long               flags;
    int                         nr_trees;
    struct {                    
        int                     nr_trees;
        struct list_head        trees;
        /* Merge related variables. */
        struct {
            struct list_head    merge_tokens;
            struct castle_merge_token
                               *active_token;
            struct castle_merge_token
                               *driver_token;
            uint32_t            units_commited; 
            struct task_struct *thread;
        } merge;
    } levels[MAX_DA_LEVEL];
    struct castle_merge_token   merge_tokens_array[MAX_DA_LEVEL];
    struct list_head            merge_tokens; 
    struct list_head            hash_list;
    atomic_t                    ref_cnt;
    uint32_t                    attachment_cnt;
    /* Queue of write IOs queued up on this DA. */
    struct list_head            ios_waiting;
    int                         ios_waiting_cnt;
    uint32_t                    ios_budget;
    uint32_t                    ios_rate;
    struct work_struct          queue_restart;
    /* Merge deamortisation */
    wait_queue_head_t           merge_waitq;
    /* Merge throttling. DISABLED ATM. */
    atomic_t                    epoch_ios;
    atomic_t                    merge_budget;
    wait_queue_head_t           merge_budget_waitq;
};

DEFINE_HASH_TBL(castle_da, castle_da_hash, CASTLE_DA_HASH_SIZE, struct castle_double_array, hash_list, da_id_t, id);
DEFINE_HASH_TBL(castle_ct, castle_ct_hash, CASTLE_CT_HASH_SIZE, struct castle_component_tree, hash_list, tree_seq_t, seq);
static LIST_HEAD(castle_deleted_das);

/**********************************************************************************************/
/* Prototypes */
static struct castle_component_tree* castle_ct_alloc(struct castle_double_array *da, 
                                                     btree_t type, 
                                                     int level);
static inline void castle_da_lock(struct castle_double_array *da);
static inline void castle_da_unlock(struct castle_double_array *da);
static inline int castle_da_is_locked(struct castle_double_array *da);
void castle_ct_get(struct castle_component_tree *ct, int write);
void castle_ct_put(struct castle_component_tree *ct, int write);
static void castle_component_tree_add(struct castle_double_array *da,
                                      struct castle_component_tree *ct,
                                      int in_init);
static void castle_component_tree_del(struct castle_double_array *da,
                                      struct castle_component_tree *ct);
struct castle_da_merge;
<<<<<<< HEAD
static USED void castle_da_merges_print(struct castle_double_array *da);
static void castle_da_merge_check(struct castle_double_array *da);
=======
static int castle_da_merge_check(struct castle_double_array *da, void *unused);
>>>>>>> f5de44cb
void castle_double_array_merges_fini(void);
static void castle_da_merge_budget_consume(struct castle_da_merge *merge);
static void castle_da_queue_restart(struct work_struct *work);
static void castle_da_queue_kick(struct castle_double_array *da);
static void castle_da_bvec_start(struct castle_double_array *da, c_bvec_t *c_bvec);
static void castle_da_get(struct castle_double_array *da);
static void castle_da_put(struct castle_double_array *da);

/**********************************************************************************************/
/* Utils */

static inline int castle_da_growing_rw_test_and_set(struct castle_double_array *da)
{
    return test_and_set_bit(DOUBLE_ARRAY_GROWING_RW_TREE_BIT, &da->flags);
}

static inline int castle_da_growing_rw_test(struct castle_double_array *da)
{
    return test_bit(DOUBLE_ARRAY_GROWING_RW_TREE_BIT, &da->flags);
}

static inline void castle_da_growing_rw_clear(struct castle_double_array *da)
{
    clear_bit(DOUBLE_ARRAY_GROWING_RW_TREE_BIT, &da->flags);
}


static inline int castle_da_deleted(struct castle_double_array *da)
{
    return test_bit(DOUBLE_ARRAY_DELETED_BIT, &da->flags);
}

static inline void castle_da_deleted_set(struct castle_double_array *da)
{
    set_bit(DOUBLE_ARRAY_DELETED_BIT, &da->flags);
}

/* Note: Freezing of DA and unfreezing it could be racing. Unfreeze can happen
 * between failed castle_extent_alloc() and set_bit(FROZEN), consequently we
 * would miss a wake-up cycle. We need two bits to de-couple freezing and
 * un-freezing. Unfreezing just sets a bit. Freezing first checks if some one
 * did a unfreeze, if so dont set freeze and clear unfreeze. 
 *
 * All these functions should be called with castle_da_lock() held. */

static int castle_da_merge_restart(struct castle_double_array *da, void *unused);

/* Should be called with castle_da_lock(). */
static inline int castle_da_unfrozen(struct castle_double_array *da)
{
    return test_bit(DOUBLE_ARRAY_UNFROZEN_BIT, &da->flags);
}

static int castle_da_unfrozen_set(struct castle_double_array *da, void *unused)
{
    castle_da_lock(da);

    if (test_bit(DOUBLE_ARRAY_FROZEN_BIT, &da->flags))
    {
        printk("Un-freezing Doubling Array: %u\n", da->id);
        set_bit(DOUBLE_ARRAY_UNFROZEN_BIT, &da->flags);
        castle_da_unlock(da);
        castle_da_merge_restart(da, NULL);
    }
    else
        castle_da_unlock(da);

    return 0;
}

static inline int _castle_da_frozen(struct castle_double_array *da)
{
    if (castle_da_unfrozen(da))
    {
        clear_bit(DOUBLE_ARRAY_FROZEN_BIT, &da->flags);
        clear_bit(DOUBLE_ARRAY_UNFROZEN_BIT, &da->flags);
    }

    return test_bit(DOUBLE_ARRAY_FROZEN_BIT, &da->flags);
}

static inline int castle_da_frozen(struct castle_double_array *da)
{
    int ret;

    castle_da_lock(da);
    ret = _castle_da_frozen(da);
    castle_da_unlock(da);

    return ret;
}

static inline void castle_da_frozen_set(struct castle_double_array *da)
{
    castle_da_lock(da);

    if (castle_da_unfrozen(da))
    {
        clear_bit(DOUBLE_ARRAY_FROZEN_BIT, &da->flags);
        clear_bit(DOUBLE_ARRAY_UNFROZEN_BIT, &da->flags);

        castle_da_unlock(da);
        return;
    }

    printk("Freezing Doubling Array: %u\n", da->id);
    set_bit(DOUBLE_ARRAY_FROZEN_BIT, &da->flags);

    castle_da_unlock(da);
}

int castle_double_arrays_unfreeze(void)
{
    castle_da_hash_iterate(castle_da_unfrozen_set, NULL); 

    return 0;
}

/**********************************************************************************************/
/* Iterators */
typedef struct castle_immut_iterator {
    struct castle_component_tree *tree;
    struct castle_btree_type     *btree;
    int                           completed;
    c2_block_t                   *curr_c2b;
    struct castle_btree_node     *curr_node;
    int                           curr_idx;
    c2_block_t                   *next_c2b;
    int                           next_idx;
} c_immut_iter_t;

static int castle_ct_immut_iter_entry_find(c_immut_iter_t *iter,
                                           struct castle_btree_node *node,
                                           int start_idx) 
{
    int disabled;
    c_val_tup_t cvt;

    for(; start_idx<node->used; start_idx++)
    {
        disabled = iter->btree->entry_get(node, start_idx, NULL, NULL, &cvt);
        if(!CVT_LEAF_PTR(cvt) && !disabled)
            return start_idx; 
    }

    return -1;
}


static int castle_ct_immut_iter_next_node_init(c_immut_iter_t *iter,
                                               struct castle_btree_node *node)
{
    /* Non-leaf nodes do not contain any entries for the enumerator, continue straight through */
    if(!node->is_leaf)
        return 0;

    /* Non-dynamic trees do not contain leaf pointers => the node must be non-empty, 
       and will not contain leaf pointers */
    if(!iter->tree->dynamic)
    {
        iter->next_idx = 0;
        BUG_ON(castle_ct_immut_iter_entry_find(iter, node, 0 /* start_idx */) != iter->next_idx);
        BUG_ON(node->used == 0);
        return 1;
    }

    /* Finally, for dynamic trees, check if we have at least non-leaf pointer */
    iter->next_idx = castle_ct_immut_iter_entry_find(iter, node, 0 /* start_idx */);
    if(iter->next_idx >= 0)
        return 1;

    return 0;
}

static void castle_ct_immut_iter_next_node_find(c_immut_iter_t *iter, c_ext_pos_t  cep)
{
    struct castle_btree_node *node;
    c2_block_t *c2b;
     
    debug("Looking for next node starting with "cep_fmt_str_nl, cep2str(cep));
    BUG_ON(iter->next_c2b);
    c2b=NULL;
    while(!EXT_POS_INVAL(cep))
    {
        /* Release c2b if we've got one */
        if(c2b)
            put_c2b(c2b);
        /* Get cache block for the current c2b */
        c2b = castle_cache_block_get(cep, iter->btree->node_size); 
        debug("Node in immut iter.\n");
        castle_cache_block_advise(c2b, C2B_PREFETCH_FRWD);
        write_lock_c2b(c2b);
        /* If c2b is not up to date, issue a blocking READ to update */
        if(!c2b_uptodate(c2b))
            BUG_ON(submit_c2b_sync(READ, c2b));
        write_unlock_c2b(c2b);
        node = c2b_bnode(c2b);
        if(castle_ct_immut_iter_next_node_init(iter, node))
        {
            debug("Cep "cep_fmt_str " will be used next, exiting.\n",
                   cep2str(cep));
            /* Found */
            iter->next_c2b = c2b;
            return;
        }
        cep = node->next_node;
        debug("Node non-leaf or no non-leaf-ptr entries, moving to " cep_fmt_str_nl, 
               cep2str(cep));
    } 
    /* Drop c2b if we failed to find a leaf node, but have an outstanding reference to 
       a non-leaf node */
    if(c2b)
        put_c2b(c2b);
}

static void castle_ct_immut_iter_next_node(c_immut_iter_t *iter)
{
    BUG_ON(!iter->next_c2b);
    /* Drop the current c2b, if one exists. */
    if(iter->curr_c2b)
    {
        debug("Moving to the next block after: "cep_fmt_str_nl, 
               cep2str(iter->curr_c2b->cep));
        put_c2b(iter->curr_c2b);
    }
    /* next_c2b becomes curr_c2b */ 
    iter->curr_c2b  = iter->next_c2b;
    BUG_ON(!c2b_uptodate(iter->curr_c2b));
    iter->curr_node = c2b_bnode(iter->curr_c2b); 
    if(!iter->curr_node->is_leaf ||
           (iter->curr_node->used <= iter->next_idx))
    {
        printk("curr_node=%d, used=%d, next_idx=%d\n",
                iter->curr_node->is_leaf,
                iter->curr_node->used,
                iter->next_idx);
    }
    BUG_ON(!iter->curr_node->is_leaf ||
           (iter->curr_node->used <= iter->next_idx));
    iter->curr_idx  = iter->next_idx;
    debug("Moved to cep="cep_fmt_str_nl, cep2str(iter->curr_c2b->cep));

    /* Find next c2b following the list pointers */
    iter->next_c2b = NULL;
    castle_ct_immut_iter_next_node_find(iter, iter->curr_node->next_node);
}

static void castle_ct_immut_iter_next(c_immut_iter_t *iter, 
                                      void **key_p, 
                                      version_t *version_p, 
                                      c_val_tup_t *cvt_p)
{
    int disabled;

    /* Check if we can read from the curr_node. If not move to the next node. 
       Make sure that if entries exist, they are not leaf pointers. */
    if(iter->curr_idx >= iter->curr_node->used || iter->curr_idx < 0) 
    {
        debug("No more entries in the current node. Asking for next.\n");
        BUG_ON((iter->curr_idx >= 0) && (iter->curr_idx > iter->curr_node->used));
        castle_ct_immut_iter_next_node(iter);
        BUG_ON((iter->curr_idx >= 0) && (iter->curr_idx >= iter->curr_node->used));
    }
    disabled = iter->btree->entry_get(iter->curr_node, 
                                      iter->curr_idx, 
                                      key_p, 
                                      version_p, 
                                      cvt_p);
    /* curr_idx should have been set to a non-leaf pointer */
    BUG_ON(CVT_LEAF_PTR(*cvt_p) || disabled);
    iter->curr_idx = castle_ct_immut_iter_entry_find(iter, iter->curr_node, iter->curr_idx + 1);
    debug("Returned next, curr_idx is now=%d / %d.\n", iter->curr_idx, iter->curr_node->used);
}

static int castle_ct_immut_iter_has_next(c_immut_iter_t *iter)
{
    if(unlikely(iter->completed))
        return 0;

    if((iter->curr_idx >= iter->curr_node->used || iter->curr_idx < 0) && (!iter->next_c2b))
    {
        iter->completed = 1;
        BUG_ON(!iter->curr_c2b);
        put_c2b(iter->curr_c2b);

        return 0;
    }

    return 1;
} 

static void castle_ct_immut_iter_init(c_immut_iter_t *iter)
{
    debug("Initialising immut enumerator for ct id=%d\n", iter->tree->seq);
    iter->btree     = castle_btree_type_get(iter->tree->btree_type);
    iter->completed = 0;
    iter->curr_c2b  = NULL;
    iter->next_c2b  = NULL;
    castle_ct_immut_iter_next_node_find(iter, iter->tree->first_node);
    /* Check if we succeeded at finding at least a single node */
    BUG_ON(!iter->next_c2b);
    /* Init curr_c2b correctly */
    castle_ct_immut_iter_next_node(iter);
}

struct castle_iterator_type castle_ct_immut_iter = {
    .register_cb = NULL,
    .prep_next   = NULL,
    .has_next    = (castle_iterator_has_next_t)castle_ct_immut_iter_has_next,
    .next        = (castle_iterator_next_t)    castle_ct_immut_iter_next,
    .skip        = NULL,
};

typedef struct castle_modlist_iterator {
    struct castle_btree_type *btree;
    struct castle_component_tree *tree;
    struct castle_da_merge *merge;
    c_immut_iter_t *enumerator;
    int err;
    uint32_t nr_nodes;          /* Number of nodes in the buffer   */
    void *node_buffer;          /* Buffer to store all the nodes   */
    uint32_t nr_items;          /* Number of items in the buffer   */
    uint32_t next_item;         /* Next item to return in iterator */ 
    struct item_idx {
        uint32_t node;          /* Which node                      */
        uint32_t node_offset;   /* Where in the node               */
    } *sort_idx;
} c_modlist_iter_t;

static int castle_kv_compare(struct castle_btree_type *btree,
                             void *k1, version_t v1,
                             void *k2, version_t v2)
{
    int ret = btree->key_compare(k1, k2);
    if(ret != 0)
        return ret;
    
    /* Reverse v achieved by inverting v1<->v2 given to version_compare() function */
    return castle_version_compare(v2, v1);
}

static void castle_da_node_buffer_init(struct castle_btree_type *btree,
                                       struct castle_btree_node *buffer)
{
    debug("Resetting btree node buffer.\n");
    /* Buffers are proper btree nodes understood by castle_btree_node_type function sets.
       Initialise the required bits of the node, so that the types don't complain. */
    buffer->magic     = BTREE_NODE_MAGIC;
    buffer->type      = btree->magic;
    buffer->version   = 0;
    buffer->used      = 0;
    buffer->is_leaf   = 1;
    buffer->next_node = INVAL_EXT_POS;
}

static struct castle_btree_node* castle_ct_modlist_iter_buffer_get(c_modlist_iter_t *iter, 
                                                                   uint32_t idx)
{
    struct castle_btree_type *btree = iter->btree;
    char *buffer = iter->node_buffer;

    return (struct castle_btree_node *)(buffer + idx * btree->node_size * C_BLK_SIZE); 
}

static void castle_ct_modlist_iter_fill(c_modlist_iter_t *iter)
{
    struct castle_btree_type *btree = iter->btree;
    struct castle_btree_node *node = NULL;
    uint32_t node_idx, node_offset, item_idx;
    version_t version;
    c_val_tup_t cvt;
    void *key;

    item_idx = node_idx = node_offset = 0;
    while(castle_ct_immut_iter.has_next(iter->enumerator))
    {
        might_resched();
        if(iter->merge)
            castle_da_merge_budget_consume(iter->merge);
        /* Check if we moved on to a new node. If so, init that. */
        if(node_offset == 0)
        {
            node = castle_ct_modlist_iter_buffer_get(iter, node_idx);
            castle_da_node_buffer_init(btree, node);
        } else
        {
            BUG_ON(btree->need_split(node, 0)); 
        }

        /* Get the next entry from the comparator */
        castle_ct_immut_iter.next(iter->enumerator, &key, &version, &cvt);
        debug("In enum got next: k=%p, version=%d, %u/%llu, cep="cep_fmt_str_nl,
                key, version, (uint32_t)cvt.type, cvt.length, cep2str(cvt.cep));
        debug("Dereferencing first 4 bytes of the key (should be length)=0x%x.\n",
                *((uint32_t *)key));
        debug("Inserting into the node=%d, under idx=%d\n", node_idx, node_offset);
        BUG_ON(CVT_LEAF_PTR(cvt));
        btree->entry_add(node, node_offset, key, version, cvt);
        iter->sort_idx[item_idx].node        = node_idx;
        iter->sort_idx[item_idx].node_offset = node_offset;
        node_offset++;
        item_idx++;
        /* Check if the node is full */
        if(btree->need_split(node, 0))
        {
            debug("Node %d full, moving to the next one.\n", node_idx);
            node_idx++; 
            node_offset = 0;
        }
    }
    if(item_idx != atomic64_read(&iter->tree->item_count))
    {
        printk("Error. Different number of items than expected in CT=%d (dynamic=%d). "
               "Item_idx=%d, item_count=%ld\n",
            iter->tree->seq, iter->tree->dynamic,
            item_idx, atomic64_read(&iter->tree->item_count));
        WARN_ON(1);
    }
    iter->nr_items = item_idx;
    //iter->err = iter->enumerator->err;
}

static void castle_ct_modlist_iter_item_get(c_modlist_iter_t *iter, 
                                            uint32_t sort_idx,
                                            void **key_p,
                                            version_t *version_p,
                                            c_val_tup_t *cvt_p)
{
    struct castle_btree_type *btree = iter->btree;
    struct castle_btree_node *node;
   
    debug_verbose("Node_idx=%d, offset=%d\n", 
                  iter->sort_idx[sort_idx].node,
                  iter->sort_idx[sort_idx].node_offset);
    node = castle_ct_modlist_iter_buffer_get(iter, iter->sort_idx[sort_idx].node);
    btree->entry_get(node,
                     iter->sort_idx[sort_idx].node_offset,
                     key_p,
                     version_p,
                     cvt_p);
}

static void castle_ct_modlist_iter_sift_down(c_modlist_iter_t *iter, uint32_t start, uint32_t end)
{
    struct castle_btree_type *btree = iter->btree;
    version_t root_version, child_version;
    void *root_key, *child_key;
    uint32_t root, child;
   
    root = start;
    /* Work out root key and version */
    castle_ct_modlist_iter_item_get(iter, root, &root_key, &root_version, NULL);
    while(2*root + 1 <= end)
    {
        /* First child MUST exist */
        child = 2*root + 1;
        castle_ct_modlist_iter_item_get(iter, child, &child_key, &child_version, NULL);
        /* Check if the second child is greater than the first (MAX heap). If exists */
        if(child < end)
        {
            version_t child2_version;
            void *child2_key;

            castle_ct_modlist_iter_item_get(iter, child+1, &child2_key, &child2_version, NULL);
            if(castle_kv_compare(btree,
                                 child2_key, child2_version, 
                                 child_key, child_version) > 0)
            {
                child++;
                /* Adjust pointers to point to child2 */
                child_key = child2_key;
                child_version = child2_version;
            } 
        }
        /* Finally check whether greater child isn't greatest than the root */
        if(castle_kv_compare(btree,
                             child_key, child_version,
                             root_key, root_version) > 0)
        {
            struct item_idx tmp_idx;
            
            /* Swap root and child, by swapping the respective sort_idx-es */
            tmp_idx = iter->sort_idx[child];
            iter->sort_idx[child] = iter->sort_idx[root];
            iter->sort_idx[root] = tmp_idx;
            /* Adjust root idx to point to the child, this should now be considered
               for sifting down. 
               NOTE: root_key & root_version are still correct. i.e.
               castle_ct_modlist_iter_item_get(root) would still return the same values.
               This is because we swapped the indicies. Also, in sifting you have to
               keep perculating the SAME value down until it is in the right place.
             */
            root = child;
        } else
            return;
    }
}

static void castle_ct_modlist_iter_heapify(c_modlist_iter_t *iter)
{
    uint32_t start = (iter->nr_items - 2)/2;

    while(true)
    {
        might_resched();
        if(iter->merge)
            castle_da_merge_budget_consume(iter->merge);
        castle_ct_modlist_iter_sift_down(iter, start, iter->nr_items - 1);
        /* Check for start == 0 here, beacuse it's unsigned, and we cannot check
           for < 0 in the loop condition */
        if(start-- == 0)
            return;
    }
}

static void castle_ct_modlist_iter_heapsort(c_modlist_iter_t *iter)
{
    uint32_t last;

    for(last = iter->nr_items-1; last > 0; last--)
    {
        struct item_idx tmp_idx;

        might_resched();
        if(iter->merge)
            castle_da_merge_budget_consume(iter->merge);
        /* Head is the greatest item, swap with last, and sift down */
        tmp_idx = iter->sort_idx[last];
        iter->sort_idx[last] = iter->sort_idx[0];
        iter->sort_idx[0] = tmp_idx;
        castle_ct_modlist_iter_sift_down(iter, 0, last-1); 
    }
}

static void castle_ct_modlist_iter_free(c_modlist_iter_t *iter)
{
    if(iter->enumerator)
        castle_free(iter->enumerator);
    if(iter->node_buffer)
        castle_vfree(iter->node_buffer);
    if(iter->sort_idx)
        castle_vfree(iter->sort_idx);
}

static int castle_ct_modlist_iter_has_next(c_modlist_iter_t *iter)
{
    return (!iter->err && (iter->next_item < iter->nr_items));
}

static void castle_ct_modlist_iter_next(c_modlist_iter_t *iter, 
                                        void **key_p, 
                                        version_t *version_p, 
                                        c_val_tup_t *cvt_p)
{
    castle_ct_modlist_iter_item_get(iter, iter->next_item, key_p, version_p, cvt_p);
    iter->next_item++;
}

static void castle_ct_modlist_iter_init(c_modlist_iter_t *iter)
{
    struct castle_component_tree *ct = iter->tree;

    BUG_ON(atomic64_read(&ct->item_count) == 0);
    /* Component tree has to be provided */
    BUG_ON(!iter->tree);
    iter->err = 0;
    iter->btree = castle_btree_type_get(iter->tree->btree_type);
    iter->enumerator = castle_malloc(sizeof(c_immut_iter_t), GFP_KERNEL);
    /* Allocate slighly more than number of nodes in the tree, to make sure everything
       fits, even if we unlucky, and waste parts of the node in each node */
    iter->nr_nodes = 1.1 * (atomic64_read(&ct->node_count) + 1);
    iter->node_buffer = castle_vmalloc(iter->nr_nodes * iter->btree->node_size * C_BLK_SIZE);
    iter->sort_idx = castle_vmalloc(atomic64_read(&ct->item_count) * sizeof(struct item_idx));
    if(!iter->enumerator || !iter->node_buffer || !iter->sort_idx)
    {
        castle_ct_modlist_iter_free(iter);       
        iter->err = -ENOMEM;
        return;
    }
    /* Start up the child enumerator */
    iter->enumerator->tree = ct;
    castle_ct_immut_iter_init(iter->enumerator); 
    iter->next_item = 0;
    /* Run the enumerator, sort the output. */
    castle_ct_modlist_iter_fill(iter);
    /* Fill may fail if the enumerator underneath fails */
    if(iter->err)
        return;
    castle_ct_modlist_iter_heapify(iter);
    castle_ct_modlist_iter_heapsort(iter);
}

struct castle_iterator_type castle_ct_modlist_iter = {
    .register_cb = NULL,
    .prep_next   = NULL,
    .has_next    = (castle_iterator_has_next_t)castle_ct_modlist_iter_has_next,
    .next        = (castle_iterator_next_t)    castle_ct_modlist_iter_next,
    .skip        = NULL,
};

static int _castle_ct_merged_iter_prep_next(c_merged_iter_t *iter,
                                            int sync_call)
{
    int i;
    struct component_iterator *comp_iter;

    debug_iter("No of comp_iters: %u\n", iter->nr_iters);
    for(i=0; i<iter->nr_iters; i++)
    {
        comp_iter = iter->iterators + i; 

        debug_iter("%s:%p:%d\n", __FUNCTION__, iter, i);
        /* Replenish the cache */
        if(!comp_iter->completed && !comp_iter->cached)
        {
            debug("Reading next entry for iterator: %d.\n", i);
            if (!sync_call &&
                !comp_iter->iterator_type->prep_next(comp_iter->iterator)) {
                debug_iter("%s:%p:%p:%d - schedule\n", __FUNCTION__, iter, comp_iter->iterator, i);
                return 0;
            }
            if (comp_iter->iterator_type->has_next(comp_iter->iterator))
            {
                comp_iter->iterator_type->next(comp_iter->iterator,
                                               &comp_iter->cached_entry.k,
                                               &comp_iter->cached_entry.v,
                                               &comp_iter->cached_entry.cvt);
                comp_iter->cached = 1;
                iter->src_items_completed++;
                debug_iter("%s:%p:%d - cached\n", __FUNCTION__, iter, i);
            }
            else
            {
                debug_iter("%s:%p:%d - nothing left\n", __FUNCTION__, iter, i);
                comp_iter->completed = 1;
                iter->non_empty_cnt--;
                debug("A component iterator run out of stuff, we are left with"
                      "%d iterators.\n",
                      iter->non_empty_cnt);
            }
        }
    }

    return 1;
}

static void castle_ct_merged_iter_register_cb(c_merged_iter_t *iter,
                                              castle_iterator_end_io_t cb,
                                              void *data)
{
    iter->end_io  = cb;
    iter->private = data;
}

static int castle_ct_merged_iter_prep_next(c_merged_iter_t *iter)
{
    debug_iter("%s:%p\n", __FUNCTION__, iter);
    return _castle_ct_merged_iter_prep_next(iter, 0);
}

static void castle_ct_merged_iter_end_io(void *rq_enum_iter, int err)
{
    c_merged_iter_t *iter = ((c_rq_enum_t *) rq_enum_iter)->private;

    debug_iter("%s:%p\n", __FUNCTION__, iter);
    if (castle_ct_merged_iter_prep_next(iter))
    {
        debug_iter("%s:%p - Done\n", __FUNCTION__, iter);
        iter->end_io(iter, 0);
        return;
    }
}

static int castle_ct_merged_iter_has_next(c_merged_iter_t *iter)
{
    debug_iter("%s:%p\n", __FUNCTION__, iter);
    BUG_ON(!_castle_ct_merged_iter_prep_next(iter, 1));
    debug("Merged iterator has next, err=%d, non_empty_cnt=%d\n", 
            iter->err, iter->non_empty_cnt);
    return (!iter->err && (iter->non_empty_cnt > 0));
}

static void castle_ct_merged_iter_next(c_merged_iter_t *iter,
                                       void **key_p,
                                       version_t *version_p,
                                       c_val_tup_t *cvt_p)
{
    struct component_iterator *comp_iter; 
    int i, smallest_idx, kv_cmp;
    void *smallest_k = NULL;
    version_t smallest_v = 0;
    c_val_tup_t smallest_cvt;

    debug_iter("%s:%p\n", __FUNCTION__, iter);
    debug("Merged iterator next.\n");
    /* When next is called, we are free to call next on any of the 
       component iterators we do not have an entry cached for */
    for(i=0, smallest_idx=-1; i<iter->nr_iters; i++)
    {
        comp_iter = iter->iterators + i; 

        /* Replenish the cache */
        BUG_ON(!comp_iter->completed && !comp_iter->cached);
        
        /* If there is no cached entry by here, the compenennt iterator must be finished */ 
        if(!comp_iter->cached)
        {
            BUG_ON(comp_iter->iterator_type->has_next(comp_iter->iterator));
            continue;
        }

        /* Check how does the smallest entry so far compare to this entry */
        kv_cmp = (smallest_idx >= 0) ? castle_kv_compare(iter->btree,
                                                         comp_iter->cached_entry.k,
                                                         comp_iter->cached_entry.v,
                                                         smallest_k,
                                                         smallest_v)
                                     : -1;
        if(kv_cmp < 0)
        {
            debug("So far the smallest entry is from iterator: %d.\n", i);
            smallest_idx = i;
            smallest_k = comp_iter->cached_entry.k;
            smallest_v = comp_iter->cached_entry.v;
            smallest_cvt = comp_iter->cached_entry.cvt;
        }

        if(kv_cmp == 0)
        {
            debug("Duplicate entry found. Removing.\n");
            if (iter->each_skip)
                iter->each_skip(iter, comp_iter);
            comp_iter->cached = 0;
        }
    }

    /* Smallest value should have been found by now */
    BUG_ON(smallest_idx < 0);

    debug("Smallest entry is from iterator: %d.\n", smallest_idx);
    /* The cache for smallest_idx iterator cached entry should be removed */ 
    comp_iter = iter->iterators + smallest_idx;
    comp_iter->cached = 0;
    /* Return the smallest entry */
    if(key_p) *key_p = smallest_k;
    if(version_p) *version_p = smallest_v;
    if(cvt_p) *cvt_p = smallest_cvt;
}

static void castle_ct_merged_iter_skip(c_merged_iter_t *iter,
                                       void *key)
{
    struct component_iterator *comp_iter; 
    int i, skip_cached;

    debug_iter("%s:%p\n", __FUNCTION__, iter);
    /* Go through iterators, and do the following:
       * call skip in each of the iterators
       * check if we have something cached
       * if we do, and the cached k < key, flush it
     */
    for(i=0; i<iter->nr_iters; i++)
    {
        comp_iter = iter->iterators + i; 
        if(comp_iter->completed)
            continue;

        /* Check if the cached entry needs to be skipped AHEAD of the skip
           being called on the appropriate component iterator (which may 
           invalidate the cached key pointer */
        skip_cached = comp_iter->cached && 
                     (iter->btree->key_compare(comp_iter->cached_entry.k, key) < 0);
        /* Next skip in the component iterator */
        BUG_ON(!comp_iter->iterator_type->skip);
        comp_iter->iterator_type->skip(comp_iter->iterator, key);

        /* Flush cached entry if it was to small (this doesn't inspect the cached entry
           any more). */
        if(skip_cached)
        {
            BUG_ON(iter->each_skip);
            comp_iter->cached = 0;
        }
    }
}

static void castle_ct_merged_iter_cancel(c_merged_iter_t *iter)
{
    castle_free(iter->iterators);
}

/* Constructs a merged iterator out of a set of iterators. */
static void castle_ct_merged_iter_init(c_merged_iter_t *iter,
                                       void **iterators,
                                       struct castle_iterator_type **iterator_types,
                                       castle_merged_iterator_each_skip each_skip)
{
    int i;

    debug("Initing merged iterator for %d component iterators.\n", iter->nr_iters);
    /* nr_iters should be given in the iterator, and we expecting it to be in [1,10] range */
    if(iter->nr_iters > 10)
        printk("Merged iterator for %d > 10 trees.\n", iter->nr_iters);
    BUG_ON(iter->nr_iters <= 0);
    BUG_ON(!iter->btree);
    iter->err = 0;
    iter->src_items_completed = 0;
    iter->end_io = NULL;
    iter->iterators = castle_malloc(iter->nr_iters * sizeof(struct component_iterator), GFP_KERNEL);
    if(!iter->iterators)
    {
        printk("Failed to allocate memory for merged iterator.\n");
        iter->err = -ENOMEM;
        return;
    }
    iter->each_skip = each_skip;
    /* Memory allocated for the iterators array, init the state. 
       Assume that all iterators have something in them, and let the has_next_check() 
       handle the opposite. */
    iter->non_empty_cnt = iter->nr_iters; 
    for(i=0; i<iter->nr_iters; i++)
    {
        struct component_iterator *comp_iter = iter->iterators + i; 

        comp_iter->iterator      = iterators[i];
        comp_iter->iterator_type = iterator_types[i];
        comp_iter->cached        = 0;
        comp_iter->completed     = 0;

        if (comp_iter->iterator_type->register_cb)
            comp_iter->iterator_type->register_cb(comp_iter->iterator,
                                                  castle_ct_merged_iter_end_io,
                                                  (void *)iter);
    } 
}

struct castle_iterator_type castle_ct_merged_iter = {
    .register_cb = (castle_iterator_register_cb_t)castle_ct_merged_iter_register_cb,
    .prep_next   = (castle_iterator_prep_next_t)  castle_ct_merged_iter_prep_next,
    .has_next    = (castle_iterator_has_next_t)   castle_ct_merged_iter_has_next,
    .next        = (castle_iterator_next_t)       castle_ct_merged_iter_next,
    .skip        = (castle_iterator_skip_t)       castle_ct_merged_iter_skip, 
    .cancel      = (castle_iterator_cancel_t)     castle_ct_merged_iter_cancel, 
};


#ifdef DEBUG
c_modlist_iter_t test_iter1;
c_modlist_iter_t test_iter2;
c_merged_iter_t  test_miter;
static USED void castle_ct_sort(struct castle_component_tree *ct1,
                                struct castle_component_tree *ct2)
{
    version_t version;
    void *key;
    c_val_tup_t cvt;
    int i=0;
    void *iters[2];
    struct castle_iterator_type *iter_types[2];

    debug("Number of items in the component tree1: %ld, number of nodes: %ld, ct2=%ld, %ld\n", 
            atomic64_read(&ct1->item_count),
            atomic64_read(&ct1->node_count),
            atomic64_read(&ct2->item_count),
            atomic64_read(&ct2->node_count));

    test_iter1.tree = ct1;
    castle_ct_modlist_iter_init(&test_iter1);
    test_iter2.tree = ct2;
    castle_ct_modlist_iter_init(&test_iter2);

#if 0
    while(castle_ct_modlist_iter_has_next(&test_iter))
    {
        castle_ct_modlist_iter_next(&test_iter, &key, &version, &cep); 
        debug("Sorted: %d: k=%p, version=%d, cep=(0x%x, 0x%x)\n",
                i, key, version, cep.ext_id, cep.offset);
        debug("Dereferencing first 4 bytes of the key (should be length)=0x%x.\n",
                *((uint32_t *)key));
        i++;
    }
#endif
    test_miter.nr_iters = 2;
    test_miter.btree = test_iter1.btree;
    iters[0] = &test_iter1;
    iters[1] = &test_iter2;
    iter_types[0] = &castle_ct_modlist_iter;
    iter_types[1] = &castle_ct_modlist_iter;
    castle_ct_merged_iter_init(&test_miter,
                               iters,
                               iter_types, 
                               NULL);
    debug("=============== SORTED ================\n");
    while(castle_ct_merged_iter_has_next(&test_miter))
    {
        castle_ct_merged_iter_next(&test_miter, &key, &version, &cvt); 
        debug("Sorted: %d: k=%p, version=%d, cep=" cep_fmt_str_nl,
                i, key, version, cep2str(cvt.cep));
        debug("Dereferencing first 4 bytes of the key (should be length)=0x%x.\n",
                *((uint32_t *)key));
        i++;
    }
}
#endif

/* Has next, next and skip only need to call the corresponding functions on
   the underlying merged iterator */

static void castle_da_rq_iter_register_cb(c_da_rq_iter_t *iter,
                                          castle_iterator_end_io_t cb,
                                          void *data)
{
    iter->end_io  = cb;
    iter->private = data;
}

static int castle_da_rq_iter_prep_next(c_da_rq_iter_t *iter)
{
    return castle_ct_merged_iter_prep_next(&iter->merged_iter);
} 


static int castle_da_rq_iter_has_next(c_da_rq_iter_t *iter)
{
    return castle_ct_merged_iter_has_next(&iter->merged_iter);
} 

static void castle_da_rq_iter_end_io(void *merged_iter, int err)
{
    c_da_rq_iter_t *iter = ((c_merged_iter_t *)merged_iter)->private;

    if (castle_da_rq_iter_prep_next(iter))
    {
        iter->end_io(iter, 0);
        return;
    }
    else
        BUG();
}

static void castle_da_rq_iter_next(c_da_rq_iter_t *iter,
                                   void **key_p,
                                   version_t *version_p,
                                   c_val_tup_t *cvt_p)
{
    castle_ct_merged_iter_next(&iter->merged_iter, key_p, version_p, cvt_p);
}

static void castle_da_rq_iter_skip(c_da_rq_iter_t *iter, void *key)
{
    castle_ct_merged_iter_skip(&iter->merged_iter, key);
}

void castle_da_rq_iter_cancel(c_da_rq_iter_t *iter)
{
    int i;

    castle_ct_merged_iter_cancel(&iter->merged_iter);
    for(i=0; i<iter->nr_cts; i++)
    {
        struct ct_rq *ct_rq = iter->ct_rqs + i;
        castle_btree_rq_enum_cancel(&ct_rq->ct_rq_iter);
        castle_ct_put(ct_rq->ct, 0);
    }
    castle_free(iter->ct_rqs);
}

void castle_da_rq_iter_init(c_da_rq_iter_t *iter,
                            version_t version,
                            da_id_t da_id,
                            void *start_key,
                            void *end_key)
{
    void **iters;
    struct castle_iterator_type **iter_types;
    struct castle_double_array *da;
    struct list_head *l;
    int i, j;

    da = castle_da_hash_get(da_id);
    BUG_ON(!da);
    BUG_ON(!castle_version_is_ancestor(da->root_version, version));
again:
    /* Try to allocate the right amount of memory, but remember that nr_trees
       may change, because we are not holding the da lock (cannot kmalloc holding
       a spinlock). */
    iter->nr_cts = da->nr_trees;
    iter->err    = 0;
    iter->end_io = NULL;
    iter->ct_rqs = castle_zalloc(iter->nr_cts * sizeof(struct ct_rq), GFP_KERNEL);
    iters        = castle_malloc(iter->nr_cts * sizeof(void *), GFP_KERNEL);
    iter_types   = castle_malloc(iter->nr_cts * sizeof(struct castle_iterator_type *), GFP_KERNEL);
    if(!iter->ct_rqs || !iters || !iter_types)
    {
        if(iter->ct_rqs)
            castle_free(iter->ct_rqs);
        if(iters)
            castle_free(iters);
        if(iter_types)
            castle_free(iter_types);
        iter->err = -ENOMEM;
        return;
    }

    castle_da_lock(da);
    /* Check the number of trees under lock. Retry again if # changed. */ 
    if(iter->nr_cts != da->nr_trees)
    {
        castle_da_unlock(da);
        printk("Warning. Untested path. # of cts changed while allocating memory for rq.\n");
        castle_free(iter->ct_rqs);
        castle_free(iters);
        castle_free(iter_types);
        goto again;
    }
    /* Get refs to all the component trees, and release the lock */
    j=0;
    for(i=0; i<MAX_DA_LEVEL; i++)
    {
        list_for_each(l, &da->levels[i].trees)
        {
            struct castle_component_tree *ct;

            BUG_ON(j >= iter->nr_cts);
            ct = list_entry(l, struct castle_component_tree, da_list);
            iter->ct_rqs[j].ct = ct; 
            castle_ct_get(ct, 0);
            BUG_ON((castle_btree_type_get(ct->btree_type)->magic != RW_VLBA_TREE_TYPE) &&
                   (castle_btree_type_get(ct->btree_type)->magic != RO_VLBA_TREE_TYPE));
            j++;
        }
    }
    castle_da_unlock(da);
    BUG_ON(j != iter->nr_cts);

    /* Initialise range queries for individual cts */
    /* TODO: Better to re-organize the code, such that these iterators belong to
     * merged iterator. Easy to manage resources - Talk to Gregor */
    for(i=0; i<iter->nr_cts; i++)
    {
        struct ct_rq *ct_rq = iter->ct_rqs + i;

        castle_btree_rq_enum_init(&ct_rq->ct_rq_iter,
                                   version,
                                   ct_rq->ct,
                                   start_key,
                                   end_key);
        /* TODO: handle errors! Don't know how to destroy ct_rq_iter ATM. */
        BUG_ON(ct_rq->ct_rq_iter.err);
        iters[i]        = &ct_rq->ct_rq_iter;
        iter_types[i]   = &castle_btree_rq_iter;
    }

    /* Iterators have been initialised, now initialise the merged iterator */
    iter->merged_iter.nr_iters = iter->nr_cts;
    iter->merged_iter.btree    = castle_btree_type_get(RO_VLBA_TREE_TYPE);
    castle_ct_merged_iter_init(&iter->merged_iter,
                                iters,
                                iter_types,
                                NULL);
    castle_ct_merged_iter_register_cb(&iter->merged_iter, 
                                      castle_da_rq_iter_end_io,
                                      iter);
    castle_free(iters);
    castle_free(iter_types);
}

struct castle_iterator_type castle_da_rq_iter = {
    .register_cb= (castle_iterator_register_cb_t)castle_da_rq_iter_register_cb,
    .prep_next  = (castle_iterator_prep_next_t)  castle_da_rq_iter_prep_next,
    .has_next   = (castle_iterator_has_next_t)   castle_da_rq_iter_has_next,
    .next       = (castle_iterator_next_t)       castle_da_rq_iter_next,
    .skip       = (castle_iterator_skip_t)       castle_da_rq_iter_skip,
    .cancel     = (castle_iterator_cancel_t)     castle_da_rq_iter_cancel, 
};

/**********************************************************************************************/
/* Merges */
struct castle_da_merge {
    struct castle_double_array   *da;
    struct castle_btree_type     *out_btree;
    int                           level;
    struct castle_component_tree *in_tree1;
    struct castle_component_tree *in_tree2;
    void                         *iter1;
    void                         *iter2;
    c_merged_iter_t              *merged_iter;
    int                           root_depth;
    c2_block_t                   *last_node_c2b;
    c_ext_pos_t                   first_node;
    int                           completing;
    uint64_t                      nr_entries;
    uint64_t                      nr_nodes;
    uint64_t                      large_chunks; 
    struct castle_da_merge_level {
        /* Node we are currently generating, and book-keeping variables about the node. */
        c2_block_t               *node_c2b;
        void                     *last_key;
        int                       next_idx;
        int                       valid_end_idx;
        version_t                 valid_version;
        /* Buffer node used when completing a node (will contain spill-over entries). */
        struct castle_btree_node *buffer;
    } levels[MAX_BTREE_DEPTH];

    /* Deamortization variables */
    struct work_struct            work;
    int                           budget_cons_rate;
    int                           budget_cons_units;
    c_ext_fs_t                    tree_ext_fs;
    c_ext_fs_t                    data_ext_fs;
    struct list_head              large_objs;
};

/************************************/
/* Marge rate control functionality */
static void castle_da_merge_budget_consume(struct castle_da_merge *merge)
{
    struct castle_double_array *da;

    if(castle_da_exiting)
        return;

    /* Check if we need to consume some merge budget */
    merge->budget_cons_units++;
    if(merge->budget_cons_units < merge->budget_cons_rate)
        return;

    da = merge->da;
    /* Consume a single unit of budget. */
    while(atomic_dec_return(&da->merge_budget) < 0)
    {
        /* We failed to get merge budget, readd the unit, and wait for some to appear. */
        atomic_inc(&da->merge_budget);
        //printk("Throttling merge. Unexpected.\n");
        //wait_event(da->merge_budget_waitq, atomic_read(&da->merge_budget) > 0);
    }
}

#define REPLENISH_FREQUENCY (10)        /* Replenish budgets every 100ms. */
static int castle_da_merge_budget_replenish(struct castle_double_array *da, void *unused)
{
#define MAX_IOS             (1000) /* Arbitrary constants */
/* TODO: Merges are now effectively always full throughput, because MIN is set high. */ 
#define MIN_BUDGET_DELTA    (100000)
#define MAX_BUDGET          (1000000)
    int ios = atomic_read(&da->epoch_ios);
    int budget_delta = 0, merge_budget;

    atomic_set(&da->epoch_ios, 0);
    debug("Merge replenish, number of ios in last second=%d.\n", ios);
    if(ios < MAX_IOS) 
        budget_delta = MAX_IOS - ios;
    if(budget_delta < MIN_BUDGET_DELTA)
        budget_delta = MIN_BUDGET_DELTA;
    BUG_ON(budget_delta <= 0);
    merge_budget = atomic_add_return(budget_delta, &da->merge_budget);
    if(merge_budget > MAX_BUDGET)
        atomic_sub(merge_budget - MAX_BUDGET, &da->merge_budget);
    wake_up(&da->merge_budget_waitq);

    return 0;
}

static void castle_merge_budgets_replenish(void)
{
   castle_da_hash_iterate(castle_da_merge_budget_replenish, NULL); 
}

static void castle_da_queue_restart(struct work_struct *work)
{
    struct castle_double_array *da = container_of(work, struct castle_double_array, queue_restart);

    castle_da_lock(da);
    da->ios_budget = da->ios_rate;
    castle_da_unlock(da);

    castle_da_queue_kick(da);
    castle_da_put(da);
} 

static int castle_da_ios_budget_replenish(struct castle_double_array *da, void *unused)
{
    castle_da_get(da);
    queue_work(castle_wq, &da->queue_restart);

    return 0;
}

static void castle_ios_budgets_replenish(void)
{
   castle_da_hash_iterate(castle_da_ios_budget_replenish, NULL); 
}

static inline void castle_da_merge_budget_io_end(struct castle_double_array *da)
{
    atomic_inc(&da->epoch_ios);
}

/************************************/
/* Throttling timers */
static struct timer_list throttle_timer; 
static void castle_throttle_timer_fire(unsigned long first)
{
    castle_merge_budgets_replenish();
    castle_ios_budgets_replenish();
    /* Reschedule ourselves */
    setup_timer(&throttle_timer, castle_throttle_timer_fire, 0);
    mod_timer(&throttle_timer, jiffies + HZ/REPLENISH_FREQUENCY);
}

/************************************/
/* Actual merges */
static void castle_da_iterator_destroy(struct castle_component_tree *tree,
                                       void *iter)
{
    if(!iter)
        return;

    if(tree->dynamic)
    {
        /* For dynamic trees we are using modlist iterator. */ 
        castle_ct_modlist_iter_free(iter);
        castle_free(iter);
    } else
    {
        /* For static trees, we are using immut iterator. It's enough to free it */
        /* TODO: do we need to do better resource release here? */
        castle_free(iter);
    }
}

static void castle_da_iterator_create(struct castle_da_merge *merge,
                                      struct castle_component_tree *tree,
                                      void **iter_p)
{
    if(tree->dynamic)
    {
        c_modlist_iter_t *iter = castle_malloc(sizeof(c_modlist_iter_t), GFP_KERNEL);
        if(!iter)
            return;
        iter->tree = tree;
        iter->merge = merge; 
        castle_ct_modlist_iter_init(iter);
        if(iter->err)
        {
            castle_da_iterator_destroy(tree, iter);
            return;
        }
        /* Success */
        *iter_p = iter; 
    } else
    {
        c_immut_iter_t *iter = castle_malloc(sizeof(c_immut_iter_t), GFP_KERNEL);
        if(!iter)
            return;
        iter->tree = tree;
        castle_ct_immut_iter_init(iter);
        /* TODO: after init errors? */
        *iter_p = iter;
    }
}
        
static struct castle_iterator_type* castle_da_iter_type_get(struct castle_component_tree *ct)
{
    if(ct->dynamic)
        return &castle_ct_modlist_iter;
    else
        return &castle_ct_immut_iter;
}

static void castle_da_each_skip(c_merged_iter_t *iter,  
                                struct component_iterator *comp_iter)
{
    BUG_ON(!comp_iter->cached);

    if (CVT_LARGE_OBJECT(comp_iter->cached_entry.cvt))
    {
        /* No need to remove this large object, it gets deleted part of Tree
         * deletion. */
    }
}

static int castle_da_iterators_create(struct castle_da_merge *merge)
{
    struct castle_btree_type *btree;
    int ret;
    void *iters[2];
    struct castle_iterator_type *iter_types[2];
    c_byte_off_t size;

    printk("Creating iterators for the merge.\n");
    BUG_ON( merge->iter1    ||  merge->iter2);
    BUG_ON(!merge->in_tree1 || !merge->in_tree2);
    btree = castle_btree_type_get(merge->in_tree1->btree_type);

    /* Wait until there are no outstanding writes on the trees */
    while(atomic_read(&merge->in_tree1->write_ref_count) || 
          atomic_read(&merge->in_tree2->write_ref_count) )
    {
        debug("Found non-zero write ref count on a tree scheduled for merge (%d, %d)\n",
                atomic_read(&merge->in_tree1->write_ref_count), 
                atomic_read(&merge->in_tree2->write_ref_count));
        msleep(10);
    }
    /* Create apprapriate iterators for both of the trees. */
    castle_da_iterator_create(merge, merge->in_tree1, &merge->iter1);
    castle_da_iterator_create(merge, merge->in_tree2, &merge->iter2);
    debug("Tree iterators created.\n");
    
    /* Check if the iterators got created properly. */
    ret = -EINVAL;
    if(!merge->iter1 || !merge->iter2)
        goto err_out;

    /* Init the merged iterator */
    ret = -ENOMEM;
    merge->merged_iter = castle_malloc(sizeof(c_merged_iter_t), GFP_KERNEL);
    if(!merge->merged_iter)
        goto err_out;
    debug("Merged iterator allocated.\n");

    merge->merged_iter->nr_iters = 2;
    merge->merged_iter->btree    = btree;
    iters[0] = merge->iter1;
    iters[1] = merge->iter2;
    iter_types[0] = castle_da_iter_type_get(merge->in_tree1); 
    iter_types[1] = castle_da_iter_type_get(merge->in_tree2); 
    castle_ct_merged_iter_init(merge->merged_iter,
                               iters,
                               iter_types,
                               castle_da_each_skip);
    ret = merge->merged_iter->err;
    debug("Merged iterator inited with ret=%d.\n", ret);
    if(ret)
        goto err_out;
    
    /* Allocate an extent for merged tree for the size equal to sum of both the
     * trees. */
    BUG_ON(!castle_ext_fs_consistent(&merge->in_tree1->tree_ext_fs));
    BUG_ON(!castle_ext_fs_consistent(&merge->in_tree2->tree_ext_fs));
    size = (atomic64_read(&merge->in_tree1->tree_ext_fs.used) +
            atomic64_read(&merge->in_tree2->tree_ext_fs.used));
    BUG_ON(size % (btree->node_size * C_BLK_SIZE));
    size = MASK_CHK_OFFSET(size + C_CHK_SIZE);
    if ((ret = castle_ext_fs_init(&merge->tree_ext_fs, merge->da->id, size,
                                  (btree->node_size * C_BLK_SIZE))))
    {
        printk("Merge failed due to space constraint for tree\n");
        goto no_space;
    }

    /* Allocate an extent for medium objects of merged tree for the size equal to 
     * sum of both the trees. */
    BUG_ON(!castle_ext_fs_consistent(&merge->in_tree1->data_ext_fs));
    BUG_ON(!castle_ext_fs_consistent(&merge->in_tree2->data_ext_fs));
    size = (atomic64_read(&merge->in_tree1->data_ext_fs.used) +
            atomic64_read(&merge->in_tree2->data_ext_fs.used));
    size = MASK_CHK_OFFSET(size + C_CHK_SIZE);
    if ((ret = castle_ext_fs_init(&merge->data_ext_fs, merge->da->id, size, 
                                  C_BLK_SIZE)))
    {
        printk("Merge failed due to space constraint for data\n");
        goto no_space;
    }

    /* Success */
    return 0;

no_space:
    castle_da_frozen_set(merge->da);
err_out:
    debug("Failed to create iterators. Ret=%d\n", ret);

    BUG_ON(!ret);
    return ret;
}

static c_val_tup_t castle_da_medium_obj_copy(struct castle_da_merge *merge,
                                             c_val_tup_t old_cvt)
{
    c_ext_pos_t old_cep, new_cep;
    c_val_tup_t new_cvt;
    uint32_t i, nr_blocks;
    c2_block_t *s_c2b, *c_c2b;

    old_cep = old_cvt.cep;
    /* Old cvt needs to be a medium object. */
    BUG_ON(!CVT_MEDIUM_OBJECT(old_cvt));
    /* It needs to be of the right size. */
    BUG_ON((old_cvt.length <= MAX_INLINE_VAL_SIZE) || (old_cvt.length > MEDIUM_OBJECT_LIMIT));
    /* It must belong to one of the in_trees data extent. */
    BUG_ON((old_cvt.cep.ext_id != merge->in_tree1->data_ext_fs.ext_id) &&
           (old_cvt.cep.ext_id != merge->in_tree2->data_ext_fs.ext_id));
    /* We assume objects are page aligned. */
    BUG_ON(BLOCK_OFFSET(old_cep.offset) != 0);

    /* Allocate space for the new copy. */
    nr_blocks = (old_cvt.length - 1) / C_BLK_SIZE + 1;
    BUG_ON(castle_ext_fs_get(&merge->data_ext_fs,
                              nr_blocks * C_BLK_SIZE,
                              0,
                              &new_cep) < 0);
    BUG_ON(BLOCK_OFFSET(new_cep.offset) != 0);
    /* Save the cep to return later. */
    new_cvt = old_cvt;
    new_cvt.cep = new_cep;

    /* Do the actual copy. */
    debug("Copying "cep_fmt_str" to "cep_fmt_str_nl,
            cep2str(old_cep), cep2str(new_cep));
    for(i=0; i<nr_blocks; i++)
    {
        /* Get the block, and schedule prefetch asap. */
        s_c2b = castle_cache_page_block_get(old_cep);
        castle_cache_block_advise(s_c2b, C2B_PREFETCH_FRWD);
        c_c2b = castle_cache_page_block_get(new_cep); 
        /* Make sure that we lock _after_ prefetch call. */
        write_lock_c2b(s_c2b);
        write_lock_c2b(c_c2b);
        if(!c2b_uptodate(s_c2b))
            BUG_ON(submit_c2b_sync(READ, s_c2b));
        update_c2b(c_c2b);
        memcpy(c2b_buffer(c_c2b), c2b_buffer(s_c2b), PAGE_SIZE);
        dirty_c2b(c_c2b);
        write_unlock_c2b(c_c2b);
        write_unlock_c2b(s_c2b);
        put_c2b(c_c2b);
        put_c2b(s_c2b);
        old_cep.offset += PAGE_SIZE;
        new_cep.offset += PAGE_SIZE;
    }
    debug("Finished copy, i=%d\n", i);
    
    return new_cvt;
}

static inline void castle_da_entry_add(struct castle_da_merge *merge, 
                                       int depth,
                                       void *key, 
                                       version_t version, 
                                       c_val_tup_t cvt)
{
    struct castle_da_merge_level *level = merge->levels + depth;
    struct castle_btree_type *btree = merge->out_btree;
    struct castle_btree_node *node;
    int key_cmp;


    /* Deal with medium and large objects first. For medium objects, we need to copy them
       into our new medium object extent. For large objects, we need to save the aggregate
       size. plus take refs to extents? */
    if(CVT_MEDIUM_OBJECT(cvt))
        cvt = castle_da_medium_obj_copy(merge, cvt);
    if(CVT_LARGE_OBJECT(cvt))
    {
        merge->large_chunks += castle_extent_size_get(cvt.cep.ext_id);
        /* No need to add Large Objects under lock as merge is done in
         * sequence. No concurrency issues on the tree. */
        castle_ct_large_obj_add(cvt.cep.ext_id, cvt.length, &merge->large_objs, NULL);
        castle_extent_get(cvt.cep.ext_id);
    }

    debug("Adding an entry at depth: %d\n", depth);
    BUG_ON(depth >= MAX_BTREE_DEPTH);
    /* Alloc a new block if we need one */
    if(!level->node_c2b)
    {
        c_ext_pos_t  cep;
        
        if(merge->root_depth < depth)
        {
            debug("Creating a new root level: %d\n", depth);
            BUG_ON(merge->root_depth != depth - 1);
            merge->root_depth = depth; 
        }
        BUG_ON(level->next_idx      != 0);
        BUG_ON(level->valid_end_idx >= 0);
        debug("Allocating a new node at depth: %d\n", depth);

        BUG_ON(castle_ext_fs_get(&merge->tree_ext_fs, 
                                 (btree->node_size * C_BLK_SIZE),
                                 0, 
                                 &cep) < 0);
        debug("Got "cep_fmt_str_nl, cep2str(cep));

        level->node_c2b = castle_cache_block_get(cep, btree->node_size);
        debug("Locking the c2b, and setting it up to date.\n");
        write_lock_c2b(level->node_c2b);
        update_c2b(level->node_c2b);
        /* Init the node properly */
        node = c2b_bnode(level->node_c2b);
        castle_da_node_buffer_init(btree, node);
    }

    node = c2b_bnode(level->node_c2b);
    debug("Adding an idx=%d, key=%p, *key=%d, version=%d\n", 
            level->next_idx, key, *((uint32_t *)key), version);
    /* Add the entry to the node (this may get dropped later, but leave it here for now */
    BUG_ON(CVT_LEAF_PTR(cvt));
    btree->entry_add(node, level->next_idx, key, version, cvt);
    /* Compare the current key to the last key. Should never be smaller */
    key_cmp = (level->next_idx != 0) ? btree->key_compare(key, level->last_key) : 0;
    debug("Key cmp=%d\n", key_cmp);
    BUG_ON(key_cmp < 0);

    /* Work out if the current/previous entry could be a valid node end.
       Case 1: We've just started a new node (node_idx == 0) => current must be a valid node entry */
    if(level->next_idx == 0)
    {
        debug("Node valid_end_idx=%d, Case1.\n", level->next_idx);
        BUG_ON(level->valid_end_idx >= 0);
        /* Save last_key, version as a valid_version, and init valid_end_idx.
           Note: last_key has to be taken from the node, bacuse current key pointer
                 may get invalidated on the iterator next() call. 
         */
        level->valid_end_idx = 0;
        btree->entry_get(node, level->next_idx, &level->last_key, NULL, NULL);
        level->valid_version = version;
    } else
    /* Case 2: We've moved on to a new key. Previous entry is a valid node end. */
    if(key_cmp > 0)
    {
        debug("Node valid_end_idx=%d, Case2.\n", level->next_idx);
        btree->entry_get(node, level->next_idx, &level->last_key, NULL, NULL);
        level->valid_end_idx = level->next_idx;
        level->valid_version = 0;
    } else
    /* Case 3: Version is STRONGLY ancestoral to valid_version. */
    if(castle_version_is_ancestor(version, level->valid_version))
    {
        debug("Node valid_end_idx=%d, Case3.\n", level->next_idx);
        BUG_ON(version == level->valid_version);
        level->valid_end_idx = level->next_idx;
        level->valid_version = version;
    }

    /* Node may be (over-)complete now, if it is full. Set next_idx to -1 (invalid) */
    if(btree->need_split(node, 0))
    {
        debug("Node now complete.\n");
        level->next_idx = -1;
    }
    else
        /* Go to the next node_idx */
        level->next_idx++;
}
            
static void castle_da_node_complete(struct castle_da_merge *merge, int depth)
{
    struct castle_da_merge_level *level = merge->levels + depth;
    struct castle_btree_type *btree = merge->out_btree;
    struct castle_btree_node *node, *prev_node, *buffer;
    int buffer_idx, node_idx;
    void *key;
    version_t version;
    c_val_tup_t cvt, node_cvt;

    debug("Completing node at depth=%d\n", depth);
    BUG_ON(depth >= MAX_BTREE_DEPTH);
    node      = c2b_bnode(level->node_c2b);
    BUG_ON(!node);
    buffer  = level->buffer;
    /* Version of the node should be the last valid_version */
    debug("Node version=%d\n", level->valid_version);
    node->version = level->valid_version;
    if(depth > 0)
        node->is_leaf = 0;
    /* When a node is complete, we need to copy the entires after valid_end_idx to 
       the corresponding buffer */
    BUG_ON(buffer->used != 0);
    buffer_idx = 0;
    node_idx = level->valid_end_idx + 1;
    BUG_ON(node_idx <= 0 || node_idx > node->used);
    debug("Entries to be copied to the buffer are in range [%d, %d)\n",
            node_idx, node->used);
    while(node_idx < node->used) 
    {
        BUG_ON(buffer->used != buffer_idx);
        btree->entry_get(node,   node_idx,  &key, &version, &cvt);
        BUG_ON(CVT_LEAF_PTR(cvt));
        btree->entry_add(buffer, buffer_idx, key, version, cvt);
        buffer_idx++;
        node_idx++;
    }
    debug("Dropping entries [%d, %d] from the original node\n",
            level->valid_end_idx + 1, node->used - 1);
    /* Now that entries are safely in the buffer, drop them from the node */ 
    if((level->valid_end_idx + 1) <= (node->used - 1))
        btree->entries_drop(node, level->valid_end_idx + 1, node->used - 1);

    BUG_ON(node->used != level->valid_end_idx + 1);
    btree->entry_get(node, level->valid_end_idx, &key, &version, &cvt);
    debug("Inserting into parent key=%p, *key=%d, version=%d, buffer->used=%d\n",
            key, *((uint32_t*)key), node->version, buffer->used);
    BUG_ON(CVT_LEAF_PTR(cvt));
 
    /* Insert correct pointer in the parent, unless we've just completed the
       root node at the end of the merge. */ 
    if(merge->completing && (merge->root_depth == depth) && (buffer->used == 0)) 
    {
        debug("Just completed the root node (depth=%d), at the end of the merge.\n",
                depth);
        goto release_node;
    }
    CVT_NODE_SET(node_cvt, (level->node_c2b->nr_pages * C_BLK_SIZE), level->node_c2b->cep);
    castle_da_entry_add(merge, depth+1, key, node->version, node_cvt);
release_node:
    debug("Releasing c2b for cep=" cep_fmt_str_nl, cep2str(level->node_c2b->cep));
    /* Write the list pointer into the previous node we've completed (if one exists).
       Then release it. */
    prev_node = merge->last_node_c2b ? c2b_bnode(merge->last_node_c2b) : NULL; 
    if(prev_node)
    {
        prev_node->next_node = level->node_c2b->cep;
        dirty_c2b(merge->last_node_c2b);
        write_unlock_c2b(merge->last_node_c2b);
        put_c2b(merge->last_node_c2b);
    } else
    {
        /* We've just created the first node, save it */
        merge->first_node = level->node_c2b->cep;
    }
    /* Save this node as the last node now */
    merge->last_node_c2b = level->node_c2b;
    /* Reset the variables to the correct state */
    level->node_c2b      = NULL;
    level->last_key      = NULL; 
    level->next_idx      = 0;
    level->valid_end_idx = -1;
    level->valid_version = INVAL_VERSION;  
    /* Increment node count */
    merge->nr_nodes++;
}
       
static inline int castle_da_nodes_complete(struct castle_da_merge *merge, int depth)
{
    struct castle_da_merge_level *level;
    struct castle_btree_node *buffer;
    int i, buffer_idx;
    version_t version;
    void *key;
    
    debug("Checking if we need to complete nodes starting at level: %d\n", depth);
    /* Check if the level 'depth' node has been completed, which may trigger a cascade of
       completes up the tree. */ 
    for(i=depth; i<MAX_BTREE_DEPTH-1; i++)
    {
        level = merge->levels + i;
        /* Complete if next_idx < 0 */
        if(level->next_idx < 0)
            castle_da_node_complete(merge, i);
        else
            /* As soon as we see an incomplete node, we need to break out: */
            goto fill_buffers;
    }
    /* If we reached the top of the tree, we must fail the merge */
    if(i == MAX_BTREE_DEPTH - 1)
        return -EINVAL;
fill_buffers:
    debug("We got as far as depth=%d\n", i);
    /* Go through all the nodes we've completed, and check re-add all the entries from 
       the buffers */
    for(i--; i>=0; i--)
    {
        level = merge->levels + i;
        buffer = level->buffer; 
        debug("Buffer at depth=%d, has %d entries\n", i, buffer->used);
        for(buffer_idx=0; buffer_idx<buffer->used; buffer_idx++) 
        {
            c_val_tup_t cvt;

            merge->out_btree->entry_get(buffer, buffer_idx, &key, &version, &cvt);
            BUG_ON(CVT_LEAF_PTR(cvt));
            castle_da_entry_add(merge, i, key, version, cvt);
            /* Check if the node completed, it should never do */
            BUG_ON(level->next_idx < 0);
        }
        /* Buffer now consumed, reset it */
        castle_da_node_buffer_init(merge->out_btree, buffer);
    } 

    return 0;
}
   
static struct castle_component_tree* castle_da_merge_package(struct castle_da_merge *merge)
{
    struct castle_component_tree *out_tree;

    out_tree = castle_ct_alloc(merge->da, RO_VLBA_TREE_TYPE, merge->in_tree1->level + 1);
    if(!out_tree)
        return NULL;

    debug("Allocated component tree id=%d\n", out_tree->seq);
    /* Root node is the last node that gets completed, and therefore will be saved in last_node */
    out_tree->root_node = merge->last_node_c2b->cep;
    out_tree->first_node = merge->first_node;
    out_tree->last_node = INVAL_EXT_POS;

    /* Release the last node c2b */
    if(merge->last_node_c2b)
    {
        dirty_c2b(merge->last_node_c2b);
        write_unlock_c2b(merge->last_node_c2b);
        put_c2b(merge->last_node_c2b);
        merge->last_node_c2b = NULL;
    }
    
    debug("Root for that tree is: " cep_fmt_str_nl, cep2str(out_tree->root_node));
    /* Write counts out */
    atomic_set(&out_tree->ref_count, 1);
    atomic_set(&out_tree->write_ref_count, 0);
    atomic64_set(&out_tree->item_count, merge->nr_entries);
    atomic64_set(&out_tree->node_count, merge->nr_nodes);
    atomic64_set(&out_tree->large_ext_chk_cnt, merge->large_chunks);
    out_tree->tree_ext_fs = merge->tree_ext_fs;
    out_tree->data_ext_fs = merge->data_ext_fs;
    atomic64_set(&out_tree->tree_ext_fs.used, 
                 atomic64_read(&merge->tree_ext_fs.used));
    atomic64_set(&out_tree->data_ext_fs.used, 
                 atomic64_read(&merge->data_ext_fs.used));
    atomic64_set(&out_tree->tree_ext_fs.blocked, 
                 atomic64_read(&merge->tree_ext_fs.blocked));
    atomic64_set(&out_tree->data_ext_fs.blocked, 
                 atomic64_read(&merge->data_ext_fs.blocked));

    /* Add list of large objects to CT. */
    list_replace(&merge->large_objs, &out_tree->large_objs);
    merge->large_objs.prev = merge->large_objs.next = NULL;

    debug("Number of entries=%ld, number of nodes=%ld\n",
            atomic64_read(&out_tree->item_count),
            atomic64_read(&out_tree->node_count));

    /* Add the new tree to the doubling array */
    BUG_ON(merge->da->id != out_tree->da); 
    printk("Finishing merge of ct1=%d, ct2=%d, new tree=%d\n", 
            merge->in_tree1->seq, merge->in_tree2->seq, out_tree->seq);
    debug("Adding to doubling array, level: %d\n", out_tree->level);

    FAULT(MERGE_FAULT);

<<<<<<< HEAD
=======
    CASTLE_TRANSACTION_BEGIN;

    castle_da_lock(merge->da);
    BUG_ON((merge->da->id != merge->in_tree1->da) ||
           (merge->da->id != merge->in_tree2->da));
    /* Delete the old trees from DA list (note that it may still be used by
       a lot of IOs and will only be destroyed on the last ct_put()). But
       we want to remove it from the DA straight away. The out_tree now takes
       over their functionality. */
    /* Note: Control lock works as transaction lock. DA structure modifications
     * don't race with checkpointing. */
    castle_component_tree_del(merge->da, merge->in_tree1);
    castle_component_tree_del(merge->da, merge->in_tree2);
    castle_component_tree_add(merge->da, out_tree, 0 /* not in init */);

    CASTLE_TRANSACTION_END;
    /* We are holding ref to this DA, therefore it is safe to schedule the check. */
    castle_da_unlock(merge->da);
    castle_da_merge_check(merge->da, NULL);

>>>>>>> f5de44cb
    return out_tree;
}

static void castle_da_max_path_complete(struct castle_da_merge *merge)
{
    struct castle_btree_type *btree = merge->out_btree;
    struct castle_btree_node *node;
    c2_block_t *root_c2b, *node_c2b, *next_node_c2b;

    BUG_ON(!merge->completing);
    /* Root stored in last_node_c2b at the end of the merge */
    root_c2b = merge->last_node_c2b;
    printk("Maxifying the right most path, starting with root_cep="cep_fmt_str_nl,
            cep2str(root_c2b->cep));
    /* Start of with root node */
    node_c2b = root_c2b;
    node = c2b_bnode(node_c2b);
    while(!node->is_leaf)
    {
        void *k;
        version_t v;
        c_val_tup_t cvt;

        /* Replace right-most entry with (k=max_key, v=0) */
        btree->entry_get(node, node->used-1, &k, &v, &cvt);
        BUG_ON(!CVT_NODE(cvt) || CVT_LEAF_PTR(cvt));
        debug("The node is non-leaf, replacing the right most entry with (max_key, 0).\n");
        btree->entry_replace(node, node->used-1, btree->max_key, 0, cvt);
        /* Change the version of the node to 0 */
        node->version = 0;
        /* Dirty the c2b */
        dirty_c2b(node_c2b);
        /* Go to the next btree node */
        debug("Locking next node cep=" cep_fmt_str_nl,
              cep2str(cvt.cep));
        next_node_c2b = castle_cache_block_get(cvt.cep, btree->node_size);
        write_lock_c2b(next_node_c2b);
        /* We unlikely to need a blocking read, because we've just had these
           nodes in the cache. */
        if(!c2b_uptodate(next_node_c2b))
            BUG_ON(submit_c2b_sync(READ, next_node_c2b));
        /* Release the old node, if it's not the same as the root node */
        if(node_c2b != root_c2b) 
        {
            debug("Unlocking prev node cep=" cep_fmt_str_nl, 
                   cep2str(node_c2b->cep));
            write_unlock_c2b(node_c2b);
            put_c2b(node_c2b);
        }
        node_c2b = next_node_c2b;
        node = c2b_bnode(node_c2b);
    }
    /* Release the leaf node, if it's not the same as the root node */
    if(node_c2b != root_c2b) 
    {
        debug("Unlocking prev node cep="cep_fmt_str_nl, 
               cep2str(node_c2b->cep));
        write_unlock_c2b(node_c2b);
        put_c2b(node_c2b);
    }
}

static struct castle_component_tree* castle_da_merge_complete(struct castle_da_merge *merge)
{
    struct castle_da_merge_level *level;
    int i;

    merge->completing = 1;
    /* Force the nodes to complete by setting next_idx negative. Deal with the
       leaf level first (this may require multiple node completes). Then move
       on to the second level etc. Prevent node overflows using nodes_complete(). */ 
    for(i=0; i<MAX_BTREE_DEPTH; i++)
    {
        level = merge->levels + i;
        debug("Flushing at depth: %d\n", i);
        while(level->next_idx > 0)
        {
            debug("Artificially completing the node at depth: %d\n", i);
            level->next_idx = -1;
            if(castle_da_nodes_complete(merge, i))
                goto err_out;
        } 
    }
    castle_da_max_path_complete(merge);

    return castle_da_merge_package(merge);

err_out:
    printk("Failed the merge in merge_complete().\n");
    return NULL;
}

static void castle_da_merge_dealloc(struct castle_da_merge *merge, int err)
{
    int i;

    if(!merge)
        return;

    /* Release the last node c2b */
    if(merge->last_node_c2b)
    {
        dirty_c2b(merge->last_node_c2b);
        write_unlock_c2b(merge->last_node_c2b);
        put_c2b(merge->last_node_c2b);
    }
    
    /* Free all the buffers */
    for(i=0; i<MAX_BTREE_DEPTH; i++)
    {
        c2_block_t *c2b = merge->levels[i].node_c2b;
        if(c2b)
        {
            write_unlock_c2b(c2b);
            put_c2b(c2b);
        }
        if(merge->levels[i].buffer)
            castle_vfree(merge->levels[i].buffer);
    }
    castle_da_iterator_destroy(merge->in_tree1, merge->iter1);
    castle_da_iterator_destroy(merge->in_tree2, merge->iter2);
    castle_ct_merged_iter_cancel(merge->merged_iter);
    /* If succeeded at merging, old trees need to be destroyed (they've already been removed
       from the DA by castle_da_merge_package(). */
    if(!err)
    {
        debug("Destroying old CTs.\n");
        castle_ct_put(merge->in_tree1, 0);
        castle_ct_put(merge->in_tree2, 0);
    }
    else
    {
        castle_ext_fs_fini(&merge->tree_ext_fs);
        castle_ext_fs_fini(&merge->data_ext_fs);
    }
    castle_free(merge->merged_iter);
    castle_free(merge);
}

static int castle_da_merge_progress_update(struct castle_da_merge *merge, uint32_t unit_nr)
{
    uint64_t items_completed, total_items, unit_items;
    uint32_t total_units;

    total_units = 1 << merge->level;
    /* Don't stop the last merge unit, let it run out of iterator. */
    if(unit_nr >= total_units)
        return 0;
    /* Otherwise, check whether we've got far enough. */
    total_items  = atomic64_read(&merge->in_tree1->item_count);
    total_items += atomic64_read(&merge->in_tree2->item_count);
    unit_items   = total_items * (uint64_t)unit_nr / (uint64_t)total_units;
    items_completed = merge->merged_iter->src_items_completed;
    if(items_completed >= unit_items)
        return 1;
    return 0;
}

static int castle_da_merge_unit_do(struct castle_da_merge *merge, uint32_t unit_nr)
{
    void *key;
    version_t version;
    c_val_tup_t cvt;
    int ret;

    while(castle_ct_merged_iter_has_next(merge->merged_iter))
    {
        might_resched();
        /* TODO: we never check iterator errors. We should! */
        castle_ct_merged_iter_next(merge->merged_iter, &key, &version, &cvt); 
        debug("Merging entry id=%lld: k=%p, *k=%d, version=%d, cep="cep_fmt_str_nl,
                i, key, *((uint32_t *)key), version, cep2str(cvt.cep));
        BUG_ON(CVT_INVALID(cvt));
        /* Add entry to level 0 node (and recursively up the tree). */
        castle_da_entry_add(merge, 0, key, version, cvt);
        /* Increment the number of entries stored in the output tree. */
        merge->nr_entries++;
        /* Try to complete node. */
        if((ret = castle_da_nodes_complete(merge, 0)))
            goto err_out;
        castle_da_merge_budget_consume(merge);
        /* Update the progress, returns non-zero if we've completed the current unit. */
        if(castle_da_merge_progress_update(merge, unit_nr))
            return EAGAIN;

        FAULT(MERGE_FAULT);
    }

    /* Return success, if we are finished with the merge. */
    return EXIT_SUCCESS;

err_out:
    if(ret)
        printk("Merge failed with %d\n", ret);
    castle_da_merge_dealloc(merge, ret);

    return ret; 
}

static inline void castle_da_merge_token_activate(struct castle_double_array *da, 
                                                  int level,
                                                  struct castle_merge_token *token)
{
    /* Token is activated by pushing it to the next level up, if that level is in merge,
       or storing it as the active token at this level. */
    BUG_ON(level+1 >= MAX_DA_LEVEL);
    if(da->levels[level+1].nr_trees >= 2)
        list_add(&token->list, &da->levels[level+1].merge.merge_tokens);
    else
        da->levels[level].merge.active_token = token; 
}

static inline void castle_da_merge_token_return(struct castle_double_array *da, 
                                                int level,
                                                struct castle_merge_token *token)
{
    int driver_level;

    driver_level = token->driver_level;
    /* Return the token to the driver level => anihilate the token. */
    BUG_ON(da->levels[driver_level].merge.driver_token != token);
    da->levels[driver_level].merge.driver_token = NULL;
    token->driver_level = -1;
    list_add(&token->list, &da->merge_tokens);
}

static inline void castle_da_merge_token_push(struct castle_double_array *da, 
                                              int level,
                                              struct castle_merge_token *token)
{
    /* Token push moves the token to the next level, if that level is in a merge, 
       or returns it to the driver level if not. */
    BUG_ON(level+1 >= MAX_DA_LEVEL);
    if(da->levels[level+1].nr_trees >= 2)
        list_add(&token->list, &da->levels[level+1].merge.merge_tokens);
    else
        castle_da_merge_token_return(da, level, token); 
}

static inline struct castle_merge_token* castle_da_merge_token_get(struct castle_double_array *da,
                                                                   int level)
{
    struct castle_merge_token *token;

    if(list_empty(&da->levels[level].merge.merge_tokens))
        return NULL;

    token = list_first_entry(&da->levels[level].merge.merge_tokens, 
                              struct castle_merge_token, 
                              list);
    /* Remove the token from list of inactive tokens. */
    list_del(&token->list);

    return token;
}

static inline struct castle_merge_token* castle_da_merge_token_generate(struct castle_double_array *da,
                                                                        int level)
{
    struct castle_merge_token *token;

    BUG_ON(list_empty(&da->merge_tokens));
    BUG_ON(da->levels[level].merge.driver_token); 
    /* Get a token out of the list. */
    token = list_first_entry(&da->merge_tokens, struct castle_merge_token, list);
    list_del(&token->list);
    /* Initialise the token. */
    token->driver_level = level;
    /* Save the token as our driver token. */
    da->levels[level].merge.driver_token = token; 

    return token;
}

#define exit_cond (castle_da_exiting || castle_da_deleted(da))
static inline int castle_da_merge_wait_event(struct castle_double_array *da, int level)
{
    int32_t this_level_units, prev_level_units, nr_trees, backlog;
    struct castle_merge_token *token;
    int not_ready_wake;

    not_ready_wake = 0;
    /* Protect the reads/updates to merge variables with DA lock. */
    castle_da_lock(da);
    this_level_units = da->levels[level].merge.units_commited;
    prev_level_units = da->levels[level-1].merge.units_commited;
    nr_trees = da->levels[level].nr_trees;
    BUG_ON(nr_trees < 2);
    backlog = (1U << (level - 1)) * (nr_trees - 2) + prev_level_units - this_level_units;

    debug_merges("Checking whether to merge the next unit. tlu=%d, plu=%d, nt=%d\n",
            this_level_units, prev_level_units, nr_trees);

    /* We should not have any active tokens (tokens are returned to the driver merge on unit 
       complete). */
    BUG_ON(da->levels[level].merge.active_token != NULL);

    /* If we have merge backlog of more than 1 unit, schedule it without any further checks. */ 
    if(exit_cond || (backlog > 1)) 
    {
        debug_merges("Unthrottled merge.\n");
        goto ready_out;
    }

    /* Otherwise, there are two cases. Either this merge is a driver merge, or not. */
    if((level==1) && (da->levels[level-1].nr_trees < 2))
    {
        debug_merges("This is a driver merge.\n");
        /* Return any tokens that we may have. Should that actually every happen?. */
        while((token = castle_da_merge_token_get(da, level)))
        {
            printk("WARNING: merge token in a driver merge!.\n");
            castle_da_merge_token_return(da, level, token);
            not_ready_wake = 1;
        }
        /* If we are a driver merge, check whether we can generate a token to make progress. */ 
        if(da->levels[level].merge.driver_token != NULL)
        {
            debug_merges("The merge has an outstanding driver token.\n");
            goto not_ready_out;
        }
        /* Generate the token. */
        token = castle_da_merge_token_generate(da, level);
        /* Activate the token. */
        castle_da_merge_token_activate(da, level, token); 
        goto ready_out;
    }
    
    /* We are not driving merges, and the backlog <= 1. We are only allowed to make progress
       if backlog==1 _and_ we can activate a token. */
    if(backlog == 1)
    {
        token = castle_da_merge_token_get(da, level);
        if(!token)
        {
            debug_merges("Backlog of 1, but no token.\n");
            goto not_ready_out;
        }

        debug_merges("Deamortised merge currently at %d units, token from driver level %d.\n", 
                this_level_units, token->driver_level);
        /* Activate the token. */
        castle_da_merge_token_activate(da, level, token); 

        goto ready_out;
    }

    debug_merges("The merge is ahead (backlog=%d)\n", backlog);
    /* We are not driving merges, and the backlog <= 0. We are therefore ahead of other merges,
       and therefore we shoud not hold on to any tokens we may have on our inactive token list. */
    BUG_ON(backlog > 0);
    while((token = castle_da_merge_token_get(da, level)))
    {
        debug_merges("Pushing token for driver_level=%d\n", token->driver_level);
        castle_da_merge_token_push(da, level, token);
        not_ready_wake = 1;
    }

not_ready_out:
    castle_da_unlock(da);
    if(not_ready_wake)
        wake_up(&da->merge_waitq);
    return 0;

ready_out:
    da->levels[level].merge.units_commited = this_level_units+1; 
    castle_da_unlock(da);
    wake_up(&da->merge_waitq);
    return 1;
}

static inline uint32_t castle_da_merge_units_inc_return(struct castle_double_array *da, int level)
{
    /* Wait until we are allowed to proceed with the merge. */
    __wait_event(da->merge_waitq, castle_da_merge_wait_event(da, level));
    debug_merges("Merging unit %d.\n", da->levels[level].merge.units_commited);

    return da->levels[level].merge.units_commited;
}

static inline void castle_da_merge_unit_complete(struct castle_double_array *da, int level)
{
    struct castle_merge_token *token;

    debug_merges("Completing unit %d\n", da->levels[level].merge.units_commited);
    BUG_ON(!castle_da_is_locked(da));
    /* We'll be looking at level+1, make sure we don't go out of bounds. */
    BUG_ON(level+1 >= MAX_DA_LEVEL);

    /* Return the token back to the driver merge, if we've got one. */ 
    if((token = da->levels[level].merge.active_token))
    {
        debug_merges("Returning an active merge token for driver_level=%d\n", token->driver_level);
        /* Next level must not be in merge, otherwise we should have pushed the token up
           rather than stored it here. */
        BUG_ON(da->levels[level+1].nr_trees > 2);
        castle_da_merge_token_return(da, level, token); 
        da->levels[level].merge.active_token = NULL;
    }
    /* Wakeup everyone waiting on merge state update. */
    wake_up(&da->merge_waitq);
}

static inline void castle_da_merge_intermediate_unit_complete(struct castle_double_array *da, 
                                                              int level)
{
    castle_da_lock(da);
    castle_da_merge_unit_complete(da, level);
    castle_da_unlock(da);
}

static inline int castle_da_merge_last_unit_complete(struct castle_double_array *da, 
                                                     int level, 
                                                     struct castle_da_merge *merge)
{
    struct castle_component_tree *out_tree;
    struct castle_merge_token *token;
    
    out_tree = castle_da_merge_complete(merge);
    if(!out_tree)
        return -EINVAL;

    /* If we succeeded at creating the last tree, remove the in_trees, and add the out_tree.
       All under appropriate locks. */
    CASTLE_TRANSACTION_BEGIN;

    /* Get the lock. */
    castle_da_lock(merge->da);
    /* Notify interested parties about merge completion, _before_ moving trees around. */ 
    castle_da_merge_unit_complete(da, level);
    BUG_ON((merge->da->id != merge->in_tree1->da) ||
           (merge->da->id != merge->in_tree2->da));
    /* Delete the old trees from DA list (note that it may still be used by
       a lot of IOs and will only be destroyed on the last ct_put()). But
       we want to remove it from the DA straight away. The out_tree now takes
       over their functionality. */
    /* Note: Control lock works as transaction lock. DA structure modifications
     * don't race with checkpointing. */
    castle_component_tree_del(merge->da, merge->in_tree1);
    castle_component_tree_del(merge->da, merge->in_tree2);
    castle_component_tree_add(merge->da, out_tree, 0 /* not in init */);
    /* Reset the number of completed units. */ 
    BUG_ON(da->levels[level].merge.units_commited != (1U << level));
    da->levels[level].merge.units_commited = 0;
    /* Return any merge tokens we may still hold if we are not going to be doing more merges. */ 
    if(da->levels[level].nr_trees < 2)
    {
        while((token = castle_da_merge_token_get(da, level)))
        {
            debug_merges("Returning merge token from completed merge, driver_level=%d\n",
                    token->driver_level);
            castle_da_merge_token_return(da, level, token);
        }
    }
    /* Release the lock. */
    castle_da_unlock(merge->da);

    CASTLE_TRANSACTION_END;
    castle_da_merge_check(da);

    return 0;
} 

static struct castle_da_merge* castle_da_merge_init(struct castle_double_array *da,
                                                    int level,
                                                    struct castle_component_tree *in_tree1,
                                                    struct castle_component_tree *in_tree2)
{
    struct castle_btree_type *btree;
    struct castle_da_merge *merge = NULL;
    int i, ret;

    debug_merges("Merging ct=%d (dynamic=%d) with ct=%d (dynamic=%d)\n", 
            in_tree1->seq, in_tree1->dynamic, in_tree2->seq, in_tree2->dynamic);

    /* Sanity checks. */
    BUG_ON(in_tree1->level != level);
    BUG_ON(in_tree2->level != level);
    BUG_ON(da->levels[level].merge.units_commited != 0);
    /* Note: There could be outstanding read/write I/O going on. */ 
    /* Work out what type of trees are we going to be merging. Bug if in_tree1/2 don't match. */
    btree = castle_btree_type_get(in_tree1->btree_type);
    BUG_ON(btree != castle_btree_type_get(in_tree2->btree_type));
    /* Malloc everything ... */
    ret = -ENOMEM;
    merge = castle_zalloc(sizeof(struct castle_da_merge), GFP_KERNEL);
    if(!merge)
        goto error_out;
    merge->da                = da;
    merge->out_btree         = castle_btree_type_get(RO_VLBA_TREE_TYPE);
    merge->level             = level;
    merge->in_tree1          = in_tree1;
    merge->in_tree2          = in_tree2;
    merge->root_depth        = -1;
    merge->last_node_c2b     = NULL;
    merge->first_node        = INVAL_EXT_POS;
    merge->completing        = 0;
    merge->nr_entries        = 0;
    merge->nr_nodes          = 0;
    merge->large_chunks      = 0;
    merge->budget_cons_rate  = 1; 
    merge->budget_cons_units = 0; 
    for(i=0; i<MAX_BTREE_DEPTH; i++)
    {
        merge->levels[i].buffer        = castle_vmalloc(btree->node_size * C_BLK_SIZE);
        if(!merge->levels[i].buffer)
            goto error_out;
        castle_da_node_buffer_init(btree, merge->levels[i].buffer);
        merge->levels[i].last_key      = NULL; 
        merge->levels[i].next_idx      = 0; 
        merge->levels[i].valid_end_idx = -1; 
        merge->levels[i].valid_version = INVAL_VERSION;  
    }
    merge->tree_ext_fs.ext_id = INVAL_EXT_ID;
    merge->data_ext_fs.ext_id = INVAL_EXT_ID;
    INIT_LIST_HEAD(&merge->large_objs);

    ret = castle_da_iterators_create(merge);
    if(ret)
        goto error_out;
    
    return merge;

error_out:
    BUG_ON(!ret);
    castle_da_merge_dealloc(merge, ret);
    debug_merges("Failed a merge with ret=%d\n", ret);

    return NULL;
}


static int castle_da_merge_run(void *da_p)
{
    struct castle_double_array *da = (struct castle_double_array *)da_p;
    struct castle_component_tree *in_tree1, *in_tree2;
    struct castle_da_merge *merge;
    struct list_head *l;
    uint32_t units_cnt;
    int level, ret;

    /* Work out the level at which we are supposed to be doing merges.
       Do that by working out where is this thread in threads array. */
    for(level=1; level<MAX_DA_LEVEL; level++)
        if(da->levels[level].merge.thread == current)
            break;
    BUG_ON(level >= MAX_DA_LEVEL);
    debug_merges("Starting merge thread.\n");
    do {
        /* Wait for 2+ trees to appear at this level. */
<<<<<<< HEAD
        __wait_event(da->merge_waitq, (exit_cond || da->levels[level].nr_trees >= 2));
        
=======
        /* Also wait for DA to be marked as unfrozen. */
        wait_event(da->merge_waitq, exit_cond || 
                    ((da->levels[level].nr_trees >= 2) && !castle_da_frozen(da)));
>>>>>>> f5de44cb
        /* Exit without doing a merge, if we are stopping execution, or da has been deleted. */ 
        if(exit_cond)
            break;

        /* Otherwise do a merge. */
        in_tree1 = in_tree2 = NULL;
        castle_da_lock(da);
        list_for_each_prev(l, &da->levels[level].trees)
        {
            if(!in_tree2)
                in_tree2 = list_entry(l, struct castle_component_tree, da_list);
            else
            if(!in_tree1)
                in_tree1 = list_entry(l, struct castle_component_tree, da_list);
        }
        castle_da_unlock(da);
        /* We should only get here, if we are supposed to do a merge => we have in_trees. */
        BUG_ON(!in_tree1 || !in_tree2);
            
<<<<<<< HEAD
        debug_merges("Doing merge.\n");
=======
        printk("Doing merge for DA=%d, level=%d, trees=[%u]+[%u]\n", da->id,
                level, in_tree1->seq, in_tree2->seq);
>>>>>>> f5de44cb
        perf_event("m-%d-beg", level);
        merge = castle_da_merge_init(da, level, in_tree1, in_tree2);
        if(!merge)
        {
            printk("Could not start a merge for DA=%d, level=%d.\n", da->id, level);
            /* Retry after 10s. */
            msleep(10000);
            continue;
        }
        
        /* Do the merge. */
        do {
            /* Wait until we are allowed to do next unit of merge. */
            units_cnt = castle_da_merge_units_inc_return(da, level);
            /* Do the unit. */
            ret = castle_da_merge_unit_do(merge, units_cnt);
            /* Exit on errors. */
            if(ret < 0)
                goto merge_failed;
            /* Only ret>0 we are expecting to continue, i.e. ret==EAGAIN. */
            BUG_ON(ret && (ret != EAGAIN));
            /* Notify interested parties that we've completed current merge unit. */
            if(ret == EAGAIN)
                castle_da_merge_intermediate_unit_complete(da, level);
        } while(ret);

        /* Finish tha last unit, packaging the output tree. */
        ret = castle_da_merge_last_unit_complete(da, level, merge);
merge_failed:
        castle_da_merge_dealloc(merge, ret);
        perf_event("m-%d-end", level);
        debug_merges("Done merge.\n");
        if(ret)
        {
            printk("Merge for DA=%d, level=%d, failed to merge err=%d.\n", da->id, level, ret);
            /* Retry after 10s. */
            msleep(10000);
        }
    } while(1);

    debug_merges("Merge thread exiting.\n");

    castle_da_lock(da);
    /* Remove ourselves from the da merge threads array to indicate that we are finished. */  
    da->levels[level].merge.thread = NULL;
    castle_da_unlock(da);
    /* castle_da_alloc() took a reference for us, we have to drop it now. */
    castle_da_put(da);

    return 0;
}

static int castle_da_merge_stop(struct castle_double_array *da, void *unused)
{
    int i;

    /* castle_da_exiting should have been set by now. */
    BUG_ON(!castle_da_exiting);
    wake_up(&da->merge_waitq);
    for(i=1; i<MAX_DA_LEVEL; i++)
    {
        while(da->levels[i].merge.thread)
            msleep(10);
        printk("Stopped merge thread for DA=%d, level=%d\n", da->id, i);
    }

    return 0;
}

static int castle_da_merge_restart(struct castle_double_array *da, void *unused)
{
    printk("Restarting merge for DA=%d\n", da->id);
    wake_up(&da->merge_waitq);

    return 0;
}

<<<<<<< HEAD
static void castle_da_merges_print(struct castle_double_array *da)
=======
static int castle_da_merge_check(struct castle_double_array *da, void *unused)
>>>>>>> f5de44cb
{
    struct castle_merge_token *token;
    struct list_head *l;
<<<<<<< HEAD
    int level, print;
    struct timeval time;
                       
    print = 0;
    do_gettimeofday(&time);
=======
    int max_level, max_level_mergable, level, merge_measure, merge_measure_threashold, nr_trees;

    debug("Checking if to do a merge for da: %d\n", da->id);
    printk("Checking if to do a merge for da: %d\n", da->id);
    merge_measure = 0;
    merge_measure_threashold = 0;
    max_level = 0;
    max_level_mergable = 0;

>>>>>>> f5de44cb
    castle_da_lock(da);
    printk("\nPrinting merging stats for DA=%d, t=(%ld,%ld)\n", 
            da->id, time.tv_sec, time.tv_usec/1000);
    for(level=MAX_DA_LEVEL-1; level>0; level--)
    {
        if(!print && (da->levels[level].nr_trees == 0))
            continue;
        print = 1;
        printk(" level[%.2d]: nr_trees=%d, units_commited=%.3d,"
              " active_token_dl=%.2d, driver_token_dl=%.2d\n",
              level,
              da->levels[level].nr_trees,
              da->levels[level].merge.units_commited,
              da->levels[level].merge.active_token ? 
                da->levels[level].merge.active_token->driver_level : 0,
              da->levels[level].merge.driver_token ? 
                da->levels[level].merge.driver_token->driver_level : 0);
        list_for_each(l, &da->levels[level].merge.merge_tokens)
        {
            token = list_entry(l, struct castle_merge_token, list);
            printk("  merge_token_dl=%d\n", token->driver_level);
        }
    }
    printk("\n");
    castle_da_unlock(da);
}

static void castle_da_merge_check(struct castle_double_array *da)
{
    castle_da_lock(da);
    printk("==> Nr trees: %d\n", da->nr_trees);
    if(da->levels[1].nr_trees >= 4)
    {
        printk("Disabling inserts on da=%d.\n", da->id);
        da->ios_rate = 0; 
    }
    else
    {
        printk("Enabling inserts on da=%d.\n", da->id);
        da->ios_rate = (uint32_t)-1;   
    }
    castle_da_unlock(da);
    castle_da_merge_restart(da, NULL);

    return 0;
}

/**********************************************************************************************/
/* Generic DA code */

static inline void castle_da_lock(struct castle_double_array *da)
{
    spin_lock(&da->lock);
}

static inline void castle_da_unlock(struct castle_double_array *da)
{
    spin_unlock(&da->lock);
}

static inline int castle_da_is_locked(struct castle_double_array *da)
{
    return spin_is_locked(&da->lock);
}

static int castle_da_ct_dec_cmp(struct list_head *l1, struct list_head *l2)
{
    struct castle_component_tree *ct1 = list_entry(l1, struct castle_component_tree, da_list);
    struct castle_component_tree *ct2 = list_entry(l2, struct castle_component_tree, da_list);
    BUG_ON(ct1->seq == ct2->seq);

    return ct1->seq > ct2->seq ? -1 : 1;
}

static struct castle_double_array* castle_da_alloc(da_id_t da_id)
{
    struct castle_double_array *da;
    int i;

    da = castle_zalloc(sizeof(struct castle_double_array), GFP_KERNEL); 
    if(!da)
        return NULL; 

    printk("Allocating DA=%d\n", da_id);
    da->id              = da_id; 
    da->root_version    = INVAL_VERSION;
    spin_lock_init(&da->lock);
    da->flags           = 0;
    da->nr_trees        = 0;
    atomic_set(&da->ref_cnt, 1);
    da->attachment_cnt  = 0;
    INIT_LIST_HEAD(&da->ios_waiting);
    da->ios_waiting_cnt = 0;
    da->ios_budget      = 0;
    da->ios_rate        = 0;
    CASTLE_INIT_WORK(&da->queue_restart, castle_da_queue_restart);
    atomic_set(&da->epoch_ios, 0);
    atomic_set(&da->merge_budget, 0);
    init_waitqueue_head(&da->merge_waitq);
    init_waitqueue_head(&da->merge_budget_waitq);
    /* Initialise the merge tokens list. */
    INIT_LIST_HEAD(&da->merge_tokens);
    for(i=0; i<MAX_DA_LEVEL; i++)
    {
        da->merge_tokens_array[i].driver_level = -1; 
        list_add(&da->merge_tokens_array[i].list, &da->merge_tokens);
    }
    for(i=0; i<MAX_DA_LEVEL; i++)
    {
        INIT_LIST_HEAD(&da->levels[i].trees);
        da->levels[i].nr_trees             = 0;
        INIT_LIST_HEAD(&da->levels[i].merge.merge_tokens);
        da->levels[i].merge.active_token   = NULL;
        da->levels[i].merge.driver_token   = NULL;
        da->levels[i].merge.units_commited = 0;
        da->levels[i].merge.thread         = NULL;
        /* Create merge threads, and take da ref for all levels >= 1. */
        if(i>0)
        {
            castle_da_get(da);
            da->levels[i].merge.thread = 
                kthread_create(castle_da_merge_run, da, "castle-m-%d-%.2d", da_id, i);
            if(!da->levels[i].merge.thread)
                goto err_out;
        }
    }
    printk("Allocated DA=%d successfully.\n", da_id);
    /* Start all of the merge threads. */
    for(i=1; i<MAX_DA_LEVEL; i++)
        wake_up_process(da->levels[i].merge.thread);

    return da;

err_out:
    for(i--; i>0; i--)
    {
        kthread_stop(da->levels[i].merge.thread);
        /* Doesn't really need to be done, since we are going to free the structure anyway. */
        BUG_ON(atomic_read(&da->ref_cnt) < 2);
        castle_da_put(da);
    }
    castle_free(da);

    return NULL;
}

void castle_da_marshall(struct castle_dlist_entry *dam,
                        struct castle_double_array *da)
{
    dam->id           = da->id;
    dam->root_version = da->root_version;
}
 
static void castle_da_unmarshall(struct castle_double_array *da,
                                 struct castle_dlist_entry *dam)
{
    da->id           = dam->id;
    da->root_version = dam->root_version;
}

struct castle_component_tree* castle_component_tree_get(tree_seq_t seq)
{
    return castle_ct_hash_get(seq);
}

static void castle_component_tree_add(struct castle_double_array *da,
                                      struct castle_component_tree *ct,
                                      int in_init)
/* Needs to be called with da->lock held */
{
    struct castle_component_tree *next_ct; 

    BUG_ON(da->id != ct->da);
    BUG_ON(ct->level >= MAX_DA_LEVEL);
    BUG_ON(!castle_da_is_locked(da));
    BUG_ON(!CASTLE_IN_TRANSACTION);
    /* If there is something on the list, check that the sequence number 
       of the tree we are inserting is greater (i.e. enforce rev seq number
       ordering in component trees in a given level). Don't check that during
       init (when we are storting the trees afterwards). */
    if(!in_init && !list_empty(&da->levels[ct->level].trees))
    {
        next_ct = list_entry(da->levels[ct->level].trees.next, 
                             struct castle_component_tree,
                             da_list);
        BUG_ON(next_ct->seq >= ct->seq);
    }
    list_add(&ct->da_list, &da->levels[ct->level].trees);
    da->levels[ct->level].nr_trees++;
    da->nr_trees++;
}

static void castle_component_tree_del(struct castle_double_array *da,
                                      struct castle_component_tree *ct)
{
    BUG_ON(da->id != ct->da);
    BUG_ON(!castle_da_is_locked(da));
    BUG_ON(!CASTLE_IN_TRANSACTION);
   
    list_del(&ct->da_list); 
    ct->da_list.next = NULL;
    ct->da_list.prev = NULL;
    da->levels[ct->level].nr_trees--;
    da->nr_trees--;
}

static void castle_ct_large_obj_writeback(struct castle_large_obj_entry *lo, 
                                          struct castle_component_tree *ct)
{
    struct castle_lolist_entry mstore_entry;

    mstore_entry.ext_id = lo->ext_id;
    mstore_entry.length = lo->length;
    mstore_entry.ct_seq = ct->seq;

    castle_mstore_entry_insert(castle_lo_store, &mstore_entry);
}

static void castle_ct_large_objs_remove(struct castle_component_tree *ct)
{
    struct list_head *lh, *tmp;

    list_for_each_safe(lh, tmp, &ct->large_objs)
    {
        struct castle_large_obj_entry *lo = 
                            list_entry(lh, struct castle_large_obj_entry, list);

        /* No need of locks as it is done in the removal context of CT. */
        list_del(&lo->list);
        castle_extent_put(lo->ext_id);
        castle_free(lo);
    }
}

int castle_ct_large_obj_add(c_ext_id_t              ext_id, 
                            uint64_t                length, 
                            struct list_head       *head,
                            struct mutex           *mutex)
{
    struct castle_large_obj_entry *lo;

    if (EXT_ID_INVAL(ext_id))
        return -EINVAL;

    lo = castle_malloc(sizeof(struct castle_large_obj_entry), GFP_KERNEL);
    if (!lo)
        return -ENOMEM;

    lo->ext_id = ext_id;
    lo->length = length;

    if (mutex) mutex_lock(mutex);
    list_add(&lo->list, head);
    if (mutex) mutex_unlock(mutex);

    return 0;
}

/* Note: Should be called with castle_da_lock held. */
void castle_ct_get(struct castle_component_tree *ct, int write)
{
    atomic_inc(&ct->ref_count);
    if(write)
        atomic_inc(&ct->write_ref_count);
}

void castle_ct_put(struct castle_component_tree *ct, int write)
{
    BUG_ON(in_atomic());
    if(write)
        atomic_dec(&ct->write_ref_count);

    if(likely(!atomic_dec_and_test(&ct->ref_count)))
        return;

    debug("Ref count for ct id=%d went to 0, releasing.\n", ct->seq);
    /* If the ct still on the da list, this must be an error. */
    if(ct->da_list.next != NULL)
    {
        printk("CT=%d, still on DA list, but trying to remove.\n", ct->seq);
        BUG();
    }
    /* Destroy the component tree */
    BUG_ON(TREE_GLOBAL(ct->seq) || TREE_INVAL(ct->seq));
    castle_ct_hash_remove(ct);

    printk("Releasing freespace occupied by ct=%d\n", ct->seq);
    /* Freeing all large objects. */
    castle_ct_large_objs_remove(ct);

    if (!EXT_ID_INVAL(ct->tree_ext_fs.ext_id))
        castle_extent_free(ct->tree_ext_fs.ext_id);
    if (!EXT_ID_INVAL(ct->data_ext_fs.ext_id))
        castle_extent_free(ct->data_ext_fs.ext_id);

    /* Poison ct (note this will be repoisoned by kfree on kernel debug build. */
    memset(ct, 0xde, sizeof(struct castle_component_tree));
    castle_free(ct);
}

static int castle_da_trees_sort(struct castle_double_array *da, void *unused)
{
    int i;

    castle_da_lock(da);
    for(i=0; i<MAX_DA_LEVEL; i++)
        list_sort(&da->levels[i].trees, castle_da_ct_dec_cmp);
    castle_da_unlock(da);

    return 0;
}

void castle_da_ct_marshall(struct castle_clist_entry *ctm,
                           struct castle_component_tree *ct)
{
    ctm->da_id       		= ct->da; 
    ctm->item_count  		= atomic64_read(&ct->item_count);
    ctm->btree_type  		= ct->btree_type; 
    ctm->dynamic     		= ct->dynamic;
    ctm->seq         		= ct->seq;
    ctm->level       		= ct->level;
    ctm->tree_depth  		= ct->tree_depth;
    ctm->root_node   		= ct->root_node;
    ctm->first_node  		= ct->first_node;
    ctm->last_node   		= ct->last_node;
    ctm->node_count  		= atomic64_read(&ct->node_count);
    ctm->large_ext_chk_cnt	= atomic64_read(&ct->large_ext_chk_cnt);

    castle_ext_fs_marshall(&ct->tree_ext_fs, &ctm->tree_ext_fs_bs);
    castle_ext_fs_marshall(&ct->data_ext_fs, &ctm->data_ext_fs_bs);
}

static da_id_t castle_da_ct_unmarshall(struct castle_component_tree *ct,
                                       struct castle_clist_entry *ctm)
{
    ct->seq         		= ctm->seq;
    atomic_set(&ct->ref_count, 1);
    atomic_set(&ct->write_ref_count, 0);
    atomic64_set(&ct->item_count, ctm->item_count);
    ct->btree_type  		= ctm->btree_type; 
    ct->dynamic     		= ctm->dynamic;
    ct->da          		= ctm->da_id; 
    ct->level       		= ctm->level;
    ct->tree_depth  		= ctm->tree_depth;
    ct->root_node   		= ctm->root_node;
    ct->first_node  		= ctm->first_node;
    ct->last_node   		= ctm->last_node;
    ct->new_ct              = 0;
    atomic64_set(&ct->large_ext_chk_cnt, ctm->large_ext_chk_cnt);
    init_rwsem(&ct->lock);
    mutex_init(&ct->lo_mutex);
    atomic64_set(&ct->node_count, ctm->node_count);
    castle_ext_fs_unmarshall(&ct->tree_ext_fs, &ctm->tree_ext_fs_bs);
    castle_ext_fs_unmarshall(&ct->data_ext_fs, &ctm->data_ext_fs_bs);
    castle_extent_mark_live(ct->tree_ext_fs.ext_id);
    castle_extent_mark_live(ct->data_ext_fs.ext_id);
    ct->da_list.next = NULL;
    ct->da_list.prev = NULL;
    INIT_LIST_HEAD(&ct->large_objs);

    return ctm->da_id;
}

static void castle_da_foreach_tree(struct castle_double_array *da,
                                   int (*fn)(struct castle_double_array *da,
                                             struct castle_component_tree *ct,
                                             int level_cnt,
                                             void *token), 
                                   void *token)
{
    struct castle_component_tree *ct;
    struct list_head *lh, *t;
    int i, j;

    castle_da_lock(da);
    for(i=0; i<MAX_DA_LEVEL; i++)
    {
        j = 0;
        list_for_each_safe(lh, t, &da->levels[i].trees)
        {
            ct = list_entry(lh, struct castle_component_tree, da_list); 
            if(fn(da, ct, j, token))
            {
                goto out;
                return;
            }
            j++;
        }
    }
out:
    castle_da_unlock(da);
}

static int castle_ct_hash_destroy_check(struct castle_component_tree *ct, void *ct_hash)
{
    struct list_head *lh, *t;
    int    err = 0;

    /* Only the global component tree should remain when we destroy DA hash. */ 
    if(((unsigned long)ct_hash > 0) && !TREE_GLOBAL(ct->seq))
    {
        printk("Error: Found CT=%d not on any DA's list, it claims DA=%d\n", 
            ct->seq, ct->da);
        err = -1;
    }

   /* All CTs apart of global are expected to be on a DA list. */
   if(!TREE_GLOBAL(ct->seq) && (ct->da_list.next == NULL))
   {
       printk("Error: CT=%d is not on DA list, for DA=%d\n", 
               ct->seq, ct->da);
       err = -2;
   }

   if(TREE_GLOBAL(ct->seq) && (ct->da_list.next != NULL))
   {
       printk("Error: Global CT=%d is on DA list, for DA=%d\n", 
               ct->seq, ct->da);
       err = -3;
   }

   /* Ref count should be 1 by now. */
   if(atomic_read(&ct->ref_count) != 1)
   {
       printk("Error: Bogus ref count=%d for ct=%d, da=%d when exiting.\n", 
               atomic_read(&ct->ref_count), ct->seq, ct->da);
       err = -4;
   }

   BUG_ON(err);

   /* Free large object structures. */
   list_for_each_safe(lh, t, &ct->large_objs)
   {
       struct castle_large_obj_entry *lo = 
                list_entry(lh, struct castle_large_obj_entry, list);
       list_del(lh);
       castle_free(lo);
   }
   
    return 0;
}

static int castle_da_ct_dealloc(struct castle_double_array *da,
                                struct castle_component_tree *ct,
                                int level_cnt,
                                void *unused)
{
    castle_ct_hash_destroy_check(ct, (void*)0UL);
    list_del(&ct->da_list);
    list_del(&ct->hash_list);
    castle_free(ct);

    return 0;
}

static int castle_da_hash_dealloc(struct castle_double_array *da, void *unused) 
{
    castle_da_foreach_tree(da, castle_da_ct_dealloc, NULL);
    list_del(&da->hash_list);
    castle_free(da);

    return 0;
}

static void castle_da_hash_destroy(void)
{
   castle_da_hash_iterate(castle_da_hash_dealloc, NULL); 
   castle_free(castle_da_hash);
}

static void castle_ct_hash_destroy(void)
{
    castle_ct_hash_iterate(castle_ct_hash_destroy_check, (void *)1UL);
    castle_free(castle_ct_hash);
}

static int castle_da_tree_writeback(struct castle_double_array *da,
                                    struct castle_component_tree *ct,
                                    int level_cnt,
                                    void *unused)
{
    struct castle_clist_entry mstore_entry;
    struct list_head *lh, *tmp;

    /* For periodic checkpoints flush component trees onto disk. */
    if (!castle_da_exiting)
    {
        /* Always writeback Global tree structure but, dont writeback. */
        /* Note: Global Tree is not Crash-Consistent. */
        if (TREE_GLOBAL(ct->seq))
            goto mstore_writeback;

        /* Don't write back T0. */
        if (ct->level == 0)
            return 0;

        /* Don't write back trees with outstanding writes. */
        if (atomic_read(&ct->write_ref_count) != 0)
            return 0;

        /* Mark new trees for flush. */
        if (ct->new_ct)
        {
            /* Schedule flush of new CT onto disk. */
            castle_cache_extent_flush_schedule(ct->tree_ext_fs.ext_id, 0,
                                               atomic64_read(&ct->tree_ext_fs.used));
            castle_cache_extent_flush_schedule(ct->data_ext_fs.ext_id, 0,
                                               atomic64_read(&ct->data_ext_fs.used));
            ct->new_ct = 0;
        }
    }

mstore_writeback:

    /* Never writeback T0 in periodic checkpoints. */
    BUG_ON((ct->level == 0) && !castle_da_exiting);

    if (da) castle_da_unlock(da);

    mutex_lock(&ct->lo_mutex);
    list_for_each_safe(lh, tmp, &ct->large_objs)
    {
        struct castle_large_obj_entry *lo = 
                            list_entry(lh, struct castle_large_obj_entry, list);

        castle_ct_large_obj_writeback(lo, ct);
    }
    mutex_unlock(&ct->lo_mutex);

    castle_da_ct_marshall(&mstore_entry, ct); 
    castle_mstore_entry_insert(castle_tree_store, &mstore_entry);

    if (da) castle_da_lock(da);

    return 0;
}

static int castle_da_writeback(struct castle_double_array *da, void *unused) 
{
    struct castle_dlist_entry mstore_dentry;

    castle_da_marshall(&mstore_dentry, da);

    /* We get here with hash spinlock held. But since we're calling sleeping functions
       we need to drop it. Hash consitancy is guaranteed, because by this point 
       noone should be modifying it anymore */
    spin_unlock_irq(&castle_da_hash_lock);

    castle_da_foreach_tree(da, castle_da_tree_writeback, NULL);

    debug("Inserting a DA id=%d\n", da->id);
    castle_mstore_entry_insert(castle_da_store, &mstore_dentry);

    spin_lock_irq(&castle_da_hash_lock);

    return 0;
}

void castle_double_arrays_writeback(void)
{
    BUG_ON(castle_da_store || castle_tree_store || castle_lo_store);

    castle_da_store   = castle_mstore_init(MSTORE_DOUBLE_ARRAYS,
                                         sizeof(struct castle_dlist_entry));
    castle_tree_store = castle_mstore_init(MSTORE_COMPONENT_TREES,
                                         sizeof(struct castle_clist_entry));
    castle_lo_store   = castle_mstore_init(MSTORE_LARGE_OBJECTS,
                                         sizeof(struct castle_lolist_entry));

    if(!castle_da_store || !castle_tree_store || !castle_lo_store)
        goto out;

    castle_da_hash_iterate(castle_da_writeback, NULL); 
    castle_da_tree_writeback(NULL, &castle_global_tree, -1, NULL);

out:
    if (castle_lo_store)    castle_mstore_fini(castle_lo_store);
    if (castle_tree_store)  castle_mstore_fini(castle_tree_store);
    if (castle_da_store)    castle_mstore_fini(castle_da_store);

    castle_da_store = castle_tree_store = castle_lo_store = NULL;
}

static int castle_da_rwct_make(struct castle_double_array *da, int in_tran);

static int castle_da_t0_create(struct castle_double_array *da, void *unused)
{
    castle_da_lock(da);
    if (list_empty(&da->levels[0].trees))
    {
        castle_da_unlock(da);
        printk("Creating new T0 for da: %u\n", da->id);
        if (castle_da_rwct_make(da, 1))
        {
            printk("Failed to create T0 for DA: %u\n", da->id);
            return -EINVAL;
        }
        printk("Done with T0\n");

        return 0;
    }
    castle_da_unlock(da);

    return 0;
}

int castle_double_array_start(void)
{
    /* Create T0, if it doesn't exist. */
    castle_da_hash_iterate(castle_da_t0_create, NULL);

    /* Check if any merges need to be done. */
    castle_da_hash_iterate(castle_da_merge_check, NULL); 

    return 0;
}

int castle_double_array_read(void)
{
    struct castle_dlist_entry mstore_dentry;
    struct castle_clist_entry mstore_centry;
    struct castle_lolist_entry mstore_loentry;
    struct castle_mstore_iter *iterator = NULL;
    struct castle_component_tree *ct;
    struct castle_double_array *da;
    c_mstore_key_t key;
    da_id_t da_id;
    int ret = 0;

    castle_da_store   = castle_mstore_open(MSTORE_DOUBLE_ARRAYS,
                                         sizeof(struct castle_dlist_entry));
    castle_tree_store = castle_mstore_open(MSTORE_COMPONENT_TREES,
                                         sizeof(struct castle_clist_entry));
    castle_lo_store   = castle_mstore_open(MSTORE_LARGE_OBJECTS,
                                         sizeof(struct castle_lolist_entry));

    if(!castle_da_store || !castle_tree_store || !castle_lo_store)
        goto error_out;
    
    /* Read doubling arrays */
    iterator = castle_mstore_iterate(castle_da_store);
    if(!iterator)
        goto error_out;

    while(castle_mstore_iterator_has_next(iterator))
    {
        castle_mstore_iterator_next(iterator, &mstore_dentry, &key);
        da = castle_da_alloc(mstore_dentry.id); 
        if(!da) 
            goto error_out;
        castle_da_unmarshall(da, &mstore_dentry);
        castle_da_hash_add(da);
        debug("Read DA id=%d\n", da->id);
        castle_next_da_id = (da->id >= castle_next_da_id) ? da->id + 1 : castle_next_da_id;
    }
    castle_mstore_iterator_destroy(iterator);

    /* Read component trees */
    iterator = castle_mstore_iterate(castle_tree_store);
    if(!iterator)
        goto error_out;
   
    while(castle_mstore_iterator_has_next(iterator))
    {
        castle_mstore_iterator_next(iterator, &mstore_centry, &key);
        /* Special case for castle_global_tree, it doesn't have a da associated with it. */
        if(TREE_GLOBAL(mstore_centry.seq))
        {
            da_id = castle_da_ct_unmarshall(&castle_global_tree, &mstore_centry);
            BUG_ON(!DA_INVAL(da_id));
            castle_ct_hash_add(&castle_global_tree);
            continue;
        }
        /* Otherwise allocate a ct structure */
        ct = castle_malloc(sizeof(struct castle_component_tree), GFP_KERNEL);
        if(!ct)
            goto error_out;
        da_id = castle_da_ct_unmarshall(ct, &mstore_centry);
        castle_ct_hash_add(ct);
        da = castle_da_hash_get(da_id);
        if(!da)
            goto error_out;
        debug("Read CT seq=%d\n", ct->seq);
        castle_da_lock(da);
        castle_component_tree_add(da, ct, 1 /* in init */);
        castle_da_unlock(da);
        castle_next_tree_seq = (ct->seq >= castle_next_tree_seq) ? ct->seq + 1 : castle_next_tree_seq;
    }
    castle_mstore_iterator_destroy(iterator);
    iterator = NULL;
    debug("castle_next_da_id = %d, castle_next_tree_id=%d\n", 
            castle_next_da_id, 
            castle_next_tree_seq);

    /* Read all Large Objects lists. */
    iterator = castle_mstore_iterate(castle_lo_store);
    if(!iterator)
        goto error_out;

    while(castle_mstore_iterator_has_next(iterator))
    {
        struct castle_component_tree *ct;

        castle_mstore_iterator_next(iterator, &mstore_loentry, &key);
        ct = castle_component_tree_get(mstore_loentry.ct_seq);
        if (!ct)
        {
            printk("Found zombi Large Object(%llu, %u)\n",
                    mstore_loentry.ext_id, mstore_loentry.ct_seq);
            BUG();
        }
        if (castle_ct_large_obj_add(mstore_loentry.ext_id,
                                    mstore_loentry.length,
                                    &ct->large_objs, NULL))
        {
            printk("Failed to add Large Object %llu to CT: %u\n", 
                    mstore_loentry.ext_id,
                    mstore_loentry.ct_seq);
            goto error_out;
        }
        castle_extent_mark_live(mstore_loentry.ext_id);
    }
    castle_mstore_iterator_destroy(iterator);
    iterator = NULL;

    /* Sort all the tree lists by the sequence number */
    castle_da_hash_iterate(castle_da_trees_sort, NULL); 
    goto out;

error_out:
    /* The doubling arrays we've created so far should be destroyed by the module fini code. */
    ret = -EINVAL;
out:
    if (iterator)           castle_mstore_iterator_destroy(iterator);
    if (castle_da_store)    castle_mstore_fini(castle_da_store);
    if (castle_tree_store)  castle_mstore_fini(castle_tree_store);
    if (castle_lo_store)    castle_mstore_fini(castle_lo_store);
    castle_da_store = castle_tree_store = castle_lo_store = NULL;
    
    return ret;
}

static struct castle_component_tree* castle_ct_alloc(struct castle_double_array *da, 
                                                     btree_t type,  
                                                     int level)
{
    struct castle_component_tree *ct;

    BUG_ON((type != RO_VLBA_TREE_TYPE) && (type != RW_VLBA_TREE_TYPE));
    ct = castle_zalloc(sizeof(struct castle_component_tree), GFP_KERNEL); 
    if(!ct) 
        return NULL;
    
    /* Allocate an id for the tree, init the ct. */
    ct->seq         = castle_next_tree_seq++;
    atomic_set(&ct->ref_count, 1);
    atomic_set(&ct->write_ref_count, 0);
    atomic64_set(&ct->item_count, 0); 
    atomic64_set(&ct->large_ext_chk_cnt, 0);
    ct->btree_type  = type; 
    ct->dynamic     = type == RW_VLBA_TREE_TYPE ? 1 : 0;
    ct->da          = da->id;
    ct->level       = level;
    ct->tree_depth  = -1;
    ct->root_node   = INVAL_EXT_POS;
    ct->first_node  = INVAL_EXT_POS;
    ct->last_node   = INVAL_EXT_POS;
    ct->new_ct      = 1;
    init_rwsem(&ct->lock);
    mutex_init(&ct->lo_mutex);
    atomic64_set(&ct->node_count, 0); 
    ct->da_list.next = NULL;
    ct->da_list.prev = NULL;
    INIT_LIST_HEAD(&ct->hash_list);
    INIT_LIST_HEAD(&ct->large_objs);
    castle_ct_hash_add(ct);
    ct->tree_ext_fs.ext_id = INVAL_EXT_ID;
    ct->data_ext_fs.ext_id = INVAL_EXT_ID;

    return ct;
}
    
static int castle_da_rwct_make(struct castle_double_array *da, int in_tran)
{
    struct castle_component_tree *ct, *old_ct;
    c2_block_t *c2b;
    int ret;
    struct castle_btree_type *btree;

    /* Only allow one rwct_make() at any point in time. If we fail to acquire the bit lock
       wait for whoever is doing it, to create the RWCT.
       TODO: use bit wait instead of msleep here. */ 
    if(castle_da_growing_rw_test_and_set(da))
    {
        debug("Racing RWCT make on da=%d\n", da->id);
        while(castle_da_growing_rw_test(da))
            msleep(1);
        return -EAGAIN; 
    }

    /* We've acquired the 'growing' lock. Proceed. */
    ret = -ENOMEM;
    ct = castle_ct_alloc(da, RW_VLBA_TREE_TYPE, 0 /* level */);
    if(!ct)
        goto out;

    btree = castle_btree_type_get(ct->btree_type);
    if ((ret = castle_ext_fs_init(&ct->tree_ext_fs, 
                                  da->id, 
                                  MAX_DYNAMIC_TREE_SIZE * C_CHK_SIZE, 
                                  btree->node_size * C_BLK_SIZE)))
    {
        printk("Failed to get space for T0 tree\n");
        goto no_space;
    }

    if ((ret = castle_ext_fs_init(&ct->data_ext_fs, 
                                  da->id, 
                                  MAX_DYNAMIC_DATA_SIZE * C_CHK_SIZE, 
                                  C_BLK_SIZE)))
    {
        printk("Failed to get space for T0 data\n");
        goto no_space;
    }

    /* Create a root node for this tree, and update the root version */
    c2b = castle_btree_node_create(0, 1 /* is_leaf */, ct, 0);
    castle_btree_node_save_prepare(ct, c2b->cep);
    ct->root_node = c2b->cep;
    ct->tree_depth = 1;
    write_unlock_c2b(c2b);
    put_c2b(c2b);
    debug("Added component tree seq=%d, root_node="cep_fmt_str", it's threaded onto da=%p, level=%d\n",
            ct->seq, cep2str(c2b->cep), da, ct->level);
    /* Move the last rwct (if one exists) to level 1 */
    if (!in_tran) CASTLE_TRANSACTION_BEGIN;
    castle_da_lock(da);
    if(!list_empty(&da->levels[0].trees))
    {
        old_ct = list_entry(da->levels[0].trees.next, struct castle_component_tree, da_list);
        castle_component_tree_del(da, old_ct);
        old_ct->level = 1;
        castle_component_tree_add(da, old_ct, 0 /* not in init */);
    }
    /* Thread CT onto level 0 list */
    castle_component_tree_add(da, ct, 0 /* not in init */);

    FAULT(MERGE_FAULT);

    if (!in_tran) CASTLE_TRANSACTION_END;
    /* DA is attached, therefore we must be holding a ref, therefore it is safe to schedule
       the merge check. */
    castle_da_unlock(da);
    castle_da_merge_check(da, NULL);
    ret = 0;
    goto out;

no_space:
    castle_da_frozen_set(da);
    if (ct)
        castle_ct_put(ct, 0);
out:
    castle_da_growing_rw_clear(da);
    return ret;
}

int castle_double_array_make(da_id_t da_id, version_t root_version)
{
    struct castle_double_array *da;
    int ret;

    debug("Creating doubling array for da_id=%d, version=%d\n", da_id, root_version);
    da = castle_da_alloc(da_id);
    if(!da)
        return -ENOMEM;
    /* Write out the id, and the root version. */
    da->id = da_id;
    da->root_version = root_version;
    /* Make RW tree. */
    ret = castle_da_rwct_make(da, 1);
    if(ret)
    {
        printk("Exiting from failed ct create.\n");
        castle_free(da);
        
        return ret;
    }
    debug("Successfully made a new doubling array, id=%d, for version=%d\n",
        da_id, root_version);
    castle_da_hash_add(da);

    return 0;
}

static struct castle_component_tree* castle_da_ct_next(struct castle_component_tree *ct)
{
    struct castle_double_array *da = castle_da_hash_get(ct->da);
    struct castle_component_tree *next_ct;
    struct list_head *ct_list;
    uint8_t level;

    debug_verbose("Asked for component tree after %d\n", ct->seq);
    BUG_ON(!da);
    castle_da_lock(da);
    /* Start from the current list, from wherever the current ct is in the da_list. */
    level = ct->level;
    ct_list = &ct->da_list;
    /* CT may have got removed from the DA (da_list is NULL-ified then).
       We can then safely move on to the next level, because merge always 
       removes two _oldest_ trees. So there are no trees in the current level
       for us to inspect. */
    if(ct_list->next == NULL)
    {
        BUG_ON(ct_list->prev != NULL);
        /* Advance to the next level. */
        level++;
        ct_list = &da->levels[level].trees;
    }
    /* Loop through all levels trying to find a tree. */
    while(level < MAX_DA_LEVEL)
    {
        if(!list_is_last(ct_list, &da->levels[level].trees))
        {
            next_ct = list_entry(ct_list->next, struct castle_component_tree, da_list); 
            debug_verbose("Found component tree %d\n", next_ct->seq);
            castle_ct_get(next_ct, 0);
            castle_da_unlock(da);

            return next_ct;
        }
        /* Advance to the next level. */
        level++;
        ct_list = &da->levels[level].trees;
    }     
    castle_da_unlock(da);

    return NULL;
}

static struct castle_component_tree* castle_da_rwct_get(struct castle_double_array *da, 
                                                        int write)
{
    struct castle_component_tree *ct;
    struct list_head *h, *l;

    castle_da_lock(da);
    h = &da->levels[0].trees; 
    l = h->next; 
    /* There should be precisely one entry in the list */
    BUG_ON((h == l) || (l->next != h));
    ct = list_entry(l, struct castle_component_tree, da_list);
    /* Get a ref to this tree so that it doesn't go away while we are doing an IO on it */
    castle_ct_get(ct, write);
    castle_da_unlock(da);
        
    return ct; 
}

static struct castle_component_tree* castle_da_rwct_acquire(struct castle_double_array *da,
                                                            c_bvec_t *c_bvec)
{
    uint64_t value_len, req_btree_space, req_medium_space;
    struct castle_component_tree *ct;
    struct castle_btree_type *btree;
    int write, nr_nodes, ret;

    write = (c_bvec_data_dir(c_bvec) == WRITE);
again:
    if (castle_da_frozen(da))
        return NULL;

    ct = castle_da_rwct_get(da, write);
    /* For reads, this is the right starting point. Exit immediately. */ 
    if(!write)
        return ct;

    /* For writes, try to preallocate space in the btree and medium object extents.
       B-Tree first. */
    btree = castle_btree_type_get(ct->btree_type);
    /* Allocate the worst case number of nodes we may have to create handling this
       write. */
    nr_nodes = (2 * ct->tree_depth + 3);
    req_btree_space = nr_nodes * btree->node_size * C_BLK_SIZE;
    if (castle_ext_fs_pre_alloc(&ct->tree_ext_fs, req_btree_space) < 0)
        goto new_ct;
    /* Save how many nodes we've pre-allocated. */
    atomic_set(&c_bvec->reserv_nodes, nr_nodes);

    /* Pre-allocate space for Medium objects. */
    value_len = c_bvec->c_bio->replace->value_len;
    /* If not a medium object, we are done. */
    if ((value_len <= MAX_INLINE_VAL_SIZE) || (value_len > MEDIUM_OBJECT_LIMIT))
        return ct;

    /* Preallocate (ceil to C_BLK_SIZE) space for the medium object. */
    req_medium_space = ((value_len - 1) / C_BLK_SIZE + 1) * C_BLK_SIZE;
    if (castle_ext_fs_pre_alloc(&ct->data_ext_fs, req_medium_space) >= 0)
        return ct;

    /* We failed to preallocate space for the medium object. Free the space in btree extent. */
    castle_ext_fs_free(&ct->tree_ext_fs, req_btree_space);

new_ct:
    /* Drop the old tree reference, try to allocate a new RWCT. */
    da = castle_da_hash_get(ct->da);  
    BUG_ON(!da);
    debug("Number of items in component tree %d, # items %ld. Trying to add a new rwct.\n",
            ct->seq, atomic64_read(&ct->item_count));
    ret = castle_da_rwct_make(da, 0);

    /* Drop reference for old CT. */
    castle_ct_put(ct, write);
    if((ret == 0) || (ret == -EAGAIN))
        goto again;
  
    printk("Warning: failed to create RWCT with errno=%d\n", ret);
    return NULL;
}

static void castle_da_bvec_queue(struct castle_double_array *da, c_bvec_t *c_bvec)
{
    castle_da_lock(da);
    list_add_tail(&c_bvec->io_list, &da->ios_waiting);
    da->ios_waiting_cnt++;
    castle_da_unlock(da);
}

static void castle_da_queue_kick(struct castle_double_array *da)
{
    LIST_HEAD(submit_list);
    struct list_head *l, *t;
    c_bvec_t *bvec; 

    /* Get as many bvec as we have the budget for onto the submit list. */
    castle_da_lock(da);
    while(!list_empty(&da->ios_waiting) && (da->ios_budget > 0))
    {
        bvec = list_first_entry(&da->ios_waiting, c_bvec_t, io_list); 
        list_del(&bvec->io_list);
        list_add(&bvec->io_list, &submit_list);
        da->ios_waiting_cnt--;
        da->ios_budget--;
    } 
    castle_da_unlock(da);

    /* Submit them all. */
    list_for_each_safe(l, t, &submit_list)
    {
        bvec = list_entry(l, c_bvec_t, io_list);
        /* Remove from the list (the bvec may get freed by the time we return
           from the submit call. */
        list_del(&bvec->io_list);
        castle_da_bvec_start(da, bvec);
    }
}

static void castle_da_ct_walk_complete(c_bvec_t *c_bvec, int err, c_val_tup_t cvt)
{
    void (*callback) (struct castle_bio_vec *c_bvec, int err, c_val_tup_t cvt);
    struct castle_component_tree *ct, *next_ct;
    struct castle_double_array *da;
    int read; 
    
    callback = c_bvec->da_endfind;
    ct = c_bvec->tree;
    da = castle_da_hash_get(ct->da);

    read = (c_bvec_data_dir(c_bvec) == READ);
    BUG_ON(read && atomic_read(&c_bvec->reserv_nodes));
    /* For reads, if the key hasn't been found, check in the next tree. */
    if(read && CVT_INVALID(cvt) && (!err))
    {
        debug_verbose("Checking next ct.\n");
        next_ct = castle_da_ct_next(ct);
        /* We've finished looking through all the trees. */
        if(!next_ct)
        {
            callback(c_bvec, err, INVAL_VAL_TUP); 
            return;
        }
        /* Put the previous tree, now that we know we've got a ref to the next. */
        castle_ct_put(ct, 0);
        c_bvec->tree = next_ct;
        debug_verbose("Scheduling btree read in %s tree: %d.\n", 
                ct->dynamic ? "dynamic" : "static", ct->seq);
        castle_btree_submit(c_bvec);
        return;
    }
    castle_request_timeline_checkpoint_stop(c_bvec->timeline);
    castle_request_timeline_destroy(c_bvec->timeline);
    debug_verbose("Finished with DA, calling back.\n");
    castle_da_merge_budget_io_end(castle_da_hash_get(ct->da));
    /* Release the preallocated space in the btree extent. */
    if (atomic_read(&c_bvec->reserv_nodes))
    {
        struct castle_btree_type *btree = castle_btree_type_get(ct->btree_type);

        castle_ext_fs_free(&ct->tree_ext_fs, 
                           atomic_read(&c_bvec->reserv_nodes) * btree->node_size * C_BLK_SIZE);
    }
    BUG_ON(CVT_MEDIUM_OBJECT(cvt) && (cvt.cep.ext_id != c_bvec->tree->data_ext_fs.ext_id));

    /* Don't release the ct reference in order to hold on to medium objects array, etc. */
    callback(c_bvec, err, cvt);
}

static void castle_da_bvec_start(struct castle_double_array *da, c_bvec_t *c_bvec)
{ 
    struct castle_component_tree *ct;

    debug_verbose("Doing DA %s for da_id=%d\n", write ? "write" : "read", da_id);
    BUG_ON(atomic_read(&c_bvec->reserv_nodes) != 0);
    /* This will get a reference to current RW tree, or create a new one if neccessary.
       It also preallocates space in that tree. */
    ct = castle_da_rwct_acquire(da, c_bvec);
    /* If RW component tree does not exist, exit with error. */
    if(!ct)
    {
        c_bvec->endfind(c_bvec, -ENOSPC, INVAL_VAL_TUP);
        return;
    }
    /* Otherwise, replace endfind function pointer, and start the btree walk. */
    c_bvec->tree       = ct; 
    c_bvec->da_endfind = c_bvec->endfind;
    c_bvec->endfind    = castle_da_ct_walk_complete;

    //castle_request_timeline_create(c_bvec->timeline);
    castle_request_timeline_checkpoint_start(c_bvec->timeline);
    debug_verbose("Looking up in ct=%d\n", c_bvec->tree->seq); 
    castle_btree_submit(c_bvec);
}

void castle_double_array_submit(c_bvec_t *c_bvec)
{
    struct castle_attachment *att = c_bvec->c_bio->attachment;
    struct castle_double_array *da;
    da_id_t da_id; 
    
    down_read(&att->lock);
    /* Since the version is attached, it must be found */
    BUG_ON(castle_version_read(att->version, &da_id, NULL, NULL, NULL));
    up_read(&att->lock);

    da = castle_da_hash_get(da_id);
    BUG_ON(!da);
    /* da_endfind should be null it is for our privte use */
    BUG_ON(c_bvec->da_endfind);
    /* Always submit writes to the queue, reads get started immediately. */
    if(c_bvec_data_dir(c_bvec) == WRITE)
    {
        castle_da_bvec_queue(da, c_bvec);
        castle_da_queue_kick(da);
    }
    else
        castle_da_bvec_start(da, c_bvec);
}
 

/**************************************/
/* Double Array Management functions. */

int castle_double_array_create(void)
{
    /* Make sure that the global tree is in the ct hash */
    castle_ct_hash_add(&castle_global_tree);

    return 0;
}
    
int castle_double_array_init(void)
{
    int ret;

    ret = -ENOMEM;
    castle_da_hash = castle_da_hash_alloc();
    if(!castle_da_hash)
        goto err_out;
    castle_ct_hash = castle_ct_hash_alloc();
    if(!castle_ct_hash)
        goto err_out;

    castle_da_hash_init();
    castle_ct_hash_init();
    /* Start up the timer which replenishes merge and write IOs budget */
    castle_throttle_timer_fire(1); 

    return 0;
 
err_out:
    BUG_ON(!ret);
    if(castle_ct_hash)
        castle_free(castle_ct_hash);
    if(castle_da_hash)
        castle_free(castle_da_hash);

    return ret;
}

void castle_double_array_merges_fini(void)
{
    int deleted_das;

    castle_da_exiting = 1;
    del_singleshot_timer_sync(&throttle_timer);
    /* This is happening at the end of execution. No need for the hash lock. */
    __castle_da_hash_iterate(castle_da_merge_stop, NULL);
    /* Also, wait for merges on deleted DAs. Merges will hold the last references to those DAs. */
    do {
        CASTLE_TRANSACTION_BEGIN;
        deleted_das = !list_empty(&castle_deleted_das);
        CASTLE_TRANSACTION_END;
        if(deleted_das)
            msleep(10);
    } while(deleted_das);
}

void castle_double_array_fini(void)
{
    castle_da_hash_destroy();
    castle_ct_hash_destroy();
}

void castle_da_destroy_complete(struct castle_double_array *da)
{ /* Called with lock held. */
    int i;

    /* Sanity Checks. */
    BUG_ON(!castle_da_deleted(da));

    printk("Cleaning DA: %u\n", da->id);

    /* Destroy Component Trees. */
    for(i=0; i<MAX_DA_LEVEL; i++)
    {
        struct list_head *l, *lt;

        list_for_each_safe(l, lt, &da->levels[i].trees)
        {
            struct castle_component_tree *ct;
 
            ct = list_entry(l, struct castle_component_tree, da_list);
            /* No out-standing merges and active attachments. Componenet Tree
             * shouldn't be referenced any-where. */
            BUG_ON(atomic_read(&ct->ref_count) != 1);
            BUG_ON(atomic_read(&ct->write_ref_count));
            list_del(&ct->da_list);
            ct->da_list.next = ct->da_list.prev = NULL;
            castle_ct_put(ct, 0);
        }
    }

    /* Destroy Version and Rebuild Version Tree. */
    castle_version_tree_delete(da->root_version);

    /* Delete the DA from the list of deleted DAs. */
    list_del(&da->hash_list);

    /* Poison and free (may be repoisoned on debug kernel builds). */
    memset(da, 0xa7, sizeof(struct castle_double_array));
    castle_free(da);
}

static void castle_da_get(struct castle_double_array *da)
{
    /* Increment ref count, it should never be zero when we get here. */
    BUG_ON(atomic_inc_return(&da->ref_cnt) <= 1);
}

static void castle_da_put(struct castle_double_array *da)
{
    if(atomic_dec_return(&da->ref_cnt) == 0)
    {
        /* Ref count dropped to zero -> delete. There should be no outstanding attachments. */
        BUG_ON(da->attachment_cnt != 0);
        BUG_ON(!castle_da_deleted(da));
        CASTLE_TRANSACTION_BEGIN;
        castle_da_destroy_complete(da);
        CASTLE_TRANSACTION_END;
    }
}

static void castle_da_put_locked(struct castle_double_array *da)
{
    BUG_ON(!CASTLE_IN_TRANSACTION);
    if(atomic_dec_return(&da->ref_cnt) == 0)
    {
        /* Ref count dropped to zero -> delete. There should be no outstanding attachments. */
        BUG_ON(da->attachment_cnt != 0);
        BUG_ON((da->hash_list.next != NULL) || (da->hash_list.prev != NULL));
        BUG_ON(!castle_da_deleted(da));
        castle_da_destroy_complete(da);
    }
}

static struct castle_double_array* castle_da_ref_get(da_id_t da_id)
{
    struct castle_double_array *da;
    unsigned long flags;

    spin_lock_irqsave(&castle_da_hash_lock, flags);
    da = __castle_da_hash_get(da_id);
    if(!da)
        goto out;
    castle_da_get(da);
out:
    spin_unlock_irqrestore(&castle_da_hash_lock, flags);

    return da;
}

int castle_double_array_get(da_id_t da_id)
{
    struct castle_double_array *da;
    unsigned long flags;

    spin_lock_irqsave(&castle_da_hash_lock, flags);
    da = __castle_da_hash_get(da_id);
    if(!da)
        goto out;
    castle_da_get(da);
    da->attachment_cnt++;
out:
    spin_unlock_irqrestore(&castle_da_hash_lock, flags);

    return (da == NULL ? -EINVAL : 0);
}

void castle_double_array_put(da_id_t da_id)
{
    struct castle_double_array *da;

    /* We only call this for attached DAs which _must_ be in the hash. */
    da = castle_da_hash_get(da_id);
    BUG_ON(!da);
    /* DA allocated + our ref count on it. */
    BUG_ON(atomic_read(&da->ref_cnt) < 2);
    castle_da_lock(da);
    da->attachment_cnt--;
    castle_da_unlock(da);
    /* Put the ref cnt too. */
    castle_da_put(da);
}

int castle_double_array_destroy(da_id_t da_id)
{
    struct castle_double_array *da;
    unsigned long flags;
    int ret;

    spin_lock_irqsave(&castle_da_hash_lock, flags);
    da = __castle_da_hash_get(da_id);
    /* Fail if we cannot find the da in the hash. */
    if(!da)
    {
        ret = -EINVAL;
        goto err_out;
    }
    BUG_ON(da->attachment_cnt < 0);
    /* Fail if there are attachments to the DA. */
    if(da->attachment_cnt > 0)
    {
        ret = -EBUSY;
        goto err_out;
    }
    /* Now we are happy to delete the DA. Remove it from the hash. */ 
    BUG_ON(castle_da_deleted(da));
    __castle_da_hash_remove(da); 
    da->hash_list.next = da->hash_list.prev = NULL;
    spin_unlock_irqrestore(&castle_da_hash_lock, flags);

    printk("Marking DA %u for deletion\n", da_id);
    /* Set the destruction bit, which will stop further merges. */
    castle_da_deleted_set(da);
    /* Restart the merge threads, so that they get to exit, and drop their da refs. */
    castle_da_merge_restart(da, NULL);
    /* Add it to the list of deleted DAs. */
    list_add(&da->hash_list, &castle_deleted_das);
    /* Put the (usually) last reference to the DA. */
    castle_da_put_locked(da);

    return 0;

err_out:
    spin_unlock_irqrestore(&castle_da_hash_lock, flags);
    return ret;
}

static int castle_da_size_get(struct castle_double_array *da, 
                              struct castle_component_tree *ct, 
                              int level_cnt, 
                              void *token)
{
    c_byte_off_t *size = (c_byte_off_t *)token;
    *size += castle_extent_size_get(ct->tree_ext_fs.ext_id);
    *size += castle_extent_size_get(ct->data_ext_fs.ext_id);
    *size += atomic64_read(&ct->large_ext_chk_cnt);

    return 0;
}

int castle_double_array_size_get(da_id_t da_id, c_byte_off_t *size)
{
    struct castle_double_array *da;
    int err_code = 0;
    c_byte_off_t s = 0;

    da = castle_da_ref_get(da_id);
    if (!da)
    {
        err_code = -EINVAL;
        goto out;
    }

    castle_da_foreach_tree(da, castle_da_size_get, (void *)&s);

    castle_da_put(da);

out:
    *size = s;
    return err_code;
}<|MERGE_RESOLUTION|>--- conflicted
+++ resolved
@@ -139,12 +139,8 @@
 static void castle_component_tree_del(struct castle_double_array *da,
                                       struct castle_component_tree *ct);
 struct castle_da_merge;
-<<<<<<< HEAD
 static USED void castle_da_merges_print(struct castle_double_array *da);
-static void castle_da_merge_check(struct castle_double_array *da);
-=======
-static int castle_da_merge_check(struct castle_double_array *da, void *unused);
->>>>>>> f5de44cb
+static int castle_da_merge_restart(struct castle_double_array *da, void *unused);
 void castle_double_array_merges_fini(void);
 static void castle_da_merge_budget_consume(struct castle_da_merge *merge);
 static void castle_da_queue_restart(struct work_struct *work);
@@ -189,8 +185,6 @@
  * did a unfreeze, if so dont set freeze and clear unfreeze. 
  *
  * All these functions should be called with castle_da_lock() held. */
-
-static int castle_da_merge_restart(struct castle_double_array *da, void *unused);
 
 /* Should be called with castle_da_lock(). */
 static inline int castle_da_unfrozen(struct castle_double_array *da)
@@ -1887,29 +1881,6 @@
 
     FAULT(MERGE_FAULT);
 
-<<<<<<< HEAD
-=======
-    CASTLE_TRANSACTION_BEGIN;
-
-    castle_da_lock(merge->da);
-    BUG_ON((merge->da->id != merge->in_tree1->da) ||
-           (merge->da->id != merge->in_tree2->da));
-    /* Delete the old trees from DA list (note that it may still be used by
-       a lot of IOs and will only be destroyed on the last ct_put()). But
-       we want to remove it from the DA straight away. The out_tree now takes
-       over their functionality. */
-    /* Note: Control lock works as transaction lock. DA structure modifications
-     * don't race with checkpointing. */
-    castle_component_tree_del(merge->da, merge->in_tree1);
-    castle_component_tree_del(merge->da, merge->in_tree2);
-    castle_component_tree_add(merge->da, out_tree, 0 /* not in init */);
-
-    CASTLE_TRANSACTION_END;
-    /* We are holding ref to this DA, therefore it is safe to schedule the check. */
-    castle_da_unlock(merge->da);
-    castle_da_merge_check(merge->da, NULL);
-
->>>>>>> f5de44cb
     return out_tree;
 }
 
@@ -2368,7 +2339,7 @@
     castle_da_unlock(merge->da);
 
     CASTLE_TRANSACTION_END;
-    castle_da_merge_check(da);
+    castle_da_merge_restart(da, NULL);
 
     return 0;
 } 
@@ -2459,15 +2430,10 @@
     BUG_ON(level >= MAX_DA_LEVEL);
     debug_merges("Starting merge thread.\n");
     do {
-        /* Wait for 2+ trees to appear at this level. */
-<<<<<<< HEAD
-        __wait_event(da->merge_waitq, (exit_cond || da->levels[level].nr_trees >= 2));
+        /* Wait for 2+ trees to appear at this level. DA must not be frozen either. */
+        __wait_event(da->merge_waitq,  exit_cond || 
+                                     (!castle_da_frozen(da) && (da->levels[level].nr_trees >= 2)));
         
-=======
-        /* Also wait for DA to be marked as unfrozen. */
-        wait_event(da->merge_waitq, exit_cond || 
-                    ((da->levels[level].nr_trees >= 2) && !castle_da_frozen(da)));
->>>>>>> f5de44cb
         /* Exit without doing a merge, if we are stopping execution, or da has been deleted. */ 
         if(exit_cond)
             break;
@@ -2487,12 +2453,7 @@
         /* We should only get here, if we are supposed to do a merge => we have in_trees. */
         BUG_ON(!in_tree1 || !in_tree2);
             
-<<<<<<< HEAD
-        debug_merges("Doing merge.\n");
-=======
-        printk("Doing merge for DA=%d, level=%d, trees=[%u]+[%u]\n", da->id,
-                level, in_tree1->seq, in_tree2->seq);
->>>>>>> f5de44cb
+        debug_merges("Doing merge, trees=[%u]+[%u]\n", in_tree1->seq, in_tree2->seq);
         perf_event("m-%d-beg", level);
         merge = castle_da_merge_init(da, level, in_tree1, in_tree2);
         if(!merge)
@@ -2564,37 +2525,33 @@
 
 static int castle_da_merge_restart(struct castle_double_array *da, void *unused)
 {
-    printk("Restarting merge for DA=%d\n", da->id);
+    debug_merges("Restarting merge for DA=%d\n", da->id);
+    castle_da_lock(da);
+    if(da->levels[1].nr_trees >= 4)
+    {
+        printk("Disabling inserts on da=%d.\n", da->id);
+        da->ios_rate = 0; 
+    }
+    else
+    {
+        printk("Enabling inserts on da=%d.\n", da->id);
+        da->ios_rate = (uint32_t)-1;   
+    }
+    castle_da_unlock(da);
     wake_up(&da->merge_waitq);
 
     return 0;
 }
 
-<<<<<<< HEAD
 static void castle_da_merges_print(struct castle_double_array *da)
-=======
-static int castle_da_merge_check(struct castle_double_array *da, void *unused)
->>>>>>> f5de44cb
 {
     struct castle_merge_token *token;
     struct list_head *l;
-<<<<<<< HEAD
     int level, print;
     struct timeval time;
                        
     print = 0;
     do_gettimeofday(&time);
-=======
-    int max_level, max_level_mergable, level, merge_measure, merge_measure_threashold, nr_trees;
-
-    debug("Checking if to do a merge for da: %d\n", da->id);
-    printk("Checking if to do a merge for da: %d\n", da->id);
-    merge_measure = 0;
-    merge_measure_threashold = 0;
-    max_level = 0;
-    max_level_mergable = 0;
-
->>>>>>> f5de44cb
     castle_da_lock(da);
     printk("\nPrinting merging stats for DA=%d, t=(%ld,%ld)\n", 
             da->id, time.tv_sec, time.tv_usec/1000);
@@ -2620,26 +2577,6 @@
     }
     printk("\n");
     castle_da_unlock(da);
-}
-
-static void castle_da_merge_check(struct castle_double_array *da)
-{
-    castle_da_lock(da);
-    printk("==> Nr trees: %d\n", da->nr_trees);
-    if(da->levels[1].nr_trees >= 4)
-    {
-        printk("Disabling inserts on da=%d.\n", da->id);
-        da->ios_rate = 0; 
-    }
-    else
-    {
-        printk("Enabling inserts on da=%d.\n", da->id);
-        da->ios_rate = (uint32_t)-1;   
-    }
-    castle_da_unlock(da);
-    castle_da_merge_restart(da, NULL);
-
-    return 0;
 }
 
 /**********************************************************************************************/
@@ -3208,7 +3145,7 @@
     castle_da_hash_iterate(castle_da_t0_create, NULL);
 
     /* Check if any merges need to be done. */
-    castle_da_hash_iterate(castle_da_merge_check, NULL); 
+    castle_da_hash_iterate(castle_da_merge_restart, NULL); 
 
     return 0;
 }
@@ -3449,7 +3386,7 @@
     /* DA is attached, therefore we must be holding a ref, therefore it is safe to schedule
        the merge check. */
     castle_da_unlock(da);
-    castle_da_merge_check(da, NULL);
+    castle_da_merge_restart(da, NULL);
     ret = 0;
     goto out;
 

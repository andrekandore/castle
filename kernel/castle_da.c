#include <linux/sched.h>

#include "castle_public.h"
#include "castle_utils.h"
#include "castle.h"
#include "castle_cache.h"
#include "castle_btree.h"
#include "castle_versions.h"
#include "castle_freespace.h"

#define DEBUG
#ifndef DEBUG
#define debug(_f, ...)            ((void)0)
#define debug_verbose(_f, ...)    ((void)0)
#else
#define debug(_f, _a...)          (printk("%s:%.4d: " _f, __FILE__, __LINE__ , ##_a))
#define debug_verbose(_f, ...)    ((void)0)
//#define debug_verbose(_f, _a...)  (printk("%s:%.4d: " _f, __FILE__, __LINE__ , ##_a))
#endif

#define MAX_DA_LEVEL                    (10)

#define CASTLE_DA_HASH_SIZE             (1000)
#define CASTLE_CT_HASH_SIZE             (4000)
static struct list_head     *castle_da_hash;
static struct list_head     *castle_ct_hash;
static struct castle_mstore *castle_da_store      = NULL;
static struct castle_mstore *castle_tree_store    = NULL;
       da_id_t               castle_next_da_id    = 1; 
static tree_seq_t            castle_next_tree_seq = 1; 

struct castle_double_array {
    da_id_t          id;
    version_t        root_version;
    struct list_head trees[MAX_DA_LEVEL];
    struct list_head hash_list;
    c_mstore_key_t   mstore_key;
};

DEFINE_HASH_TBL(castle_da, castle_da_hash, CASTLE_DA_HASH_SIZE, struct castle_double_array, hash_list, da_id_t, id);
DEFINE_HASH_TBL(castle_ct, castle_ct_hash, CASTLE_CT_HASH_SIZE, struct castle_component_tree, hash_list, tree_seq_t, seq);
static struct castle_component_tree* castle_ct_alloc(struct castle_double_array *da, 
                                                     int dynamic, 
                                                     int level);

/**********************************************************************************************/
/* Iterators */

typedef struct castle_modlist_iterator {
    struct castle_component_tree *tree;
    struct castle_btree_type *btree;
    struct castle_enumerator *enumerator;
    int err;
    uint32_t nr_nodes;          /* Number of nodes in the buffer   */
    void *node_buffer;          /* Buffer to store all the nodes   */
    uint32_t nr_items;          /* Number of items in the buffer   */
    uint32_t next_item;         /* Next item to return in iterator */ 
    struct item_idx {
        uint32_t node;          /* Which node                      */
        uint32_t node_offset;   /* Where in the node               */
    } *sort_idx;
} c_modlist_iter_t;

static int castle_kv_compare(struct castle_btree_type *btree,
                             void *k1, version_t v1,
                             void *k2, version_t v2)
{
    int ret = btree->key_compare(k1, k2);
    if(ret != 0)
        return ret;
    
    /* Reverse v achieved by inverting v1<->v2 given to version_compare() function */
    return castle_version_compare(v2, v1);
}

static void castle_da_node_buffer_init(struct castle_btree_type *btree,
                                       struct castle_btree_node *buffer)
{
    debug("Resetting btree node buffer.\n");
    /* Buffers are proper btree nodes understood by castle_btree_node_type function sets.
       Initialise the required bits of the node, so that the types don't complain. */
    buffer->magic   = BTREE_NODE_MAGIC;
    buffer->type    = btree->magic;
    buffer->version = 0;
    buffer->used    = 0;
    buffer->is_leaf = 1;
}

static struct castle_btree_node* castle_ct_modlist_iter_buffer_get(c_modlist_iter_t *iter, 
                                                                   uint32_t idx)
{
    struct castle_btree_type *btree = iter->btree;
    char *buffer = iter->node_buffer;

    return (struct castle_btree_node *)(buffer + idx * btree->node_size * C_BLK_SIZE); 
}

static void castle_ct_modlist_iter_fill(c_modlist_iter_t *iter)
{
    struct castle_btree_type *btree = iter->btree;
    struct castle_btree_node *node;
    uint32_t node_idx, node_offset, item_idx;
    version_t version;
    c_val_tup_t cvt;
    void *key;

    item_idx = node_idx = node_offset = 0;
    while(castle_btree_enum_has_next(iter->enumerator))
    {
        /* Check if we moved on to a new node. If so, init that. */
        if(node_offset == 0)
        {
            node = castle_ct_modlist_iter_buffer_get(iter, node_idx);
            castle_da_node_buffer_init(btree, node);
        } else
        {
            BUG_ON(btree->need_split(node, 0)); 
        }

        /* Get the next entry from the comparator */
        castle_btree_enum_next(iter->enumerator, &key, &version, &cvt);
        debug("In enum got next: k=%p, version=%d, cdb=(0x%x, 0x%x)\n",
                key, version, cvt.cdb.disk, cvt.cdb.block);
        debug("Dereferencing first 4 bytes of the key (should be length)=0x%x.\n",
                *((uint32_t *)key));
        debug("Inserting into the node=%d, under idx=%d\n", node_idx, node_offset);
        btree->entry_add(node, node_offset, key, version, 1, cvt);
        iter->sort_idx[item_idx].node        = node_idx;
        iter->sort_idx[item_idx].node_offset = node_offset;
        node_offset++;
        item_idx++;
        /* Check if the node is full */
        if(btree->need_split(node, 0))
        {
            debug("Node %d full, moving to the next one.\n", node_idx);
            node_idx++; 
            node_offset = 0;
        }
    }
    BUG_ON(item_idx != atomic64_read(&iter->tree->item_count));
    iter->nr_items = item_idx;
    iter->err = iter->enumerator->err;
}

static void castle_ct_modlist_iter_item_get(c_modlist_iter_t *iter, 
                                            uint32_t sort_idx,
                                            void **key_p,
                                            version_t *version_p,
                                            c_val_tup_t *cvt_p)
{
    struct castle_btree_type *btree = iter->btree;
    struct castle_btree_node *node;
   
    debug_verbose("Node_idx=%d, offset=%d\n", 
                  iter->sort_idx[sort_idx].node,
                  iter->sort_idx[sort_idx].node_offset);
    node = castle_ct_modlist_iter_buffer_get(iter, iter->sort_idx[sort_idx].node);
    btree->entry_get(node,
                     iter->sort_idx[sort_idx].node_offset,
                     key_p,
                     version_p,
                     NULL,
                     cvt_p);
}

static void castle_ct_modlist_iter_sift_down(c_modlist_iter_t *iter, uint32_t start, uint32_t end)
{
    struct castle_btree_type *btree = iter->btree;
    version_t root_version, child_version;
    void *root_key, *child_key;
    uint32_t root, child;
   
    root = start;
    /* Work out root key and version */
    castle_ct_modlist_iter_item_get(iter, root, &root_key, &root_version, NULL);
    while(2*root + 1 <= end)
    {
        /* First child MUST exist */
        child = 2*root + 1;
        castle_ct_modlist_iter_item_get(iter, child, &child_key, &child_version, NULL);
        /* Check if the second child is greater than the first (MAX heap). If exists */
        if(child < end)
        {
            version_t child2_version;
            void *child2_key;

            castle_ct_modlist_iter_item_get(iter, child+1, &child2_key, &child2_version, NULL);
            if(castle_kv_compare(btree,
                                 child2_key, child2_version, 
                                 child_key, child_version) > 0)
            {
                child++;
                /* Adjust pointers to point to child2 */
                child_key = child2_key;
                child_version = child2_version;
            } 
        }
        /* Finally check whether greater child isn't greatest than the root */
        if(castle_kv_compare(btree,
                             child_key, child_version,
                             root_key, root_version) > 0)
        {
            struct item_idx tmp_idx;
            
            /* Swap root and child, by swapping the respective sort_idx-es */
            tmp_idx = iter->sort_idx[child];
            iter->sort_idx[child] = iter->sort_idx[root];
            iter->sort_idx[root] = tmp_idx;
            /* Adjust root idx to point to the child, this should now be considered
               for sifting down. 
               NOTE: root_key & root_version are still correct. i.e.
               castle_ct_modlist_iter_item_get(root) would still return the same values.
               This is because we swapped the indicies. Also, in sifting you have to
               keep perculating the SAME value down until it is in the right place.
             */
            root = child;
        } else
            return;
    }
}

static void castle_ct_modlist_iter_heapify(c_modlist_iter_t *iter)
{
    uint32_t start = (iter->nr_items - 2)/2;

    while(true)
    {
        castle_ct_modlist_iter_sift_down(iter, start, iter->nr_items - 1);
        /* Check for start == 0 here, beacuse it's unsigned, and we cannot check
           for < 0 in the loop condition */
        if(start-- == 0)
            return;
    }
}

static void castle_ct_modlist_iter_heapsort(c_modlist_iter_t *iter)
{
    uint32_t last;

    for(last = iter->nr_items-1; last > 0; last--)
    {
        struct item_idx tmp_idx;

        /* Head is the greatest item, swap with last, and sift down */
        tmp_idx = iter->sort_idx[last];
        iter->sort_idx[last] = iter->sort_idx[0];
        iter->sort_idx[0] = tmp_idx;
        castle_ct_modlist_iter_sift_down(iter, 0, last-1); 
    }
}

static void castle_ct_modlist_iter_free(c_modlist_iter_t *iter)
{
    if(iter->enumerator)
        kfree(iter->enumerator);
    if(iter->node_buffer)
        vfree(iter->node_buffer);
    if(iter->sort_idx)
        vfree(iter->sort_idx);
}

static int castle_ct_modlist_iter_has_next(c_modlist_iter_t *iter)
{
    return (!iter->err && (iter->next_item < iter->nr_items));
}

static void castle_ct_modlist_iter_next(c_modlist_iter_t *iter, 
                                             void **key_p, 
                                             version_t *version_p, 
                                             c_val_tup_t *cvt_p)
{
    castle_ct_modlist_iter_item_get(iter, iter->next_item, key_p, version_p, cvt_p);
    iter->next_item++;
}

static void castle_ct_modlist_iter_init(c_modlist_iter_t *iter)
{
    struct castle_component_tree *ct = iter->tree;

    BUG_ON(atomic64_read(&ct->item_count) == 0);
    /* Component tree has to be provided */
    BUG_ON(!iter->tree);
    iter->err = 0;
    iter->btree = castle_btree_type_get(iter->tree->btree_type);
    iter->enumerator = kmalloc(sizeof(struct castle_enumerator), GFP_KERNEL);
    /* Allocate slighly more than number of nodes in the tree, to make sure everything
       fits, even if we unlucky, and waste parts of the node in each node */
    iter->nr_nodes = 1.1 * (atomic64_read(&ct->node_count) + 1);
    iter->node_buffer = vmalloc(iter->nr_nodes * iter->btree->node_size * C_BLK_SIZE);
    iter->sort_idx = vmalloc(atomic64_read(&ct->item_count) * sizeof(struct item_idx));
    if(!iter->enumerator || !iter->node_buffer || !iter->sort_idx)
    {
        castle_ct_modlist_iter_free(iter);       
        iter->err = -ENOMEM;
        return;
    }
    /* Start up the child enumerator */
    iter->enumerator->tree = ct;
    castle_btree_enum_init(iter->enumerator); 
    iter->next_item = 0;
    /* Run the enumerator, sort the output. */
    castle_ct_modlist_iter_fill(iter);
    /* Fill may fail if the enumerator underneath fails */
    if(iter->err)
        return;
    castle_ct_modlist_iter_heapify(iter);
    castle_ct_modlist_iter_heapsort(iter);
}

typedef struct castle_merged_iterator {
    int nr_iters;
    struct castle_btree_type *btree;
    int err;
    int non_empty_cnt;
    struct component_iterator {
        int     completed;
        void   *iterator;
        int   (*has_next_fn) (void *iter);
        void  (*next_fn)     (void *iter, 
                              void **key_p, 
                              version_t *version_p, 
                              c_val_tup_t *cvt_p);
        int     cached;
        struct {
            void         *k;
            version_t     v;
            c_val_tup_t   cvt;
        } cached_entry;
    } *iterators;
} c_merged_iter_t;

static void castle_ct_merged_iter_consume(c_merged_iter_t *iter,
                                          struct component_iterator *comp_iter)
{
    BUG_ON(!comp_iter->cached);
    /* This will effectively consume the cached entry */
    comp_iter->cached = 0;
    if(!comp_iter->has_next_fn(comp_iter->iterator))
    {
        comp_iter->completed = 1;
        iter->non_empty_cnt--;
        debug("A component iterator run out of stuff, we are left with %d iterators.\n",
                iter->non_empty_cnt);
    }
}
                                    

static void castle_ct_merged_iter_next(c_merged_iter_t *iter,
                                       void **key_p,
                                       version_t *version_p,
                                       c_val_tup_t *cvt_p)
{
    struct component_iterator *comp_iter; 
    int i, smallest_idx, kv_cmp;
    void *smallest_k;
    version_t smallest_v;
    c_val_tup_t smallest_cvt;

    debug("Merged iterator next.\n");
    /* When next is called, we are free to call next on any of the 
       component iterators we do not have an entry cached for */
    for(i=0, smallest_idx=-1; i<iter->nr_iters; i++)
    {
        comp_iter = iter->iterators + i; 

        /* Replenish the cache */
        if(!comp_iter->completed && !comp_iter->cached)
        {
            debug("Reading next entry for iterator: %d.\n", i);
            comp_iter->next_fn( comp_iter->iterator,
                               &comp_iter->cached_entry.k,
                               &comp_iter->cached_entry.v,
                               &comp_iter->cached_entry.cvt);
            comp_iter->cached = 1;
        }

        /* If there is no cached entry by here, the compenennt iterator must be finished */ 
        if(!comp_iter->cached)
        {
            BUG_ON(comp_iter->has_next_fn(comp_iter->iterator));
            continue;
        }

        /* Check how does the smallest entry so far compare to this entry */
        kv_cmp = (smallest_idx >= 0) ? castle_kv_compare(iter->btree,
                                                         comp_iter->cached_entry.k,
                                                         comp_iter->cached_entry.v,
                                                         smallest_k,
                                                         smallest_v)
                                     : -1;
        if(kv_cmp < 0)
        {
            debug("So far the smallest entry is from iterator: %d.\n", i);
            smallest_idx = i;
            smallest_k = comp_iter->cached_entry.k;
            smallest_v = comp_iter->cached_entry.v;
            smallest_cvt = comp_iter->cached_entry.cvt;
        }

        if(kv_cmp == 0)
        {
            debug("Duplicate entry found. Removing.\n");
            castle_ct_merged_iter_consume(iter, comp_iter);
        }
    }

    /* Smallest value should have been found by now */
    BUG_ON(smallest_idx < 0);

    debug("Smallest entry is from iterator: %d.\n", smallest_idx);
    /* The cache for smallest_idx iterator cached entry should be removed */ 
    comp_iter = iter->iterators + smallest_idx;
    castle_ct_merged_iter_consume(iter, comp_iter);
    /* Return the smallest entry */
    if(key_p) *key_p = smallest_k;
    if(version_p) *version_p = smallest_v;
    if(cvt_p) *cvt_p = smallest_cvt;
}

static int castle_ct_merged_iter_has_next(c_merged_iter_t *iter)
{
    debug("Merged iterator has next, err=%d, non_empty_cnt=%d\n", 
            iter->err, iter->non_empty_cnt);
    return (!iter->err && (iter->non_empty_cnt > 0));
}

/* Constructs a merged iterator out of a set of iterator, and has_next(), next() function
   pointers. Arguments are:
   iterator, iter1, iter1_has_next, iter1_next, iter2, ... */
static void castle_ct_merged_iter_init(c_merged_iter_t *iter, 
                                  ...)
{
    va_list vl;
    int i;

    debug("Initing merged iterator for %d component iterators.\n", iter->nr_iters);
    /* nr_iters should be given in the iterator, and we expecting it to be in [1,10] range */
    BUG_ON((iter->nr_iters <= 0) || (iter->nr_iters > 10));
    BUG_ON(!iter->btree);
    iter->err = 0;
    iter->iterators = kmalloc(iter->nr_iters * sizeof(struct component_iterator), GFP_KERNEL);
    if(!iter->iterators)
    {
        printk("Failed to allocate memory for merged iterator.\n");
        iter->err = -ENOMEM;
        return;
    }
    /* Memory allocated for the iterators array, save whatever was given to us */
    iter->non_empty_cnt = 0; 
    va_start(vl, iter);
    for(i=0; i<iter->nr_iters; i++)
    {
        struct component_iterator *comp_iter = iter->iterators + i; 

        comp_iter->iterator     = va_arg(vl, void *);
        comp_iter->has_next_fn  = va_arg(vl, void *); 
        comp_iter->next_fn      = va_arg(vl, void *); 
        comp_iter->cached       = 0;
        /* Check if the iterator has at least one entry, so that we know what
           non_empty_count to start with. Otherwise first has_next() could fail */
        if(comp_iter->has_next_fn(comp_iter->iterator)) 
        {
            debug("Iterator %d has next.\n", i);
            comp_iter->completed = 0;
            iter->non_empty_cnt++;
        }
        else
            comp_iter->completed = 1;
    } 

    va_end(vl);
}

#ifdef DEBUG
c_modlist_iter_t test_iter1;
c_modlist_iter_t test_iter2;
c_merged_iter_t  test_miter;
static USED void castle_ct_sort(struct castle_component_tree *ct1,
                                struct castle_component_tree *ct2)
{
    version_t version;
    void *key;
    c_val_tup_t cvt;
    int i=0;

    debug("Number of items in the component tree1: %ld, number of nodes: %ld, ct2=%ld, %ld\n", 
            atomic64_read(&ct1->item_count),
            atomic64_read(&ct1->node_count),
            atomic64_read(&ct2->item_count),
            atomic64_read(&ct2->node_count));

    test_iter1.tree = ct1;
    castle_ct_modlist_iter_init(&test_iter1);
    test_iter2.tree = ct2;
    castle_ct_modlist_iter_init(&test_iter2);

#if 0
    while(castle_ct_modlist_iter_has_next(&test_iter))
    {
        castle_ct_modlist_iter_next(&test_iter, &key, &version, &cdb); 
        debug("Sorted: %d: k=%p, version=%d, cdb=(0x%x, 0x%x)\n",
                i, key, version, cdb.disk, cdb.block);
        debug("Dereferencing first 4 bytes of the key (should be length)=0x%x.\n",
                *((uint32_t *)key));
        i++;
    }
#endif
    test_miter.nr_iters = 2;
    test_miter.btree = test_iter1.btree;
    castle_ct_merged_iter_init(&test_miter,
                               &test_iter1, 
                               castle_ct_modlist_iter_has_next,
                               castle_ct_modlist_iter_next,
                               &test_iter2, 
                               castle_ct_modlist_iter_has_next,
                               castle_ct_modlist_iter_next);
    debug("=============== SORTED ================\n");
    while(castle_ct_merged_iter_has_next(&test_miter))
    {
        castle_ct_merged_iter_next(&test_miter, &key, &version, &cvt); 
        debug("Sorted: %d: k=%p, version=%d, cdb=(0x%x, 0x%x)\n",
                i, key, version, cvt.cdb.disk, cvt.cdb.block);
        debug("Dereferencing first 4 bytes of the key (should be length)=0x%x.\n",
                *((uint32_t *)key));
        i++;
    }
}
#endif

/**********************************************************************************************/
/* Merges */
struct castle_da_merge {
    struct castle_double_array   *da;
    struct castle_btree_type     *btree;
    struct castle_component_tree *in_tree1;
    struct castle_component_tree *in_tree2;
    void                         *iter1;
    void                         *iter2;
    c_merged_iter_t              *merged_iter;
    int                           root_depth;
    c_disk_blk_t                  root_node;     /* Set when merge is completing. */
    int                           completing;
    struct castle_da_merge_level {
        /* Node we are currently generating, and book-keeping variables about the node. */
        c2_block_t               *node_c2b;
        void                     *last_key;
        int                       next_idx;
        int                       valid_end_idx;
        version_t                 valid_version;
        /* Buffer node used when completing a node (will contain spill-over entries). */
        struct castle_btree_node *buffer;
    } levels[MAX_BTREE_DEPTH];
};

static void castle_da_iterator_destroy(struct castle_component_tree *tree,
                                       void *iter)
{
    if(!iter)
        return;
    /* TODO: this needs to be handled properly. */
    if(tree->dynamic)
    {
        BUG();
    } else
    {
        BUG();
    }
    kfree(iter);
}

static void castle_da_iterator_create(struct castle_component_tree *tree,
                                      void **iter_p)
{
    if(tree->dynamic)
    {
        c_modlist_iter_t *iter = kmalloc(sizeof(c_modlist_iter_t), GFP_KERNEL);
        if(!iter)
            return;
        iter->tree = tree;
        castle_ct_modlist_iter_init(iter);
        if(iter->err)
        {
            castle_da_iterator_destroy(tree, iter);
            return;
        }
        /* Success */
        *iter_p = iter; 
    } else
    {
        BUG();
    }
}

static int castle_da_iterators_create(struct castle_da_merge *merge)
{
    struct castle_btree_type *btree;
    int ret;

    debug("Creating iterators for the merge.\n");
    BUG_ON( merge->iter1    ||  merge->iter2);
    BUG_ON(!merge->in_tree1 || !merge->in_tree2);
    btree = castle_btree_type_get(merge->in_tree1->btree_type);

    /* Create apprapriate iterators for both of the trees. */
    castle_da_iterator_create(merge->in_tree1, &merge->iter1);
    castle_da_iterator_create(merge->in_tree2, &merge->iter2);
    debug("Tree iterators created.\n");
    
    /* Check if the iterators got created properly. */
    ret = -EINVAL;
    if(!merge->iter1 || !merge->iter2)
        goto err_out;

    /* Init the merged iterator */
    ret = -ENOMEM;
    merge->merged_iter = kmalloc(sizeof(c_merged_iter_t), GFP_KERNEL);
    if(!merge->merged_iter)
        goto err_out;
    debug("Merged iterator allocated.\n");

    merge->merged_iter->nr_iters = 2;
    merge->merged_iter->btree    = btree;
    castle_ct_merged_iter_init(merge->merged_iter,
                               merge->iter1, 
                               merge->in_tree1->dynamic ? castle_ct_modlist_iter_has_next : NULL,
                               merge->in_tree1->dynamic ? castle_ct_modlist_iter_next     : NULL,
                               merge->iter2, 
                               merge->in_tree2->dynamic ? castle_ct_modlist_iter_has_next : NULL,
                               merge->in_tree2->dynamic ? castle_ct_modlist_iter_next     : NULL);
    ret = merge->merged_iter->err;
    debug("Merged iterator inited with ret=%d.\n", ret);
    if(ret)
        goto err_out;
    
    /* Success */
    return 0;

err_out:
    debug("Failed to create iterators. Ret=%d\n", ret);
    castle_da_iterator_destroy(merge->in_tree1, merge->iter1);
    castle_da_iterator_destroy(merge->in_tree2, merge->iter2);
    if(merge->merged_iter)
        /* TODO: this should call a destructor, rather than just free */
        kfree(merge->merged_iter);

    BUG_ON(!ret);
    return ret;
}

static inline void castle_da_entry_add(struct castle_da_merge *merge, 
                                       int depth,
                                       void *key, 
                                       version_t version, 
                                       c_val_tup_t cvt)
{
    struct castle_da_merge_level *level = merge->levels + depth;
    struct castle_btree_type *btree = merge->btree;
    struct castle_btree_node *node;
    int key_cmp;

    debug("Adding an entry at depth: %d\n", depth);
    BUG_ON(depth >= MAX_BTREE_DEPTH);
    /* Alloc a new block if we need one */
    if(!level->node_c2b)
    {
        c_disk_blk_t cdb;
        
        if(merge->root_depth < depth)
        {
            debug("Creating a new root level: %d\n", depth);
            BUG_ON(merge->root_depth != depth - 1);
            merge->root_depth = depth; 
        }
        BUG_ON(level->next_idx      != 0);
        BUG_ON(level->valid_end_idx >= 0);
        debug("Allocating a new node at depth: %d\n", depth);

        cdb = castle_freespace_block_get(0, btree->node_size);
        debug("Got (0x%x, 0x%x)\n", cdb.disk, cdb.block);

        level->node_c2b = castle_cache_block_get(cdb, btree->node_size);
        debug("Locking the c2b, and setting it up to date.\n");
        lock_c2b(level->node_c2b);
        set_c2b_uptodate(level->node_c2b);
        /* Init the node properly */
        node = c2b_bnode(level->node_c2b);
        castle_da_node_buffer_init(btree, node);
    }

    node = c2b_bnode(level->node_c2b);
    debug("Adding an idx=%d, key=%p, *key=%d, version=%d\n", 
            level->next_idx, key, *((uint32_t *)key), version);
    /* Add the entry to the node (this may get dropped later, but leave it here for now */
    btree->entry_add(node, level->next_idx, key, version, 0, cvt);
    /* Compare the current key to the last key. Should never be smaller */
    key_cmp = (level->next_idx != 0) ? btree->key_compare(key, level->last_key) : 0;
    debug("Key cmp=%d\n", key_cmp);
    BUG_ON(key_cmp < 0);

    /* Work out if the current/previous entry could be a valid node end.
       Case 1: We've just started a new node (node_idx == 0) => current must be a valid node entry */
    if(level->next_idx == 0)
    {
        debug("Node valid_end_idx=%d, Case1.\n", level->next_idx);
        BUG_ON(level->valid_end_idx >= 0);
        /* Save last_key, version as a valid_version, and init valid_end_idx.
           Note: last_key has to be taken from the node, bacuse current key pointer
                 may get invalidated on the iterator next() call. 
         */
        level->valid_end_idx = 0;
        btree->entry_get(node, level->next_idx, &level->last_key, NULL, NULL, NULL);
        level->valid_version = version;
    } else
    /* Case 2: We've moved on to a new key. Previous entry is a valid node end. */
    if(key_cmp > 0)
    {
        debug("Node valid_end_idx=%d, Case2.\n", level->next_idx);
        btree->entry_get(node, level->next_idx, &level->last_key, NULL, NULL, NULL);
        level->valid_end_idx = level->next_idx;
        level->valid_version = 0;
    } else
    /* Case 3: Version is STRONGLY ancestoral to valid_version. */
    if(castle_version_is_ancestor(version, level->valid_version))
    {
        debug("Node valid_end_idx=%d, Case3.\n", level->next_idx);
        BUG_ON(version == level->valid_version);
        level->valid_end_idx = level->next_idx;
        level->valid_version = version;
    }

    /* Node may be (over-)complete now, if it is full. Set next_idx to -1 (invalid) */
    if(btree->need_split(node, 0))
    {
        debug("Node now complete.\n");
        level->next_idx = -1;
    }
    else
        /* Go to the next node_idx */
        level->next_idx++;
}
            
static void castle_da_node_complete(struct castle_da_merge *merge, int depth)
{
    struct castle_da_merge_level *level = merge->levels + depth;
    struct castle_btree_type *btree = merge->btree;
    struct castle_btree_node *node, *buffer;
    int buffer_idx, node_idx;
    void *key;
    version_t version;
    int leaf_ptr;
    c_val_tup_t cvt;

    debug("Completing node at depth=%d\n", depth);
    BUG_ON(depth >= MAX_BTREE_DEPTH);
    node    = c2b_bnode(level->node_c2b);
    BUG_ON(!node);
    buffer  = level->buffer;
    /* Version of the node should be the last valid_version */
    debug("Node version=%d\n", level->valid_version);
    node->version = level->valid_version;
    if(depth > 0)
        node->is_leaf = 0;
    /* When a node is complete, we need to copy the entires after valid_end_idx to 
       the corresponding buffer */
    BUG_ON(buffer->used != 0);
    buffer_idx = 0;
    node_idx = level->valid_end_idx + 1;
    BUG_ON(node_idx <= 0 || node_idx > node->used);
    debug("Entries to be copied to the buffer are in range [%d, %d)\n",
            node_idx, node->used);
    while(node_idx < node->used) 
    {
        BUG_ON(buffer->used != buffer_idx);
        btree->entry_get(node,   node_idx,  &key, &version, &leaf_ptr, &cvt);
        BUG_ON(leaf_ptr);
        btree->entry_add(buffer, buffer_idx, key, version, 0, cvt);
        buffer_idx++;
        node_idx++;
    }
    debug("Dropping entries [%d, %d] from the original node\n",
            level->valid_end_idx + 1, node->used - 1);
    /* Now that entries are safely in the buffer, drop them from the node */ 
    if((level->valid_end_idx + 1) <= (node->used - 1))
        btree->entries_drop(node, level->valid_end_idx + 1, node->used - 1);
    /* Insert correct pointer in the parent, unless we've just completed the
       root node at the end of the merge. */ 
    if(merge->completing && (merge->root_depth == depth) && (buffer->used == 0)) 
    {
        debug("Just completed the root node (depth=%d), at the end of the merge.\n",
                depth);
        merge->root_node = level->node_c2b->cdb; 
        goto release_node;
    }
    BUG_ON(node->used != level->valid_end_idx + 1);
    btree->entry_get(node, level->valid_end_idx, &key, &version, &leaf_ptr, &cdb);
    debug("Inserting into parent key=%p, *key=%d, version=%d, buffer->used=%d\n",
            key, *((uint32_t*)key), node->version, buffer->used);
    BUG_ON(leaf_ptr);
<<<<<<< HEAD
    /* If we are dealing with right-most internal node, use version 0 instead
       (max_version). This will guarantee that any btree walk, even for keys 
       in non-existant version will have somewhere to go */
    if(merge->completing && (depth > 0) && (buffer->used == 0))
        node->version = version = 0;
    castle_da_entry_add(merge, depth+1, key, node->version, level->node_c2b->cdb);
    /* For internal node, we replace the key with max_key. This is over the top. 
       (max_keys are probably only needed in the right-most path). But this shouldn't
       break anything either (higher levels in the tree will direct us correctly). */
    if(depth > 0)
        btree->entry_replace(node, level->valid_end_idx, btree->max_key, version, 0, cdb);
=======
    CDB_TO_CVT(cvt, level->node_c2b->cdb, level->node_c2b->nr_pages);
    castle_da_entry_add(merge, depth+1, key, node->version, cvt);
>>>>>>> b2d15a10
release_node:

    debug("Releasing c2b for cdb=(0x%x, 0x%x)\n", 
            level->node_c2b->cdb.disk,
            level->node_c2b->cdb.block);
    /* 'Commit' the node we've just completed */ 
    dirty_c2b(level->node_c2b);
    unlock_c2b(level->node_c2b);
    put_c2b(level->node_c2b);
    /* Reset the variables to the correct state */
    level->node_c2b      = NULL;
    level->last_key      = NULL; 
    level->next_idx      = 0;
    level->valid_end_idx = -1;
    level->valid_version = INVAL_VERSION;  
}
       
static inline void castle_da_nodes_complete(struct castle_da_merge *merge, int depth)
{
    struct castle_da_merge_level *level;
    struct castle_btree_node *buffer;
    int i, buffer_idx, leaf_ptr;
    version_t version;
    void *key;
    
    debug("Checking if we need to complete nodes starting at level: %d\n", depth);
    /* Check if the level 'depth' node has been completed, which may trigger a cascade of
       completes up the tree. */ 
    for(i=depth; i<MAX_BTREE_DEPTH; i++)
    {
        level = merge->levels + i;
        /* Complete if next_idx < 0 */
        if(level->next_idx < 0)
            castle_da_node_complete(merge, i);
        else
            /* As soon as we see an incomplete node, we need to break out: */
            goto fill_buffers;
    }
fill_buffers:
    debug("We got as far as depth=%d\n", i);
    /* Go through all the nodes we've completed, and check re-add all the entries from 
       the buffers */
    for(i--; i>=0; i--)
    {
        level = merge->levels + i;
        buffer = level->buffer; 
        debug("Buffer at depth=%d, has %d entries\n", i, buffer->used);
        for(buffer_idx=0; buffer_idx<buffer->used; buffer_idx++) 
        {
            c_val_tup_t cvt;

            merge->btree->entry_get(buffer, buffer_idx, &key, &version,
                                    &leaf_ptr, &cvt);
            BUG_ON(leaf_ptr);
            castle_da_entry_add(merge, i, key, version, cvt);
            /* Check if the node completed, it should never do */
            BUG_ON(level->next_idx < 0);
        }
        /* Buffer now consumed, reset it */
        castle_da_node_buffer_init(merge->btree, buffer);
    } 
}
   
static struct castle_component_tree* castle_da_merge_package(struct castle_da_merge *merge)
{
    struct castle_component_tree *out_tree;

    out_tree = castle_ct_alloc(merge->da, 0 /* not-dynamic */, merge->in_tree1->level + 1);
    if(!out_tree)
        return NULL;

    debug("Allocated component tree id=%d\n", out_tree->seq);
    out_tree->root_node = merge->root_node; 
    debug("Root for that tree is: (0x%x, 0x%x)\n", 
            out_tree->root_node.disk, out_tree->root_node.block);
    /* Add the new tree to the doubling array */
    BUG_ON(merge->da->id != out_tree->da); 
    debug("Adding to doubling array, level: %d\n", out_tree->level);
    list_add(&out_tree->da_list, &merge->da->trees[out_tree->level]);
    /* Remove old cts from the DA */
    debug("Removing and destroying old CTs.\n");
    BUG_ON((merge->da->id != merge->in_tree1->da) ||
           (merge->da->id != merge->in_tree2->da));
    list_del(&merge->in_tree1->da_list);
    list_del(&merge->in_tree2->da_list);
    castle_ct_hash_remove(merge->in_tree1);
    castle_ct_hash_remove(merge->in_tree2);
    /* Poison old ct (note this will be repoisoned by kfree on kernel debug build. */
    memset(merge->in_tree1, 0xac, sizeof(struct castle_component_tree));
    memset(merge->in_tree2, 0xac, sizeof(struct castle_component_tree));
    kfree(merge->in_tree1);
    kfree(merge->in_tree2);

    return out_tree;
}

static struct castle_component_tree* castle_da_merge_complete(struct castle_da_merge *merge)
{
    struct castle_da_merge_level *level;
    int i;

    merge->completing = 1;
    /* Force the nodes to complete by setting next_idx negative. Deal with the
       leaf level first (this may require multiple node completes). Then move
       on to the second level etc. Prevent node overflows using nodes_complete(). */ 
    for(i=0; i<MAX_BTREE_DEPTH; i++)
    {
        level = merge->levels + i;
        debug("Flushing at depth: %d\n", i);
        while(level->next_idx > 0)
        {
            debug("Artificially completing the node at depth: %d\n", i);
            level->next_idx = -1;
            castle_da_nodes_complete(merge, i);
        } 
    }

    return castle_da_merge_package(merge);
}

static USED struct castle_component_tree* castle_da_merge(struct castle_double_array *da,
<<<<<<< HEAD
                                                          struct castle_component_tree *in_tree1,
                                                          struct castle_component_tree *in_tree2)
=======
                                                     struct castle_component_tree *in_tree1,
                                                     struct castle_component_tree *in_tree2)
>>>>>>> b2d15a10
{
    struct castle_component_tree *out_tree;
    struct castle_btree_type *btree;
    struct castle_da_merge *merge;
    void *key;
    version_t version;
    c_val_tup_t cvt;
    int i, ret;

    debug("============ Merging ct=%d (%d) with ct=%d (%d) ============\n", 
            in_tree1->seq, in_tree1->dynamic,
            in_tree2->seq, in_tree2->dynamic);

    out_tree = NULL;
    /* Work out what type of trees are we going to be merging. Bug if in_tree1/2 don't match. */
    btree = castle_btree_type_get(in_tree1->btree_type);
    BUG_ON(btree != castle_btree_type_get(in_tree2->btree_type));
    /* Malloc everything ... */
    ret = -ENOMEM;
    merge = kzalloc(sizeof(struct castle_da_merge), GFP_KERNEL);
    if(!merge)
        goto out;
    merge->da         = da;
    merge->btree      = btree;
    merge->in_tree1   = in_tree1;
    merge->in_tree2   = in_tree2;
    merge->root_depth = -1;
    merge->completing = 0;
    for(i=0; i<MAX_BTREE_DEPTH; i++)
    {
        merge->levels[i].buffer        = vmalloc(btree->node_size * C_BLK_SIZE);
        if(!merge->levels[i].buffer)
            goto out;
        castle_da_node_buffer_init(btree, merge->levels[i].buffer);
        merge->levels[i].last_key      = NULL; 
        merge->levels[i].next_idx      = 0; 
        merge->levels[i].valid_end_idx = -1; 
        merge->levels[i].valid_version = INVAL_VERSION;  
    }
    debug("Initialising the iterators.\n");
    /* Create an appropriate iterator for each of the trees */
    ret = castle_da_iterators_create(merge);
    if(ret)
        goto out;

    /* Do the merge by iterating through all the entries. */
    i = 0;
    debug("Starting the merge.\n");
    while(castle_ct_merged_iter_has_next(merge->merged_iter))
    {
        /* TODO: we never check iterator errors. We should! */
        /* TODO: we never destroy iterator. We may need to! */
        castle_ct_merged_iter_next(merge->merged_iter, &key, &version, &cvt); 
        debug("Merging entry id=%d: k=%p, *k=%d, version=%d, cdb=(0x%x, 0x%x)\n",
                i, key, *((uint32_t *)key), version, cvt.cdb.disk, cvt.cdb.block);
        castle_da_entry_add(merge, 0, key, version, cvt);
        castle_da_nodes_complete(merge, 0);
        i++;
    }
    debug("Flushing the last nodes.\n");
    /* Complete the merge, by flushing all the buffered entries */
    out_tree = castle_da_merge_complete(merge);
    debug("============ Merge completed ============\n"); 

out:
    if(merge) 
    {
        for(i=0; i<MAX_BTREE_DEPTH; i++)
            if(merge->levels[i].buffer)
                vfree(merge->levels[i].buffer);
        kfree(merge);
    }
    if(ret)
        printk("Failed a merge with ret=%d\n", ret);

    return out_tree;
}

/**********************************************************************************************/
/* Generic DA code */

static int castle_da_ct_inc_cmp(struct list_head *l1, struct list_head *l2)
{
    struct castle_component_tree *ct1 = list_entry(l1, struct castle_component_tree, da_list);
    struct castle_component_tree *ct2 = list_entry(l2, struct castle_component_tree, da_list);

    return ct1->seq > ct2->seq ? 1 : -1;
}

static c_mstore_key_t castle_da_marshall(struct castle_dlist_entry *dam,
                                         struct castle_double_array *da)
{
    dam->id           = da->id;
    dam->root_version = da->root_version;

    return da->mstore_key;
}
 
static void castle_da_unmarshall(struct castle_double_array *da,
                                 struct castle_dlist_entry *dam,
                                 c_mstore_key_t key)
{
    int i;

    da->id           = dam->id;
    da->root_version = dam->root_version;
    da->mstore_key   = key;

    for(i=0; i<MAX_DA_LEVEL; i++)
        INIT_LIST_HEAD(&da->trees[i]);
}

struct castle_component_tree* castle_component_tree_get(tree_seq_t seq)
{
    return castle_ct_hash_get(seq);
}

static struct castle_component_tree* castle_da_rwct_get(struct castle_double_array *da)
{
    struct list_head *h, *l;

    h = &da->trees[0]; 
    l = h->next; 
    /* There should be precisely one entry in the list */
    BUG_ON((h == l) || (l->next != h));
        
    return list_entry(l, struct castle_component_tree, da_list);
}

static int castle_da_trees_sort(struct castle_double_array *da, void *unused)
{
    int i;

    for(i=0; i<MAX_DA_LEVEL; i++)
        list_sort(&da->trees[i], castle_da_ct_inc_cmp);

    return 0;
}

static c_mstore_key_t castle_da_ct_marshall(struct castle_clist_entry *ctm,
                                            struct castle_component_tree *ct)
{
    ctm->da_id       = ct->da; 
    ctm->item_count  = atomic64_read(&ct->item_count);
    ctm->btree_type  = ct->btree_type; 
    ctm->dynamic     = ct->dynamic;
    ctm->seq         = ct->seq;
    ctm->level       = ct->level;
    ctm->root_node   = ct->root_node;
    ctm->first_node  = ct->first_node;
    ctm->last_node   = ct->last_node;
    ctm->node_count  = atomic64_read(&ct->node_count);

    return ct->mstore_key;
}

static da_id_t castle_da_ct_unmarshall(struct castle_component_tree *ct,
                                       struct castle_clist_entry *ctm,
                                       c_mstore_key_t key)
{
    ct->seq         = ctm->seq;
    atomic64_set(&ct->item_count, ctm->item_count);
    ct->btree_type  = ctm->btree_type; 
    ct->dynamic     = ctm->dynamic;
    ct->da          = ctm->da_id; 
    ct->level       = ctm->level;
    ct->root_node   = ctm->root_node;
    ct->first_node  = ctm->first_node;
    ct->last_node   = ctm->last_node;
    init_MUTEX(&ct->mutex);
    atomic64_set(&ct->node_count, ctm->node_count);
    ct->mstore_key  = key;
    INIT_LIST_HEAD(&ct->da_list);
    INIT_LIST_HEAD(&ct->roots_list);

    return ctm->da_id;
}

static void castle_da_foreach_tree(struct castle_double_array *da,
                                   int (*fn)(struct castle_double_array *da,
                                             struct castle_component_tree *ct,
                                             int level_cnt,
                                             void *token), 
                                   void *token)
{
    struct castle_component_tree *ct;
    struct list_head *lh, *t;
    int i, j;

    for(i=0; i<MAX_DA_LEVEL; i++)
    {
        j = 0;
        list_for_each_safe(lh, t, &da->trees[i])
        {
            ct = list_entry(lh, struct castle_component_tree, da_list); 
            if(fn(da, ct, j, token))
                return;
            j++;
        }
    }
}

static int castle_da_ct_dealloc(struct castle_double_array *da,
                                struct castle_component_tree *ct,
                                int level_cnt,
                                void *unused)
{
    list_del(&ct->da_list);
    kfree(ct);

    return 0;
}

static int castle_da_hash_dealloc(struct castle_double_array *da, void *unused) 
{
    castle_da_foreach_tree(da, castle_da_ct_dealloc, NULL);
    list_del(&da->hash_list);
    kfree(da);

    return 0;
}

static void castle_da_hash_destroy(void)
{
   castle_da_hash_iterate(castle_da_hash_dealloc, NULL); 
   kfree(castle_da_hash);
}

static void castle_ct_hash_destroy(void)
{
    kfree(castle_ct_hash);
}

static int castle_da_tree_writeback(struct castle_double_array *da,
                                    struct castle_component_tree *ct,
                                    int level_cnt,
                                    void *unused)
{
    struct castle_clist_entry mstore_entry;
    c_mstore_key_t key;

    key = castle_da_ct_marshall(&mstore_entry, ct); 
    if(MSTORE_KEY_INVAL(key))
    {
        debug("Inserting CT seq=%d\n", ct->seq);
        ct->mstore_key = 
            castle_mstore_entry_insert(castle_tree_store, &mstore_entry);
    }
    else
    {
        debug("Updating CT seq=%d\n", ct->seq);
        castle_mstore_entry_update(castle_tree_store, key, &mstore_entry);
    }

    return 0;
}

static int castle_da_writeback(struct castle_double_array *da, void *unused) 
{
    struct castle_dlist_entry mstore_dentry;
    c_mstore_key_t key;

    key = castle_da_marshall(&mstore_dentry, da);

    /* We get here with hash spinlock held. But since we're calling sleeping functions
       we need to drop it. Hash consitancy is guaranteed, because by this point 
       noone should be modifying it anymore */
    spin_unlock_irq(&castle_da_hash_lock);
    castle_da_foreach_tree(da, castle_da_tree_writeback, NULL);
    if(MSTORE_KEY_INVAL(key))
    {
        debug("Inserting a DA id=%d\n", da->id);
        da->mstore_key = 
            castle_mstore_entry_insert(castle_da_store, &mstore_dentry);
    }
    else
    {
        debug("Updating a DA id=%d.\n", da->id);
        castle_mstore_entry_update(castle_da_store, key, &mstore_dentry);
    }
    spin_lock_irq(&castle_da_hash_lock);

    return 0;
}

static void castle_da_hash_writeback(void)
{
    /* Do not write back if the fs hasn't been inited */
    if(!castle_tree_store || !castle_da_store)
        return;
    castle_da_hash_iterate(castle_da_writeback, NULL); 
    castle_da_tree_writeback(NULL, &castle_global_tree, -1, NULL);
}
    
int castle_double_array_read(void)
{
    struct castle_dlist_entry mstore_dentry;
    struct castle_clist_entry mstore_centry;
    struct castle_mstore_iter *iterator;
    struct castle_component_tree *ct;
    struct castle_double_array *da;
    c_mstore_key_t key;
    da_id_t da_id;

    castle_da_store   = castle_mstore_open(MSTORE_DOUBLE_ARRAYS,
                                         sizeof(struct castle_dlist_entry));
    castle_tree_store = castle_mstore_open(MSTORE_COMPONENT_TREES,
                                         sizeof(struct castle_clist_entry));

    if(!castle_da_store || !castle_tree_store)
        return -ENOMEM;
    
    /* Read doubling arrays */
    iterator = castle_mstore_iterate(castle_da_store);
    if(!iterator)
        return -EINVAL;
    while(castle_mstore_iterator_has_next(iterator))
    {
        castle_mstore_iterator_next(iterator, &mstore_dentry, &key);
        da = kmalloc(sizeof(struct castle_double_array), GFP_KERNEL);
        if(!da) 
            goto out_iter_destroy;
        castle_da_unmarshall(da, &mstore_dentry, key);
        castle_da_hash_add(da);
        debug("Read DA id=%d\n", da->id);
        castle_next_da_id = (da->id >= castle_next_da_id) ? da->id + 1 : castle_next_da_id;
    }
    castle_mstore_iterator_destroy(iterator);

    /* Read component trees */
    iterator = castle_mstore_iterate(castle_tree_store);
    if(!iterator)
        return -EINVAL;
   
    while(castle_mstore_iterator_has_next(iterator))
    {
        castle_mstore_iterator_next(iterator, &mstore_centry, &key);
        /* Special case for castle_global_tree, it doesn't have a da associated with it. */
        if(TREE_GLOBAL(mstore_centry.seq))
        {
            da_id = castle_da_ct_unmarshall(&castle_global_tree, &mstore_centry, key);
            BUG_ON(!DA_INVAL(da_id));
            castle_ct_hash_add(&castle_global_tree);
            continue;
        }
        /* Otherwise allocate a ct structure */
        ct = kmalloc(sizeof(struct castle_component_tree), GFP_KERNEL);
        if(!ct)
            goto out_iter_destroy;
        da_id = castle_da_ct_unmarshall(ct, &mstore_centry, key);
        castle_ct_hash_add(ct);
        da = castle_da_hash_get(da_id);
        if(!da)
            goto out_iter_destroy;
        debug("Read CT seq=%d\n", ct->seq);
        list_add(&ct->da_list, &da->trees[ct->level]);
        castle_next_tree_seq = (ct->seq >= castle_next_tree_seq) ? ct->seq + 1 : castle_next_tree_seq;
    }
    castle_mstore_iterator_destroy(iterator);
    debug("castle_next_da_id = %d, castle_next_tree_id=%d\n", 
            castle_next_da_id, 
            castle_next_tree_seq);

    /* Sort all the tree lists by the sequence number */
    castle_da_hash_iterate(castle_da_trees_sort, NULL); 

    return 0;

out_iter_destroy:
    castle_mstore_iterator_destroy(iterator);
    return -EINVAL;
}

static struct castle_component_tree* castle_ct_alloc(struct castle_double_array *da, 
                                                     int dynamic,
                                                     int level)
{
    struct castle_component_tree *ct;

    ct = kzalloc(sizeof(struct castle_component_tree), GFP_KERNEL); 
    if(!ct) 
        return NULL;
    
    /* Allocate an id for the tree, init the ct. */
    ct->seq         = castle_next_tree_seq++;
    atomic64_set(&ct->item_count, 0); 
    ct->btree_type  = VLBA_TREE_TYPE; 
    ct->dynamic     = dynamic;
    ct->da          = da->id;
    ct->level       = level;
    ct->root_node   = INVAL_DISK_BLK;
    ct->first_node  = INVAL_DISK_BLK;
    ct->last_node   = INVAL_DISK_BLK;
    init_MUTEX(&ct->mutex);
    atomic64_set(&ct->node_count, 0); 
    INIT_LIST_HEAD(&ct->da_list);
    INIT_LIST_HEAD(&ct->hash_list);
    INIT_LIST_HEAD(&ct->roots_list);
    castle_ct_hash_add(ct);
    ct->mstore_key  = INVAL_MSTORE_KEY; 

    return ct;
}
    
/* TODO: work out locking for ALL of this! */

static int castle_da_rwct_make(struct castle_double_array *da)
{
    struct castle_component_tree *ct, *old_ct;
    c2_block_t *c2b;
    int ret;
    c_disk_blk_t cdb;

    ct = castle_ct_alloc(da, 1 /* dynamic tree */, 0 /* level */);
    if(!ct)
        return -ENOMEM;
    /* Create a root node for this tree, and update the root version */
    c2b = castle_btree_node_create(da->root_version, 1 /* is_leaf */, VLBA_TREE_TYPE, ct);
    cdb = c2b->cdb;
    unlock_c2b(c2b);
    put_c2b(c2b);
    castle_version_lock(da->root_version);
    ret = castle_version_root_update(da->root_version, ct->seq, cdb);
    castle_version_unlock(da->root_version);
    if(ret)
    {
        /* TODO: free the block */
        printk("Could not write root node for version: %d\n", da->root_version);
        castle_ct_hash_remove(ct);
        kfree(ct);
        return ret;
    }
    debug("Added component tree seq=%d, root_node=(0x%x, 0x%x), it's threaded onto da=%p, level=%d\n",
            ct->seq, c2b->cdb.disk, c2b->cdb.block, da, ct->level);
    /* Move the last rwct (if one exists) to level 1 */
    if(!list_empty(&da->trees[0]))
    {
        old_ct = list_entry(da->trees[0].next, struct castle_component_tree, da_list);
        list_del(&old_ct->da_list);
        old_ct->level = 1;
        list_add(&old_ct->da_list, &da->trees[old_ct->level]);
    }
    /* Thread CT onto level 0 list */
    list_add(&ct->da_list, &da->trees[ct->level]);

    return 0;
}

int castle_double_array_make(da_id_t da_id, version_t root_version)
{
    struct castle_double_array *da;
    int ret, i;

    debug("Creating doubling array for da_id=%d, version=%d\n", da_id, root_version);
    da = kzalloc(sizeof(struct castle_double_array), GFP_KERNEL); 
    if(!da)
        return -ENOMEM;
    da->id = da_id;
    da->root_version = root_version;
    da->mstore_key = INVAL_MSTORE_KEY;
    for(i=0; i<MAX_DA_LEVEL; i++)
        INIT_LIST_HEAD(&da->trees[i]);
    ret = castle_da_rwct_make(da);
    if(ret)
    {
        printk("Exiting from failed ct create.\n");
        kfree(da);
        
        return ret;
    }
    debug("Successfully made a new doubling array, id=%d, for version=%d\n",
        da_id, root_version);
    castle_da_hash_add(da);

    return 0;
}

static struct castle_component_tree* castle_da_ct_next(struct castle_component_tree *ct)
{
    struct castle_double_array *da = castle_da_hash_get(ct->da);
    struct castle_component_tree *next_ct;
    struct list_head *ct_list;
    uint8_t level;

    debug_verbose("Asked for component tree after %d\n", ct->seq);
    BUG_ON(!da);
    for(level = ct->level, ct_list = &ct->da_list; 
        level < MAX_DA_LEVEL; 
        level++, ct_list = &da->trees[level])
    {
        if(!list_is_last(ct_list, &da->trees[level]))
        {
            next_ct = list_entry(ct_list->next, struct castle_component_tree, da_list); 
            debug_verbose("Found component tree %d\n", next_ct->seq);

            return next_ct;
        }
    }     

    return NULL;
}

static void castle_da_bvec_complete(c_bvec_t *c_bvec, int err, c_val_tup_t cvt)
{
    void (*callback) (struct castle_bio_vec *c_bvec, int err, c_val_tup_t cvt);
    struct castle_component_tree *ct;
    
    callback = c_bvec->da_endfind;
    ct = c_bvec->tree;

    /* If the key hasn't been found, check in the next tree. */
    if(CVT_INVALID(cvt) && (!err) && (c_bvec_data_dir(c_bvec) == READ))
    {
        debug_verbose("Checking next ct.\n");
        ct = castle_da_ct_next(ct);
        if(!ct)
        {
            callback(c_bvec, err, INVAL_VAL_TUP); 
            return;
        }
        /* If there is the next tree, try searching in it now */
        c_bvec->tree = ct;
        debug_verbose("Scheduling btree read in %s tree: %d.\n", 
                ct->dynamic ? "dynamic" : "static", ct->seq);
        castle_btree_find(c_bvec);
        return;
    }
    debug_verbose("Finished with DA, calling back.\n");
    callback(c_bvec, err, cvt);
}

void castle_double_array_find(c_bvec_t *c_bvec)
{
    struct castle_attachment *att = c_bvec->c_bio->attachment;
    struct castle_component_tree *ct;
    struct castle_double_array *da;
    da_id_t da_id; 

#ifdef DEBUG
    /* For test only */
    static int first_time = 1;
#endif

    down_read(&att->lock);
    /* Since the version is attached, it must be found */
    BUG_ON(castle_version_read(att->version, &da_id, NULL, NULL, NULL));
    up_read(&att->lock);

    da = castle_da_hash_get(da_id);
    BUG_ON(!da);

    /* da_endfind should be null it is for our privte use */
    BUG_ON(c_bvec->da_endfind);
#ifdef DEBUG
if((c_bvec_data_dir(c_bvec) == READ) && (first_time) && !list_empty(&da->trees[1]))
{
    struct castle_component_tree *ct1, *ct2, *out_ct;

    first_time = 0;
    ct1 = list_entry(da->trees[1].prev->prev, struct castle_component_tree, da_list);
    ct2 = list_entry(da->trees[1].prev, struct castle_component_tree, da_list);
    out_ct = castle_da_merge(da, ct1, ct2);
    if(!out_ct)
        debug("Haven't completed the merge correctly!\n");
    else
        debug("Out tree created, id=%d\n", out_ct->seq);
}
#endif

    debug_verbose("Doing DA %s for da_id=%d, for version=%d\n", 
                  c_bvec_data_dir(c_bvec) == READ ? "read" : "write",
                  da_id, att->version);

    ct = castle_da_rwct_get(da);
#ifdef DEBUG
    if(atomic_read(&ct->item_count) > 1000)
    {
        struct castle_double_array *da = castle_da_hash_get(ct->da);  

        BUG_ON(!da);
        debug("Number of items in component tree: %d greater than 1000 (%ld). Adding a new rwct.\n",
                ct->seq, atomic64_read(&ct->item_count));
        castle_da_rwct_make(da);
    }
#endif

    c_bvec->tree       = castle_da_rwct_get(da);
    c_bvec->da_endfind = c_bvec->endfind;
    c_bvec->endfind    = castle_da_bvec_complete;

    debug_verbose("Looking up in ct=%d\n", c_bvec->tree->seq); 
    castle_btree_find(c_bvec);
}

int castle_double_array_create(void)
{
    castle_da_store   = castle_mstore_init(MSTORE_DOUBLE_ARRAYS,
                                         sizeof(struct castle_double_array));
    castle_tree_store = castle_mstore_init(MSTORE_COMPONENT_TREES,
                                         sizeof(struct castle_component_tree));

    if(!castle_da_store || !castle_tree_store)
        return -ENOMEM;

    /* Make sure that the global tree is in the ct hash */
    INIT_LIST_HEAD(&castle_global_tree.roots_list);
    castle_ct_hash_add(&castle_global_tree);

    return 0;
}
    
int castle_double_array_init(void)
{
    printk("\n========= Double Array init ==========\n");
    castle_da_hash = castle_da_hash_alloc();
    if(!castle_da_hash)
        return -ENOMEM;
    castle_ct_hash = castle_ct_hash_alloc();
    if(!castle_ct_hash)
    {
        kfree(castle_da_hash);
        return -ENOMEM; 
    }
    castle_da_hash_init();
    castle_ct_hash_init();

    return 0;
}

void castle_double_array_fini(void)
{
    printk("\n========= Double Array fini ==========\n");
    castle_da_hash_writeback();
    castle_da_hash_destroy();
    castle_ct_hash_destroy();
}<|MERGE_RESOLUTION|>--- conflicted
+++ resolved
@@ -748,7 +748,7 @@
     void *key;
     version_t version;
     int leaf_ptr;
-    c_val_tup_t cvt;
+    c_val_tup_t cvt, node_cvt;
 
     debug("Completing node at depth=%d\n", depth);
     BUG_ON(depth >= MAX_BTREE_DEPTH);
@@ -792,26 +792,22 @@
         goto release_node;
     }
     BUG_ON(node->used != level->valid_end_idx + 1);
-    btree->entry_get(node, level->valid_end_idx, &key, &version, &leaf_ptr, &cdb);
+    btree->entry_get(node, level->valid_end_idx, &key, &version, &leaf_ptr, &cvt);
     debug("Inserting into parent key=%p, *key=%d, version=%d, buffer->used=%d\n",
             key, *((uint32_t*)key), node->version, buffer->used);
     BUG_ON(leaf_ptr);
-<<<<<<< HEAD
     /* If we are dealing with right-most internal node, use version 0 instead
        (max_version). This will guarantee that any btree walk, even for keys 
        in non-existant version will have somewhere to go */
     if(merge->completing && (depth > 0) && (buffer->used == 0))
         node->version = version = 0;
-    castle_da_entry_add(merge, depth+1, key, node->version, level->node_c2b->cdb);
+    CDB_TO_CVT(node_cvt, level->node_c2b->cdb, level->node_c2b->nr_pages);
+    castle_da_entry_add(merge, depth+1, key, node->version, node_cvt);
     /* For internal node, we replace the key with max_key. This is over the top. 
        (max_keys are probably only needed in the right-most path). But this shouldn't
        break anything either (higher levels in the tree will direct us correctly). */
     if(depth > 0)
-        btree->entry_replace(node, level->valid_end_idx, btree->max_key, version, 0, cdb);
-=======
-    CDB_TO_CVT(cvt, level->node_c2b->cdb, level->node_c2b->nr_pages);
-    castle_da_entry_add(merge, depth+1, key, node->version, cvt);
->>>>>>> b2d15a10
+        btree->entry_replace(node, level->valid_end_idx, btree->max_key, version, 0, cvt);
 release_node:
 
     debug("Releasing c2b for cdb=(0x%x, 0x%x)\n", 
@@ -933,13 +929,8 @@
 }
 
 static USED struct castle_component_tree* castle_da_merge(struct castle_double_array *da,
-<<<<<<< HEAD
                                                           struct castle_component_tree *in_tree1,
                                                           struct castle_component_tree *in_tree2)
-=======
-                                                     struct castle_component_tree *in_tree1,
-                                                     struct castle_component_tree *in_tree2)
->>>>>>> b2d15a10
 {
     struct castle_component_tree *out_tree;
     struct castle_btree_type *btree;

--- conflicted
+++ resolved
@@ -730,13 +730,7 @@
         if(kv_cmp == 0)
         {
             debug("Duplicate entry found. Removing.\n");
-<<<<<<< HEAD
             comp_iter->cached = 0;
-=======
-            if (iter->each_skip)
-                iter->each_skip(iter, comp_iter);
-            castle_ct_merged_iter_consume(iter, comp_iter);
->>>>>>> 2cbf1f43
         }
     }
 
@@ -783,19 +777,7 @@
         /* Flush cached entry if it was to small (this doesn't inspect the cached entry
            any more). */
         if(skip_cached)
-<<<<<<< HEAD
             comp_iter->cached = 0;
-=======
-        {
-            BUG_ON(iter->each_skip);
-            castle_ct_merged_iter_consume(iter, comp_iter);
-        }
-        else
-        /* Otherwise, if we don't have anything cached, check if the iterator still
-           has something to return (this may have changed after the skip */
-        if(!comp_iter->cached)
-            castle_ct_merged_iter_has_next_check(iter, comp_iter);
->>>>>>> 2cbf1f43
     }
 }
 
@@ -1065,15 +1047,11 @@
     iter->merged_iter.btree    = iter->btree;
     castle_ct_merged_iter_init(&iter->merged_iter,
                                 iters,
-<<<<<<< HEAD
-                                iter_types);
+                                iter_types,
+                                NULL);
     castle_ct_merged_iter_register_cb(&iter->merged_iter, 
                                       castle_da_rq_iter_end_io,
                                       iter);
-=======
-                                iter_types,
-                                NULL);
->>>>>>> 2cbf1f43
     castle_free(iters);
     castle_free(iter_types);
 }

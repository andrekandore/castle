--- conflicted
+++ resolved
@@ -2666,6 +2666,8 @@
                da_merge_package to do final splice. */
             castle_ct_large_obj_add(cvt.cep.ext_id, cvt.length, &merge->new_large_objs, NULL);
             castle_extent_get(cvt.cep.ext_id);
+            debug("%s::large object ("cep_fmt_str") for da %d level %d.\n",
+                __FUNCTION__, cep2str(cvt.cep), merge->da->id, merge->level);
         }
     }
 
@@ -2955,33 +2957,6 @@
     BUG_ON(atomic_read(&out_tree->ref_count)       != 1);
     BUG_ON(atomic_read(&out_tree->write_ref_count) != 0);
 
-<<<<<<< HEAD
-    /* Calculate latest key in both trees. */
-    if (castle_latest_key)
-    {
-        FOR_EACH_MERGE_TREE(i, merge)
-        {
-            //BUG_ON(merge->in_tree1->seq <=  merge->in_tree2->seq);
-            if (merge->in_trees[i]->last_key)
-            {
-                out_tree->last_key = merge->in_trees[i]->last_key;
-                merge->in_trees[i]->last_key = NULL;
-                break;
-            }
-        }
-    }
-
-    /* update list of large objects */
-    if ( (castle_merges_checkpoint) && (merge->level >= MIN_DA_SERDES_LEVEL) )
-        mutex_lock(&merge->da->levels[merge->level].merge.serdes.mutex);
-    list_splice_init(&merge->new_large_objs, &out_tree->large_objs);
-    if ( (castle_merges_checkpoint) && (merge->level >= MIN_DA_SERDES_LEVEL) )
-        mutex_unlock(&merge->da->levels[merge->level].merge.serdes.mutex);
-=======
-    /* Add list of large objects to CT. */
-    list_replace(&merge->large_objs, &out_tree->large_objs);
-    INIT_LIST_HEAD(&merge->large_objs);
->>>>>>> 29d389a4
 
     debug("Number of entries=%ld, number of nodes=%ld\n",
             atomic64_read(&out_tree->item_count));

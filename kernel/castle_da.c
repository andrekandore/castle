#include <linux/sched.h>
#include <linux/delay.h>

#include "castle_public.h"
#include "castle_utils.h"
#include "castle.h"
#include "castle_cache.h"
#include "castle_btree.h"
#include "castle_time.h"
#include "castle_versions.h"
#include "castle_extent.h"
#include "castle_ctrl.h"
#include "castle_da.h"

//#define DEBUG
#ifndef DEBUG
#define debug(_f, ...)            ((void)0)
#define debug_verbose(_f, ...)    ((void)0)
#define merg_itr_dbg(_f, ...)      ((void)0)
#else
#define debug(_f, _a...)          (printk("%s:%.4d: " _f, __FILE__, __LINE__ , ##_a))
#define debug_verbose(_f, ...)    ((void)0)
#define merg_itr_dbg(_f, _a...)     (printk(_f, ##_a))
//#define debug_verbose(_f, _a...)  (printk("%s:%.4d: " _f, __FILE__, __LINE__ , ##_a))
#endif

#define MAX_DA_LEVEL                    (20)
#define MAX_DYNAMIC_TREE_SIZE           (100) /* In C_CHK_SIZE. */ 
#define MAX_DYNAMIC_DATA_SIZE           (100) /* In C_CHK_SIZE. */ 

#define CASTLE_DA_HASH_SIZE             (1000)
#define CASTLE_CT_HASH_SIZE             (4000)
static struct list_head        *castle_da_hash       = NULL;
static struct list_head        *castle_ct_hash       = NULL;
static struct castle_mstore    *castle_da_store      = NULL;
static struct castle_mstore    *castle_tree_store    = NULL;
static struct castle_mstore    *castle_lo_store      = NULL;
       da_id_t                  castle_next_da_id    = 1; 
static tree_seq_t               castle_next_tree_seq = 1; 
static struct workqueue_struct *castle_merge_wq;
static int                      castle_da_exiting    = 0;


/**********************************************************************************************/
/* Notes about the locking on doubling arrays & component trees.
   Each doubling array has a spinlock which protects the lists of component trees rooted in
   the trees array.
   Each component tree has a reference count, initialised to 1 at the tree creation. Each IO
   and other operation which uses the tree needs to take a reference to the tree. Reference
   should be taken under doubling array lock (which guarantees that the component tree is
   currently threaded onto the doubling array tree list, and vice versa. When a tree is 
   removed from the doubling array, no-one else will take references to it any more.
   Component trees are destroyed when reference count reaches 0. The only operation which
   causes trees to be destroyed is the merge process. It decrements the reference count by 1,
   if there are any outstanding IOs, the ref count will reach 0 when last IO completes.
   When a new RW component tree (rwct) is created, previous rwct is moved onto level one. There
   may be ongoing writes to this component tree. This is safe, because all further reads to 
   the tree (either doubling array reads, or merge) chain lock the tree nodes appropriately.
   RW tree creation and merges are serialised using the flags field.

   For DAs, only an attached DA is guaranteed to be in the hash.
 */

#define DOUBLE_ARRAY_GROWING_RW_TREE_BIT    (0)
#define DOUBLE_ARRAY_GROWING_RW_TREE_FLAG   (1 << DOUBLE_ARRAY_GROWING_RW_TREE_BIT)
#define DOUBLE_ARRAY_MERGING_BIT            (1)
#define DOUBLE_ARRAY_MERGING_FLAG           (1 << DOUBLE_ARRAY_MERGING_BIT)
#define DOUBLE_ARRAY_DELETED_BIT            (2)
#define DOUBLE_ARRAY_DELETED_FLAG           (1 << DOUBLE_ARRAY_DELETED_BIT)
struct castle_double_array {
    da_id_t            id;
    version_t          root_version;
    /* Lock protects the trees list */
    spinlock_t         lock;
    unsigned long      flags;
    int                nr_trees;
    struct list_head   trees[MAX_DA_LEVEL];
    struct list_head   hash_list;
    atomic_t           ref_cnt;
    uint32_t           attachment_cnt;
    /* Queue of write IOs queued up on this DA. */
    struct list_head   ios_waiting;
    int                ios_waiting_cnt;
    uint32_t           ios_budget;
    uint32_t           ios_rate;
    struct work_struct queue_restart;
    /* Merge deamortisation */
    int                max_merge_level;
    /* Merge throttling. DISABLED ATM. */
    
    atomic_t           epoch_ios;
    atomic_t           merge_budget;
    wait_queue_head_t  merge_budget_wq;
};

DEFINE_HASH_TBL(castle_da, castle_da_hash, CASTLE_DA_HASH_SIZE, struct castle_double_array, hash_list, da_id_t, id);
DEFINE_HASH_TBL(castle_ct, castle_ct_hash, CASTLE_CT_HASH_SIZE, struct castle_component_tree, hash_list, tree_seq_t, seq);

/**********************************************************************************************/
/* Prototypes */
static struct castle_component_tree* castle_ct_alloc(struct castle_double_array *da, 
                                                     btree_t type, 
                                                     int level);
static inline void castle_da_lock(struct castle_double_array *da);
static inline void castle_da_unlock(struct castle_double_array *da);
void castle_ct_get(struct castle_component_tree *ct, int write);
void castle_ct_put(struct castle_component_tree *ct, int write);
static void castle_component_tree_add(struct castle_double_array *da,
                                      struct castle_component_tree *ct,
                                      int in_init);
static void castle_component_tree_del(struct castle_double_array *da,
                                      struct castle_component_tree *ct);
static void castle_da_merge_check(struct castle_double_array *da);
struct castle_da_merge;
static void castle_da_merge_budget_consume(struct castle_da_merge *merge);
static void castle_da_queue_restart(struct work_struct *work);
static void castle_da_queue_kick(struct castle_double_array *da);
static void castle_da_bvec_start(struct castle_double_array *da, c_bvec_t *c_bvec);
static void castle_da_get(struct castle_double_array *da);
static void castle_da_put(struct castle_double_array *da);

/**********************************************************************************************/
/* Utils */

/* DA merging is checked/set under DA lock, simple bit test/sets suffice. */
static inline int castle_da_merging(struct castle_double_array *da)
{
    return test_bit(DOUBLE_ARRAY_MERGING_BIT, &da->flags);
}

static inline void castle_da_merging_set(struct castle_double_array *da)
{
    set_bit(DOUBLE_ARRAY_MERGING_BIT, &da->flags);
}

static inline void castle_da_merging_clear(struct castle_double_array *da)
{
    clear_bit(DOUBLE_ARRAY_MERGING_BIT, &da->flags);
}

/* These need to be atomic */
static inline int castle_da_growing_rw_test_and_set(struct castle_double_array *da)
{
    return test_and_set_bit(DOUBLE_ARRAY_GROWING_RW_TREE_BIT, &da->flags);
}

static inline int castle_da_growing_rw_test(struct castle_double_array *da)
{
    return test_bit(DOUBLE_ARRAY_GROWING_RW_TREE_BIT, &da->flags);
}

static inline void castle_da_growing_rw_clear(struct castle_double_array *da)
{
    clear_bit(DOUBLE_ARRAY_GROWING_RW_TREE_BIT, &da->flags);
}


static inline int castle_da_deleted(struct castle_double_array *da)
{
    return test_bit(DOUBLE_ARRAY_DELETED_BIT, &da->flags);
}

static inline void castle_da_deleted_set(struct castle_double_array *da)
{
    set_bit(DOUBLE_ARRAY_DELETED_BIT, &da->flags);
}

/**********************************************************************************************/
/* Iterators */
typedef struct castle_immut_iterator {
    struct castle_component_tree *tree;
    struct castle_btree_type     *btree;
    int                           completed;
    c2_block_t                   *curr_c2b;
    struct castle_btree_node     *curr_node;
    int                           curr_idx;
    c2_block_t                   *next_c2b;
    int                           next_idx;
} c_immut_iter_t;

static int castle_ct_immut_iter_entry_find(c_immut_iter_t *iter,
                                           struct castle_btree_node *node,
                                           int start_idx) 
{
    int disabled;
    c_val_tup_t cvt;

    for(; start_idx<node->used; start_idx++)
    {
        disabled = iter->btree->entry_get(node, start_idx, NULL, NULL, &cvt);
        if(!CVT_LEAF_PTR(cvt) && !disabled)
            return start_idx; 
    }

    return -1;
}


static int castle_ct_immut_iter_next_node_init(c_immut_iter_t *iter,
                                               struct castle_btree_node *node)
{
    /* Non-leaf nodes do not contain any entries for the enumerator, continue straight through */
    if(!node->is_leaf)
        return 0;

    /* Non-dynamic trees do not contain leaf pointers => the node must be non-empty, 
       and will not contain leaf pointers */
    if(!iter->tree->dynamic)
    {
        iter->next_idx = 0;
        BUG_ON(castle_ct_immut_iter_entry_find(iter, node, 0 /* start_idx */) != iter->next_idx);
        BUG_ON(node->used == 0);
        return 1;
    }

    /* Finally, for dynamic trees, check if we have at least non-leaf pointer */
    iter->next_idx = castle_ct_immut_iter_entry_find(iter, node, 0 /* start_idx */);
    if(iter->next_idx >= 0)
        return 1;

    return 0;
}

static void castle_ct_immut_iter_next_node_find(c_immut_iter_t *iter, c_ext_pos_t  cep)
{
    struct castle_btree_node *node;
    c2_block_t *c2b;
     
    debug("Looking for next node starting with "cep_fmt_str_nl, cep2str(cep));
    BUG_ON(iter->next_c2b);
    c2b=NULL;
    while(!EXT_POS_INVAL(cep))
    {
        /* Release c2b if we've got one */
        if(c2b)
            put_c2b(c2b);
        /* Get cache block for the current c2b */
        c2b = castle_cache_block_get(cep, iter->btree->node_size); 
        debug("Node in immut iter.\n");
        castle_cache_block_advise(c2b, C2B_PREFETCH_FRWD);
        write_lock_c2b(c2b);
        /* If c2b is not up to date, issue a blocking READ to update */
        if(!c2b_uptodate(c2b))
            BUG_ON(submit_c2b_sync(READ, c2b));
        write_unlock_c2b(c2b);
        node = c2b_bnode(c2b);
        if(castle_ct_immut_iter_next_node_init(iter, node))
        {
            debug("Cep "cep_fmt_str " will be used next, exiting.\n",
                   cep2str(cep));
            /* Found */
            iter->next_c2b = c2b;
            return;
        }
        cep = node->next_node;
        debug("Node non-leaf or no non-leaf-ptr entries, moving to " cep_fmt_str_nl, 
               cep2str(cep));
    } 
    /* Drop c2b if we failed to find a leaf node, but have an outstanding reference to 
       a non-leaf node */
    if(c2b)
        put_c2b(c2b);
}

static void castle_ct_immut_iter_next_node(c_immut_iter_t *iter)
{
    BUG_ON(!iter->next_c2b);
    /* Drop the current c2b, if one exists. */
    if(iter->curr_c2b)
    {
        debug("Moving to the next block after: "cep_fmt_str_nl, 
               cep2str(iter->curr_c2b->cep));
        put_c2b(iter->curr_c2b);
    }
    /* next_c2b becomes curr_c2b */ 
    iter->curr_c2b  = iter->next_c2b;
    BUG_ON(!c2b_uptodate(iter->curr_c2b));
    iter->curr_node = c2b_bnode(iter->curr_c2b); 
    if(!iter->curr_node->is_leaf ||
           (iter->curr_node->used <= iter->next_idx))
    {
        printk("curr_node=%d, used=%d, next_idx=%d\n",
                iter->curr_node->is_leaf,
                iter->curr_node->used,
                iter->next_idx);
    }
    BUG_ON(!iter->curr_node->is_leaf ||
           (iter->curr_node->used <= iter->next_idx));
    iter->curr_idx  = iter->next_idx;
    debug("Moved to cep="cep_fmt_str_nl, cep2str(iter->curr_c2b->cep));

    /* Find next c2b following the list pointers */
    iter->next_c2b = NULL;
    castle_ct_immut_iter_next_node_find(iter, iter->curr_node->next_node);
}

static void castle_ct_immut_iter_next(c_immut_iter_t *iter, 
                                      void **key_p, 
                                      version_t *version_p, 
                                      c_val_tup_t *cvt_p)
{
    int disabled;

    /* Check if we can read from the curr_node. If not move to the next node. 
       Make sure that if entries exist, they are not leaf pointers. */
    if(iter->curr_idx >= iter->curr_node->used || iter->curr_idx < 0) 
    {
        debug("No more entries in the current node. Asking for next.\n");
        BUG_ON((iter->curr_idx >= 0) && (iter->curr_idx > iter->curr_node->used));
        castle_ct_immut_iter_next_node(iter);
        BUG_ON((iter->curr_idx >= 0) && (iter->curr_idx >= iter->curr_node->used));
    }
    disabled = iter->btree->entry_get(iter->curr_node, 
                                      iter->curr_idx, 
                                      key_p, 
                                      version_p, 
                                      cvt_p);
    /* curr_idx should have been set to a non-leaf pointer */
    BUG_ON(CVT_LEAF_PTR(*cvt_p) || disabled);
    iter->curr_idx = castle_ct_immut_iter_entry_find(iter, iter->curr_node, iter->curr_idx + 1);
    debug("Returned next, curr_idx is now=%d / %d.\n", iter->curr_idx, iter->curr_node->used);
}

static int castle_ct_immut_iter_has_next(c_immut_iter_t *iter)
{
    if(unlikely(iter->completed))
        return 0;

    if((iter->curr_idx >= iter->curr_node->used || iter->curr_idx < 0) && (!iter->next_c2b))
    {
        iter->completed = 1;
        BUG_ON(!iter->curr_c2b);
        put_c2b(iter->curr_c2b);

        return 0;
    }

    return 1;
} 

static void castle_ct_immut_iter_init(c_immut_iter_t *iter)
{
    debug("Initialising immut enumerator for ct id=%d\n", iter->tree->seq);
    iter->btree     = castle_btree_type_get(iter->tree->btree_type);
    iter->completed = 0;
    iter->curr_c2b  = NULL;
    iter->next_c2b  = NULL;
    castle_ct_immut_iter_next_node_find(iter, iter->tree->first_node);
    /* Check if we succeeded at finding at least a single node */
    BUG_ON(!iter->next_c2b);
    /* Init curr_c2b correctly */
    castle_ct_immut_iter_next_node(iter);
}

struct castle_iterator_type castle_ct_immut_iter = {
    .register_cb = NULL,
    .prep_next   = NULL,
    .has_next    = (castle_iterator_has_next_t)castle_ct_immut_iter_has_next,
    .next        = (castle_iterator_next_t)    castle_ct_immut_iter_next,
    .skip        = NULL,
};

typedef struct castle_modlist_iterator {
    struct castle_btree_type *btree;
    struct castle_component_tree *tree;
    struct castle_da_merge *merge;
    c_immut_iter_t *enumerator;
    int err;
    uint32_t nr_nodes;          /* Number of nodes in the buffer   */
    void *node_buffer;          /* Buffer to store all the nodes   */
    uint32_t nr_items;          /* Number of items in the buffer   */
    uint32_t next_item;         /* Next item to return in iterator */ 
    struct item_idx {
        uint32_t node;          /* Which node                      */
        uint32_t node_offset;   /* Where in the node               */
    } *sort_idx;
} c_modlist_iter_t;

static int castle_kv_compare(struct castle_btree_type *btree,
                             void *k1, version_t v1,
                             void *k2, version_t v2)
{
    int ret = btree->key_compare(k1, k2);
    if(ret != 0)
        return ret;
    
    /* Reverse v achieved by inverting v1<->v2 given to version_compare() function */
    return castle_version_compare(v2, v1);
}

static void castle_da_node_buffer_init(struct castle_btree_type *btree,
                                       struct castle_btree_node *buffer)
{
    debug("Resetting btree node buffer.\n");
    /* Buffers are proper btree nodes understood by castle_btree_node_type function sets.
       Initialise the required bits of the node, so that the types don't complain. */
    buffer->magic     = BTREE_NODE_MAGIC;
    buffer->type      = btree->magic;
    buffer->version   = 0;
    buffer->used      = 0;
    buffer->is_leaf   = 1;
    buffer->next_node = INVAL_EXT_POS;
}

static struct castle_btree_node* castle_ct_modlist_iter_buffer_get(c_modlist_iter_t *iter, 
                                                                   uint32_t idx)
{
    struct castle_btree_type *btree = iter->btree;
    char *buffer = iter->node_buffer;

    return (struct castle_btree_node *)(buffer + idx * btree->node_size * C_BLK_SIZE); 
}

static void castle_ct_modlist_iter_fill(c_modlist_iter_t *iter)
{
    struct castle_btree_type *btree = iter->btree;
    struct castle_btree_node *node = NULL;
    uint32_t node_idx, node_offset, item_idx;
    version_t version;
    c_val_tup_t cvt;
    void *key;

    item_idx = node_idx = node_offset = 0;
    while(castle_ct_immut_iter.has_next(iter->enumerator))
    {
        might_resched();
        if(iter->merge)
            castle_da_merge_budget_consume(iter->merge);
        /* Check if we moved on to a new node. If so, init that. */
        if(node_offset == 0)
        {
            node = castle_ct_modlist_iter_buffer_get(iter, node_idx);
            castle_da_node_buffer_init(btree, node);
        } else
        {
            BUG_ON(btree->need_split(node, 0)); 
        }

        /* Get the next entry from the comparator */
        castle_ct_immut_iter.next(iter->enumerator, &key, &version, &cvt);
        debug("In enum got next: k=%p, version=%d, %u/%llu, cep="cep_fmt_str_nl,
                key, version, (uint32_t)cvt.type, cvt.length, cep2str(cvt.cep));
        debug("Dereferencing first 4 bytes of the key (should be length)=0x%x.\n",
                *((uint32_t *)key));
        debug("Inserting into the node=%d, under idx=%d\n", node_idx, node_offset);
        BUG_ON(CVT_LEAF_PTR(cvt));
        btree->entry_add(node, node_offset, key, version, cvt);
        iter->sort_idx[item_idx].node        = node_idx;
        iter->sort_idx[item_idx].node_offset = node_offset;
        node_offset++;
        item_idx++;
        /* Check if the node is full */
        if(btree->need_split(node, 0))
        {
            debug("Node %d full, moving to the next one.\n", node_idx);
            node_idx++; 
            node_offset = 0;
        }
    }
    if(item_idx != atomic64_read(&iter->tree->item_count))
    {
        printk("Error. Different number of items than expected in CT=%d (dynamic=%d). "
               "Item_idx=%d, item_count=%ld\n",
            iter->tree->seq, iter->tree->dynamic,
            item_idx, atomic64_read(&iter->tree->item_count));
        WARN_ON(1);
    }
    iter->nr_items = item_idx;
    //iter->err = iter->enumerator->err;
}

static void castle_ct_modlist_iter_item_get(c_modlist_iter_t *iter, 
                                            uint32_t sort_idx,
                                            void **key_p,
                                            version_t *version_p,
                                            c_val_tup_t *cvt_p)
{
    struct castle_btree_type *btree = iter->btree;
    struct castle_btree_node *node;
   
    debug_verbose("Node_idx=%d, offset=%d\n", 
                  iter->sort_idx[sort_idx].node,
                  iter->sort_idx[sort_idx].node_offset);
    node = castle_ct_modlist_iter_buffer_get(iter, iter->sort_idx[sort_idx].node);
    btree->entry_get(node,
                     iter->sort_idx[sort_idx].node_offset,
                     key_p,
                     version_p,
                     cvt_p);
}

static void castle_ct_modlist_iter_sift_down(c_modlist_iter_t *iter, uint32_t start, uint32_t end)
{
    struct castle_btree_type *btree = iter->btree;
    version_t root_version, child_version;
    void *root_key, *child_key;
    uint32_t root, child;
   
    root = start;
    /* Work out root key and version */
    castle_ct_modlist_iter_item_get(iter, root, &root_key, &root_version, NULL);
    while(2*root + 1 <= end)
    {
        /* First child MUST exist */
        child = 2*root + 1;
        castle_ct_modlist_iter_item_get(iter, child, &child_key, &child_version, NULL);
        /* Check if the second child is greater than the first (MAX heap). If exists */
        if(child < end)
        {
            version_t child2_version;
            void *child2_key;

            castle_ct_modlist_iter_item_get(iter, child+1, &child2_key, &child2_version, NULL);
            if(castle_kv_compare(btree,
                                 child2_key, child2_version, 
                                 child_key, child_version) > 0)
            {
                child++;
                /* Adjust pointers to point to child2 */
                child_key = child2_key;
                child_version = child2_version;
            } 
        }
        /* Finally check whether greater child isn't greatest than the root */
        if(castle_kv_compare(btree,
                             child_key, child_version,
                             root_key, root_version) > 0)
        {
            struct item_idx tmp_idx;
            
            /* Swap root and child, by swapping the respective sort_idx-es */
            tmp_idx = iter->sort_idx[child];
            iter->sort_idx[child] = iter->sort_idx[root];
            iter->sort_idx[root] = tmp_idx;
            /* Adjust root idx to point to the child, this should now be considered
               for sifting down. 
               NOTE: root_key & root_version are still correct. i.e.
               castle_ct_modlist_iter_item_get(root) would still return the same values.
               This is because we swapped the indicies. Also, in sifting you have to
               keep perculating the SAME value down until it is in the right place.
             */
            root = child;
        } else
            return;
    }
}

static void castle_ct_modlist_iter_heapify(c_modlist_iter_t *iter)
{
    uint32_t start = (iter->nr_items - 2)/2;

    while(true)
    {
        might_resched();
        if(iter->merge)
            castle_da_merge_budget_consume(iter->merge);
        castle_ct_modlist_iter_sift_down(iter, start, iter->nr_items - 1);
        /* Check for start == 0 here, beacuse it's unsigned, and we cannot check
           for < 0 in the loop condition */
        if(start-- == 0)
            return;
    }
}

static void castle_ct_modlist_iter_heapsort(c_modlist_iter_t *iter)
{
    uint32_t last;

    for(last = iter->nr_items-1; last > 0; last--)
    {
        struct item_idx tmp_idx;

        might_resched();
        if(iter->merge)
            castle_da_merge_budget_consume(iter->merge);
        /* Head is the greatest item, swap with last, and sift down */
        tmp_idx = iter->sort_idx[last];
        iter->sort_idx[last] = iter->sort_idx[0];
        iter->sort_idx[0] = tmp_idx;
        castle_ct_modlist_iter_sift_down(iter, 0, last-1); 
    }
}

static void castle_ct_modlist_iter_free(c_modlist_iter_t *iter)
{
    if(iter->enumerator)
        castle_free(iter->enumerator);
    if(iter->node_buffer)
        castle_vfree(iter->node_buffer);
    if(iter->sort_idx)
        castle_vfree(iter->sort_idx);
}

static int castle_ct_modlist_iter_has_next(c_modlist_iter_t *iter)
{
    return (!iter->err && (iter->next_item < iter->nr_items));
}

static void castle_ct_modlist_iter_next(c_modlist_iter_t *iter, 
                                        void **key_p, 
                                        version_t *version_p, 
                                        c_val_tup_t *cvt_p)
{
    castle_ct_modlist_iter_item_get(iter, iter->next_item, key_p, version_p, cvt_p);
    iter->next_item++;
}

static void castle_ct_modlist_iter_init(c_modlist_iter_t *iter)
{
    struct castle_component_tree *ct = iter->tree;

    BUG_ON(atomic64_read(&ct->item_count) == 0);
    /* Component tree has to be provided */
    BUG_ON(!iter->tree);
    iter->err = 0;
    iter->btree = castle_btree_type_get(iter->tree->btree_type);
    iter->enumerator = castle_malloc(sizeof(c_immut_iter_t), GFP_KERNEL);
    /* Allocate slighly more than number of nodes in the tree, to make sure everything
       fits, even if we unlucky, and waste parts of the node in each node */
    iter->nr_nodes = 1.1 * (atomic64_read(&ct->node_count) + 1);
    iter->node_buffer = castle_vmalloc(iter->nr_nodes * iter->btree->node_size * C_BLK_SIZE);
    iter->sort_idx = castle_vmalloc(atomic64_read(&ct->item_count) * sizeof(struct item_idx));
    if(!iter->enumerator || !iter->node_buffer || !iter->sort_idx)
    {
        castle_ct_modlist_iter_free(iter);       
        iter->err = -ENOMEM;
        return;
    }
    /* Start up the child enumerator */
    iter->enumerator->tree = ct;
    castle_ct_immut_iter_init(iter->enumerator); 
    iter->next_item = 0;
    /* Run the enumerator, sort the output. */
    castle_ct_modlist_iter_fill(iter);
    /* Fill may fail if the enumerator underneath fails */
    if(iter->err)
        return;
    castle_ct_modlist_iter_heapify(iter);
    castle_ct_modlist_iter_heapsort(iter);
}

struct castle_iterator_type castle_ct_modlist_iter = {
    .register_cb = NULL,
    .prep_next   = NULL,
    .has_next    = (castle_iterator_has_next_t)castle_ct_modlist_iter_has_next,
    .next        = (castle_iterator_next_t)    castle_ct_modlist_iter_next,
    .skip        = NULL,
};

static int _castle_ct_merged_iter_prep_next(c_merged_iter_t *iter,
                                            int sync_call)
{
    int i;
    struct component_iterator *comp_iter;

    merg_itr_dbg("No of comp_iters: %u\n", iter->nr_iters);
    for(i=0; i<iter->nr_iters; i++)
    {
        comp_iter = iter->iterators + i; 

        merg_itr_dbg("%s:%p:%d\n", __FUNCTION__, iter, i);
        /* Replenish the cache */
        if(!comp_iter->completed && !comp_iter->cached)
        {
            debug("Reading next entry for iterator: %d.\n", i);
            if (!sync_call &&
                !comp_iter->iterator_type->prep_next(comp_iter->iterator)) {
                merg_itr_dbg("%s:%p:%p:%d - schedule\n", __FUNCTION__, iter, comp_iter->iterator, i);
                return 0;
            }
            if (comp_iter->iterator_type->has_next(comp_iter->iterator))
            {
                comp_iter->iterator_type->next(comp_iter->iterator,
                                               &comp_iter->cached_entry.k,
                                               &comp_iter->cached_entry.v,
                                               &comp_iter->cached_entry.cvt);
                comp_iter->cached = 1;
                iter->src_items_completed++;
                merg_itr_dbg("%s:%p:%d - cached\n", __FUNCTION__, iter, i);
            }
            else
            {
                merg_itr_dbg("%s:%p:%d - nothing left\n", __FUNCTION__, iter, i);
                comp_iter->completed = 1;
                iter->non_empty_cnt--;
                debug("A component iterator run out of stuff, we are left with"
                      "%d iterators.\n",
                      iter->non_empty_cnt);
            }
        }
    }

    return 1;
}

static void castle_ct_merged_iter_register_cb(c_merged_iter_t *iter,
                                              castle_iterator_end_io_t cb,
                                              void *data)
{
    iter->end_io  = cb;
    iter->private = data;
}

static int castle_ct_merged_iter_prep_next(c_merged_iter_t *iter)
{
    merg_itr_dbg("%s:%p\n", __FUNCTION__, iter);
    return _castle_ct_merged_iter_prep_next(iter, 0);
}

static void castle_ct_merged_iter_end_io(void *rq_enum_iter, int err)
{
    c_merged_iter_t *iter = ((c_rq_enum_t *) rq_enum_iter)->private;

    merg_itr_dbg("%s:%p\n", __FUNCTION__, iter);
    if (castle_ct_merged_iter_prep_next(iter))
    {
        merg_itr_dbg("%s:%p - Done\n", __FUNCTION__, iter);
        iter->end_io(iter, 0);
        return;
    }
}

static int castle_ct_merged_iter_has_next(c_merged_iter_t *iter)
{
    merg_itr_dbg("%s:%p\n", __FUNCTION__, iter);
    BUG_ON(!_castle_ct_merged_iter_prep_next(iter, 1));
    debug("Merged iterator has next, err=%d, non_empty_cnt=%d\n", 
            iter->err, iter->non_empty_cnt);
    return (!iter->err && (iter->non_empty_cnt > 0));
}

static void castle_ct_merged_iter_next(c_merged_iter_t *iter,
                                       void **key_p,
                                       version_t *version_p,
                                       c_val_tup_t *cvt_p)
{
    struct component_iterator *comp_iter; 
    int i, smallest_idx, kv_cmp;
    void *smallest_k = NULL;
    version_t smallest_v = 0;
    c_val_tup_t smallest_cvt;

    merg_itr_dbg("%s:%p\n", __FUNCTION__, iter);
    debug("Merged iterator next.\n");
    /* When next is called, we are free to call next on any of the 
       component iterators we do not have an entry cached for */
    for(i=0, smallest_idx=-1; i<iter->nr_iters; i++)
    {
        comp_iter = iter->iterators + i; 

        /* Replenish the cache */
        BUG_ON(!comp_iter->completed && !comp_iter->cached);
        
        /* If there is no cached entry by here, the compenennt iterator must be finished */ 
        if(!comp_iter->cached)
        {
            BUG_ON(comp_iter->iterator_type->has_next(comp_iter->iterator));
            continue;
        }

        /* Check how does the smallest entry so far compare to this entry */
        kv_cmp = (smallest_idx >= 0) ? castle_kv_compare(iter->btree,
                                                         comp_iter->cached_entry.k,
                                                         comp_iter->cached_entry.v,
                                                         smallest_k,
                                                         smallest_v)
                                     : -1;
        if(kv_cmp < 0)
        {
            debug("So far the smallest entry is from iterator: %d.\n", i);
            smallest_idx = i;
            smallest_k = comp_iter->cached_entry.k;
            smallest_v = comp_iter->cached_entry.v;
            smallest_cvt = comp_iter->cached_entry.cvt;
        }

        if(kv_cmp == 0)
        {
            debug("Duplicate entry found. Removing.\n");
            if (iter->each_skip)
                iter->each_skip(iter, comp_iter);
            comp_iter->cached = 0;
        }
    }

    /* Smallest value should have been found by now */
    BUG_ON(smallest_idx < 0);

    debug("Smallest entry is from iterator: %d.\n", smallest_idx);
    /* The cache for smallest_idx iterator cached entry should be removed */ 
    comp_iter = iter->iterators + smallest_idx;
    comp_iter->cached = 0;
    /* Return the smallest entry */
    if(key_p) *key_p = smallest_k;
    if(version_p) *version_p = smallest_v;
    if(cvt_p) *cvt_p = smallest_cvt;
}

static void castle_ct_merged_iter_skip(c_merged_iter_t *iter,
                                       void *key)
{
    struct component_iterator *comp_iter; 
    int i, skip_cached;

    merg_itr_dbg("%s:%p\n", __FUNCTION__, iter);
    /* Go through iterators, and do the following:
       * call skip in each of the iterators
       * check if we have something cached
       * if we do, and the cached k < key, flush it
     */
    for(i=0; i<iter->nr_iters; i++)
    {
        comp_iter = iter->iterators + i; 
        if(comp_iter->completed)
            continue;

        /* Check if the cached entry needs to be skipped AHEAD of the skip
           being called on the appropriate component iterator (which may 
           invalidate the cached key pointer */
        skip_cached = comp_iter->cached && 
                     (iter->btree->key_compare(comp_iter->cached_entry.k, key) < 0);
        /* Next skip in the component iterator */
        BUG_ON(!comp_iter->iterator_type->skip);
        comp_iter->iterator_type->skip(comp_iter->iterator, key);

        /* Flush cached entry if it was to small (this doesn't inspect the cached entry
           any more). */
        if(skip_cached)
        {
            BUG_ON(iter->each_skip);
            comp_iter->cached = 0;
        }
    }
}

static void castle_ct_merged_iter_cancel(c_merged_iter_t *iter)
{
    castle_free(iter->iterators);
}

/* Constructs a merged iterator out of a set of iterators. */
static void castle_ct_merged_iter_init(c_merged_iter_t *iter,
                                       void **iterators,
                                       struct castle_iterator_type **iterator_types,
                                       castle_merged_iterator_each_skip each_skip)
{
    int i;

    debug("Initing merged iterator for %d component iterators.\n", iter->nr_iters);
    /* nr_iters should be given in the iterator, and we expecting it to be in [1,10] range */
    if(iter->nr_iters > 10)
        printk("Merged iterator for %d > 10 trees.\n", iter->nr_iters);
    BUG_ON(iter->nr_iters <= 0);
    BUG_ON(!iter->btree);
    iter->err = 0;
    iter->src_items_completed = 0;
    iter->end_io = NULL;
    iter->iterators = castle_malloc(iter->nr_iters * sizeof(struct component_iterator), GFP_KERNEL);
    if(!iter->iterators)
    {
        printk("Failed to allocate memory for merged iterator.\n");
        iter->err = -ENOMEM;
        return;
    }
    iter->each_skip = each_skip;
    /* Memory allocated for the iterators array, init the state. 
       Assume that all iterators have something in them, and let the has_next_check() 
       handle the opposite. */
    iter->non_empty_cnt = iter->nr_iters; 
    for(i=0; i<iter->nr_iters; i++)
    {
        struct component_iterator *comp_iter = iter->iterators + i; 

        comp_iter->iterator      = iterators[i];
        comp_iter->iterator_type = iterator_types[i];
        comp_iter->cached        = 0;
        comp_iter->completed     = 0;

        if (comp_iter->iterator_type->register_cb)
            comp_iter->iterator_type->register_cb(comp_iter->iterator,
                                                  castle_ct_merged_iter_end_io,
                                                  (void *)iter);
    } 
}

struct castle_iterator_type castle_ct_merged_iter = {
    .register_cb = (castle_iterator_register_cb_t)castle_ct_merged_iter_register_cb,
    .prep_next   = (castle_iterator_prep_next_t)  castle_ct_merged_iter_prep_next,
    .has_next    = (castle_iterator_has_next_t)   castle_ct_merged_iter_has_next,
    .next        = (castle_iterator_next_t)       castle_ct_merged_iter_next,
    .skip        = (castle_iterator_skip_t)       castle_ct_merged_iter_skip, 
    .cancel      = (castle_iterator_cancel_t)     castle_ct_merged_iter_cancel, 
};


#ifdef DEBUG
c_modlist_iter_t test_iter1;
c_modlist_iter_t test_iter2;
c_merged_iter_t  test_miter;
static USED void castle_ct_sort(struct castle_component_tree *ct1,
                                struct castle_component_tree *ct2)
{
    version_t version;
    void *key;
    c_val_tup_t cvt;
    int i=0;
    void *iters[2];
    struct castle_iterator_type *iter_types[2];

    debug("Number of items in the component tree1: %ld, number of nodes: %ld, ct2=%ld, %ld\n", 
            atomic64_read(&ct1->item_count),
            atomic64_read(&ct1->node_count),
            atomic64_read(&ct2->item_count),
            atomic64_read(&ct2->node_count));

    test_iter1.tree = ct1;
    castle_ct_modlist_iter_init(&test_iter1);
    test_iter2.tree = ct2;
    castle_ct_modlist_iter_init(&test_iter2);

#if 0
    while(castle_ct_modlist_iter_has_next(&test_iter))
    {
        castle_ct_modlist_iter_next(&test_iter, &key, &version, &cep); 
        debug("Sorted: %d: k=%p, version=%d, cep=(0x%x, 0x%x)\n",
                i, key, version, cep.ext_id, cep.offset);
        debug("Dereferencing first 4 bytes of the key (should be length)=0x%x.\n",
                *((uint32_t *)key));
        i++;
    }
#endif
    test_miter.nr_iters = 2;
    test_miter.btree = test_iter1.btree;
    iters[0] = &test_iter1;
    iters[1] = &test_iter2;
    iter_types[0] = &castle_ct_modlist_iter;
    iter_types[1] = &castle_ct_modlist_iter;
    castle_ct_merged_iter_init(&test_miter,
                               iters,
                               iter_types, 
                               NULL);
    debug("=============== SORTED ================\n");
    while(castle_ct_merged_iter_has_next(&test_miter))
    {
        castle_ct_merged_iter_next(&test_miter, &key, &version, &cvt); 
        debug("Sorted: %d: k=%p, version=%d, cep=" cep_fmt_str_nl,
                i, key, version, cep2str(cvt.cep));
        debug("Dereferencing first 4 bytes of the key (should be length)=0x%x.\n",
                *((uint32_t *)key));
        i++;
    }
}
#endif

/* Has next, next and skip only need to call the corresponding functions on
   the underlying merged iterator */

static void castle_da_rq_iter_register_cb(c_da_rq_iter_t *iter,
                                          castle_iterator_end_io_t cb,
                                          void *data)
{
    iter->end_io  = cb;
    iter->private = data;
}

static int castle_da_rq_iter_prep_next(c_da_rq_iter_t *iter)
{
    return castle_ct_merged_iter_prep_next(&iter->merged_iter);
} 


static int castle_da_rq_iter_has_next(c_da_rq_iter_t *iter)
{
    return castle_ct_merged_iter_has_next(&iter->merged_iter);
} 

static void castle_da_rq_iter_end_io(void *merged_iter, int err)
{
    c_da_rq_iter_t *iter = ((c_merged_iter_t *)merged_iter)->private;

    if (castle_da_rq_iter_prep_next(iter))
    {
        iter->end_io(iter, 0);
        return;
    }
    else
        BUG();
}

static void castle_da_rq_iter_next(c_da_rq_iter_t *iter,
                                   void **key_p,
                                   version_t *version_p,
                                   c_val_tup_t *cvt_p)
{
    castle_ct_merged_iter_next(&iter->merged_iter, key_p, version_p, cvt_p);
}

static void castle_da_rq_iter_skip(c_da_rq_iter_t *iter, void *key)
{
    castle_ct_merged_iter_skip(&iter->merged_iter, key);
}

void castle_da_rq_iter_cancel(c_da_rq_iter_t *iter)
{
    int i;

    castle_ct_merged_iter_cancel(&iter->merged_iter);
    for(i=0; i<iter->nr_cts; i++)
    {
        struct ct_rq *ct_rq = iter->ct_rqs + i;
        castle_btree_rq_enum_cancel(&ct_rq->ct_rq_iter);
        castle_ct_put(ct_rq->ct, 0);
    }
    castle_free(iter->ct_rqs);
}

void castle_da_rq_iter_init(c_da_rq_iter_t *iter,
                            version_t version,
                            da_id_t da_id,
                            void *start_key,
                            void *end_key)
{
    void **iters;
    struct castle_iterator_type **iter_types;
    struct castle_double_array *da;
    struct list_head *l;
    int i, j;

    da = castle_da_hash_get(da_id);
    BUG_ON(!da);
    BUG_ON(!castle_version_is_ancestor(da->root_version, version));
again:
    /* Try to allocate the right amount of memory, but remember that nr_trees
       may change, because we are not holding the da lock (cannot kmalloc holding
       a spinlock). */
    iter->nr_cts = da->nr_trees;
    iter->err    = 0;
    iter->end_io = NULL;
    iter->ct_rqs = castle_zalloc(iter->nr_cts * sizeof(struct ct_rq), GFP_KERNEL);
    iters        = castle_malloc(iter->nr_cts * sizeof(void *), GFP_KERNEL);
    iter_types   = castle_malloc(iter->nr_cts * sizeof(struct castle_iterator_type *), GFP_KERNEL);
    if(!iter->ct_rqs || !iters || !iter_types)
    {
        if(iter->ct_rqs)
            castle_free(iter->ct_rqs);
        if(iters)
            castle_free(iters);
        if(iter_types)
            castle_free(iter_types);
        iter->err = -ENOMEM;
        return;
    }

    castle_da_lock(da);
    /* Check the number of trees under lock. Retry again if # changed. */ 
    if(iter->nr_cts != da->nr_trees)
    {
        castle_da_unlock(da);
        printk("Warning. Untested path. # of cts changed while allocating memory for rq.\n");
        castle_free(iter->ct_rqs);
        castle_free(iters);
        castle_free(iter_types);
        goto again;
    }
    /* Get refs to all the component trees, and release the lock */
    j=0;
    for(i=0; i<MAX_DA_LEVEL; i++)
    {
        list_for_each(l, &da->trees[i])
        {
            struct castle_component_tree *ct;

            BUG_ON(j >= iter->nr_cts);
            ct = list_entry(l, struct castle_component_tree, da_list);
            iter->ct_rqs[j].ct = ct; 
            castle_ct_get(ct, 0);
            BUG_ON((castle_btree_type_get(ct->btree_type)->magic != RW_VLBA_TREE_TYPE) &&
                   (castle_btree_type_get(ct->btree_type)->magic != RO_VLBA_TREE_TYPE));
            j++;
        }
    }
    castle_da_unlock(da);
    BUG_ON(j != iter->nr_cts);

    /* Initialise range queries for individual cts */
    /* TODO: Better to re-organize the code, such that these iterators belong to
     * merged iterator. Easy to manage resources - Talk to Gregor */
    for(i=0; i<iter->nr_cts; i++)
    {
        struct ct_rq *ct_rq = iter->ct_rqs + i;

        castle_btree_rq_enum_init(&ct_rq->ct_rq_iter,
                                   version,
                                   ct_rq->ct,
                                   start_key,
                                   end_key);
        /* TODO: handle errors! Don't know how to destroy ct_rq_iter ATM. */
        BUG_ON(ct_rq->ct_rq_iter.err);
        iters[i]        = &ct_rq->ct_rq_iter;
        iter_types[i]   = &castle_btree_rq_iter;
    }

    /* Iterators have been initialised, now initialise the merged iterator */
    iter->merged_iter.nr_iters = iter->nr_cts;
    iter->merged_iter.btree    = castle_btree_type_get(RO_VLBA_TREE_TYPE);
    castle_ct_merged_iter_init(&iter->merged_iter,
                                iters,
                                iter_types,
                                NULL);
    castle_ct_merged_iter_register_cb(&iter->merged_iter, 
                                      castle_da_rq_iter_end_io,
                                      iter);
    castle_free(iters);
    castle_free(iter_types);
}

struct castle_iterator_type castle_da_rq_iter = {
    .register_cb= (castle_iterator_register_cb_t)castle_da_rq_iter_register_cb,
    .prep_next  = (castle_iterator_prep_next_t)  castle_da_rq_iter_prep_next,
    .has_next   = (castle_iterator_has_next_t)   castle_da_rq_iter_has_next,
    .next       = (castle_iterator_next_t)       castle_da_rq_iter_next,
    .skip       = (castle_iterator_skip_t)       castle_da_rq_iter_skip,
    .cancel     = (castle_iterator_cancel_t)     castle_da_rq_iter_cancel, 
};

/**********************************************************************************************/
/* Merges */
struct castle_da_merge {
    struct castle_double_array   *da;
    struct castle_btree_type     *out_btree;
    struct castle_component_tree *in_tree1;
    struct castle_component_tree *in_tree2;
    void                         *iter1;
    void                         *iter2;
    c_merged_iter_t              *merged_iter;
    int                           root_depth;
    c2_block_t                   *last_node_c2b;
    c_ext_pos_t                   first_node;
    int                           completing;
    uint64_t                      nr_entries;
    uint64_t                      nr_nodes;
    uint64_t                      large_chunks; 
    struct castle_da_merge_level {
        /* Node we are currently generating, and book-keeping variables about the node. */
        c2_block_t               *node_c2b;
        void                     *last_key;
        int                       next_idx;
        int                       valid_end_idx;
        version_t                 valid_version;
        /* Buffer node used when completing a node (will contain spill-over entries). */
        struct castle_btree_node *buffer;
    } levels[MAX_BTREE_DEPTH];

    /* Deamortization variables */
    struct work_struct            work;
    int                           budget_cons_rate;
    int                           budget_cons_units;
    c_ext_fs_t                    tree_ext_fs;
    c_ext_fs_t                    data_ext_fs;
    struct list_head              large_objs;
};

/************************************/
/* Marge rate control functionality */
static void castle_da_merge_budget_consume(struct castle_da_merge *merge)
{
    struct castle_double_array *da;

    if(castle_da_exiting)
        return;

    /* Check if we need to consume some merge budget */
    merge->budget_cons_units++;
    if(merge->budget_cons_units < merge->budget_cons_rate)
        return;

    da = merge->da;
    /* Consume a single unit of budget. */
    while(atomic_dec_return(&da->merge_budget) < 0)
    {
        /* We failed to get merge budget, readd the unit, and wait for some to appear. */
        atomic_inc(&da->merge_budget);
        //printk("Throttling merge. Unexpected.\n");
        //wait_event(da->merge_budget_wq, atomic_read(&da->merge_budget) > 0);
    }
}

#define REPLENISH_FREQUENCY (10)        /* Replenish budgets every 100ms. */
static int castle_da_merge_budget_replenish(struct castle_double_array *da, void *unused)
{
#define MAX_IOS             (1000) /* Arbitrary constants */
/* TODO: Merges are now effectively always full throughput, because MIN is set high. */ 
#define MIN_BUDGET_DELTA    (100000)
#define MAX_BUDGET          (1000000)
    int ios = atomic_read(&da->epoch_ios);
    int budget_delta = 0, merge_budget;

    atomic_set(&da->epoch_ios, 0);
    debug("Merge replenish, number of ios in last second=%d.\n", ios);
    if(ios < MAX_IOS) 
        budget_delta = MAX_IOS - ios;
    if(budget_delta < MIN_BUDGET_DELTA)
        budget_delta = MIN_BUDGET_DELTA;
    BUG_ON(budget_delta <= 0);
    merge_budget = atomic_add_return(budget_delta, &da->merge_budget);
    if(merge_budget > MAX_BUDGET)
        atomic_sub(merge_budget - MAX_BUDGET, &da->merge_budget);
    wake_up(&da->merge_budget_wq);

    return 0;
}

static void castle_merge_budgets_replenish(void)
{
   castle_da_hash_iterate(castle_da_merge_budget_replenish, NULL); 
}

static void castle_da_queue_restart(struct work_struct *work)
{
    struct castle_double_array *da = container_of(work, struct castle_double_array, queue_restart);

    castle_da_lock(da);
    da->ios_budget = da->ios_rate;
    castle_da_unlock(da);

    castle_da_queue_kick(da);
    castle_da_put(da);
} 

static int castle_da_ios_budget_replenish(struct castle_double_array *da, void *unused)
{
    castle_da_get(da);
    queue_work(castle_wq, &da->queue_restart);

    return 0;
}

static void castle_ios_budgets_replenish(void)
{
   castle_da_hash_iterate(castle_da_ios_budget_replenish, NULL); 
}

static inline void castle_da_merge_budget_io_end(struct castle_double_array *da)
{
    atomic_inc(&da->epoch_ios);
}

/************************************/
/* Throttling timers */
static struct timer_list throttle_timer; 
static void castle_throttle_timer_fire(unsigned long first)
{
    castle_merge_budgets_replenish();
    castle_ios_budgets_replenish();
    /* Reschedule ourselves */
    setup_timer(&throttle_timer, castle_throttle_timer_fire, 0);
    mod_timer(&throttle_timer, jiffies + HZ/REPLENISH_FREQUENCY);
}

/************************************/
/* Actual merges */
static void castle_da_iterator_destroy(struct castle_component_tree *tree,
                                       void *iter)
{
    if(!iter)
        return;

    if(tree->dynamic)
    {
        /* For dynamic trees we are using modlist iterator. */ 
        castle_ct_modlist_iter_free(iter);
        castle_free(iter);
    } else
    {
        /* For static trees, we are using immut iterator. It's enough to free it */
        /* TODO: do we need to do better resource release here? */
        castle_free(iter);
    }
}

static void castle_da_iterator_create(struct castle_da_merge *merge,
                                      struct castle_component_tree *tree,
                                      void **iter_p)
{
    if(tree->dynamic)
    {
        c_modlist_iter_t *iter = castle_malloc(sizeof(c_modlist_iter_t), GFP_KERNEL);
        if(!iter)
            return;
        iter->tree = tree;
        iter->merge = merge; 
        castle_ct_modlist_iter_init(iter);
        if(iter->err)
        {
            castle_da_iterator_destroy(tree, iter);
            return;
        }
        /* Success */
        *iter_p = iter; 
    } else
    {
        c_immut_iter_t *iter = castle_malloc(sizeof(c_immut_iter_t), GFP_KERNEL);
        if(!iter)
            return;
        iter->tree = tree;
        castle_ct_immut_iter_init(iter);
        /* TODO: after init errors? */
        *iter_p = iter;
    }
}
        
static struct castle_iterator_type* castle_da_iter_type_get(struct castle_component_tree *ct)
{
    if(ct->dynamic)
        return &castle_ct_modlist_iter;
    else
        return &castle_ct_immut_iter;
}

static void castle_da_each_skip(c_merged_iter_t *iter,  
                                struct component_iterator *comp_iter)
{
    BUG_ON(!comp_iter->cached);

    if (CVT_LARGE_OBJECT(comp_iter->cached_entry.cvt))
    {
        /* No need to remove this large object, it gets deleted part of Tree
         * deletion. */
    }
}

static int castle_da_iterators_create(struct castle_da_merge *merge)
{
    struct castle_btree_type *btree;
    int ret;
    void *iters[2];
    struct castle_iterator_type *iter_types[2];
    c_byte_off_t size;

    printk("Creating iterators for the merge.\n");
    BUG_ON( merge->iter1    ||  merge->iter2);
    BUG_ON(!merge->in_tree1 || !merge->in_tree2);
    btree = castle_btree_type_get(merge->in_tree1->btree_type);

    /* Wait until there are no outstanding writes on the trees */
    while(atomic_read(&merge->in_tree1->write_ref_count) || 
          atomic_read(&merge->in_tree2->write_ref_count) )
    {
        debug("Found non-zero write ref count on a tree scheduled for merge (%d, %d)\n",
                atomic_read(&merge->in_tree1->write_ref_count), 
                atomic_read(&merge->in_tree2->write_ref_count));
        msleep(10);
    }
    /* Create apprapriate iterators for both of the trees. */
    castle_da_iterator_create(merge, merge->in_tree1, &merge->iter1);
    castle_da_iterator_create(merge, merge->in_tree2, &merge->iter2);
    debug("Tree iterators created.\n");
    
    /* Check if the iterators got created properly. */
    ret = -EINVAL;
    if(!merge->iter1 || !merge->iter2)
        goto err_out;

    /* Init the merged iterator */
    ret = -ENOMEM;
    merge->merged_iter = castle_malloc(sizeof(c_merged_iter_t), GFP_KERNEL);
    if(!merge->merged_iter)
        goto err_out;
    debug("Merged iterator allocated.\n");

    merge->merged_iter->nr_iters = 2;
    merge->merged_iter->btree    = btree;
    iters[0] = merge->iter1;
    iters[1] = merge->iter2;
    iter_types[0] = castle_da_iter_type_get(merge->in_tree1); 
    iter_types[1] = castle_da_iter_type_get(merge->in_tree2); 
    castle_ct_merged_iter_init(merge->merged_iter,
                               iters,
                               iter_types,
                               castle_da_each_skip);
    ret = merge->merged_iter->err;
    debug("Merged iterator inited with ret=%d.\n", ret);
    if(ret)
        goto err_out;
    
    /* Allocate an extent for merged tree for the size equal to sum of both the
     * trees. */
    BUG_ON(!castle_ext_fs_consistent(&merge->in_tree1->tree_ext_fs));
    BUG_ON(!castle_ext_fs_consistent(&merge->in_tree2->tree_ext_fs));
    size = (atomic64_read(&merge->in_tree1->tree_ext_fs.used) +
            atomic64_read(&merge->in_tree2->tree_ext_fs.used));
    BUG_ON(size % (btree->node_size * C_BLK_SIZE));
    size = MASK_CHK_OFFSET(size + C_CHK_SIZE);
    if ((ret = castle_ext_fs_init(&merge->tree_ext_fs, merge->da->id, size,
                                  (btree->node_size * C_BLK_SIZE))))
    {
        printk("Merge failed due to space constraint\n");
        goto err_out;
    }

    /* Allocate an extent for medium objects of merged tree for the size equal to 
     * sum of both the trees. */
    BUG_ON(!castle_ext_fs_consistent(&merge->in_tree1->data_ext_fs));
    BUG_ON(!castle_ext_fs_consistent(&merge->in_tree2->data_ext_fs));
    size = (atomic64_read(&merge->in_tree1->data_ext_fs.used) +
            atomic64_read(&merge->in_tree2->data_ext_fs.used));
    size = MASK_CHK_OFFSET(size + C_CHK_SIZE);
    if ((ret = castle_ext_fs_init(&merge->data_ext_fs, merge->da->id, size, 
                                  C_BLK_SIZE)))
    {
        printk("Merge failed due to space constraint\n");
        goto err_out;
    }

    /* Success */
    return 0;

err_out:
    debug("Failed to create iterators. Ret=%d\n", ret);

    BUG_ON(!ret);
    return ret;
}

static c_val_tup_t castle_da_medium_obj_copy(struct castle_da_merge *merge,
                                             c_val_tup_t old_cvt)
{
    c_ext_pos_t old_cep, new_cep;
    c_val_tup_t new_cvt;
    uint32_t i, nr_blocks;
    c2_block_t *s_c2b, *c_c2b;

    old_cep = old_cvt.cep;
    /* Old cvt needs to be a medium object. */
    BUG_ON(!CVT_MEDIUM_OBJECT(old_cvt));
    /* It needs to be of the right size. */
    BUG_ON((old_cvt.length <= MAX_INLINE_VAL_SIZE) || (old_cvt.length > MEDIUM_OBJECT_LIMIT));
    /* It must belong to one of the in_trees data extent. */
    BUG_ON((old_cvt.cep.ext_id != merge->in_tree1->data_ext_fs.ext_id) &&
           (old_cvt.cep.ext_id != merge->in_tree2->data_ext_fs.ext_id));
    /* We assume objects are page aligned. */
    BUG_ON(BLOCK_OFFSET(old_cep.offset) != 0);

    /* Allocate space for the new copy. */
    nr_blocks = (old_cvt.length - 1) / C_BLK_SIZE + 1;
    BUG_ON(castle_ext_fs_get(&merge->data_ext_fs,
                              nr_blocks * C_BLK_SIZE,
                              0,
                              &new_cep) < 0);
    BUG_ON(BLOCK_OFFSET(new_cep.offset) != 0);
    /* Save the cep to return later. */
    new_cvt = old_cvt;
    new_cvt.cep = new_cep;

    /* Do the actual copy. */
    debug("Copying "cep_fmt_str" to "cep_fmt_str_nl,
            cep2str(old_cep), cep2str(new_cep));
    for(i=0; i<nr_blocks; i++)
    {
        /* Get the block, and schedule prefetch asap. */
        s_c2b = castle_cache_page_block_get(old_cep);
        castle_cache_block_advise(s_c2b, C2B_PREFETCH_FRWD);
        c_c2b = castle_cache_page_block_get(new_cep); 
        /* Make sure that we lock _after_ prefetch call. */
        write_lock_c2b(s_c2b);
        write_lock_c2b(c_c2b);
        if(!c2b_uptodate(s_c2b))
            BUG_ON(submit_c2b_sync(READ, s_c2b));
        update_c2b(c_c2b);
        memcpy(c2b_buffer(c_c2b), c2b_buffer(s_c2b), PAGE_SIZE);
        dirty_c2b(c_c2b);
        write_unlock_c2b(c_c2b);
        write_unlock_c2b(s_c2b);
        put_c2b(c_c2b);
        put_c2b(s_c2b);
        old_cep.offset += PAGE_SIZE;
        new_cep.offset += PAGE_SIZE;
    }
    debug("Finished copy, i=%d\n", i);
    
    return new_cvt;
}

static inline void castle_da_entry_add(struct castle_da_merge *merge, 
                                       int depth,
                                       void *key, 
                                       version_t version, 
                                       c_val_tup_t cvt)
{
    struct castle_da_merge_level *level = merge->levels + depth;
    struct castle_btree_type *btree = merge->out_btree;
    struct castle_btree_node *node;
    int key_cmp;


    /* Deal with medium and large objects first. For medium objects, we need to copy them
       into our new medium object extent. For large objects, we need to save the aggregate
       size. plus take refs to extents? */
    if(CVT_MEDIUM_OBJECT(cvt))
        cvt = castle_da_medium_obj_copy(merge, cvt);
    if(CVT_LARGE_OBJECT(cvt))
    {
        merge->large_chunks += castle_extent_size_get(cvt.cep.ext_id);
        castle_ct_large_obj_add(cvt.cep.ext_id, cvt.length, &merge->large_objs, NULL);
        castle_extent_get(cvt.cep.ext_id);
    }

    debug("Adding an entry at depth: %d\n", depth);
    BUG_ON(depth >= MAX_BTREE_DEPTH);
    /* Alloc a new block if we need one */
    if(!level->node_c2b)
    {
        c_ext_pos_t  cep;
        
        if(merge->root_depth < depth)
        {
            debug("Creating a new root level: %d\n", depth);
            BUG_ON(merge->root_depth != depth - 1);
            merge->root_depth = depth; 
        }
        BUG_ON(level->next_idx      != 0);
        BUG_ON(level->valid_end_idx >= 0);
        debug("Allocating a new node at depth: %d\n", depth);

        BUG_ON(castle_ext_fs_get(&merge->tree_ext_fs, 
                                 (btree->node_size * C_BLK_SIZE),
                                 0, 
                                 &cep) < 0);
        debug("Got "cep_fmt_str_nl, cep2str(cep));

        level->node_c2b = castle_cache_block_get(cep, btree->node_size);
        debug("Locking the c2b, and setting it up to date.\n");
        write_lock_c2b(level->node_c2b);
        update_c2b(level->node_c2b);
        /* Init the node properly */
        node = c2b_bnode(level->node_c2b);
        castle_da_node_buffer_init(btree, node);
    }

    node = c2b_bnode(level->node_c2b);
    debug("Adding an idx=%d, key=%p, *key=%d, version=%d\n", 
            level->next_idx, key, *((uint32_t *)key), version);
    /* Add the entry to the node (this may get dropped later, but leave it here for now */
    BUG_ON(CVT_LEAF_PTR(cvt));
    btree->entry_add(node, level->next_idx, key, version, cvt);
    /* Compare the current key to the last key. Should never be smaller */
    key_cmp = (level->next_idx != 0) ? btree->key_compare(key, level->last_key) : 0;
    debug("Key cmp=%d\n", key_cmp);
    BUG_ON(key_cmp < 0);

    /* Work out if the current/previous entry could be a valid node end.
       Case 1: We've just started a new node (node_idx == 0) => current must be a valid node entry */
    if(level->next_idx == 0)
    {
        debug("Node valid_end_idx=%d, Case1.\n", level->next_idx);
        BUG_ON(level->valid_end_idx >= 0);
        /* Save last_key, version as a valid_version, and init valid_end_idx.
           Note: last_key has to be taken from the node, bacuse current key pointer
                 may get invalidated on the iterator next() call. 
         */
        level->valid_end_idx = 0;
        btree->entry_get(node, level->next_idx, &level->last_key, NULL, NULL);
        level->valid_version = version;
    } else
    /* Case 2: We've moved on to a new key. Previous entry is a valid node end. */
    if(key_cmp > 0)
    {
        debug("Node valid_end_idx=%d, Case2.\n", level->next_idx);
        btree->entry_get(node, level->next_idx, &level->last_key, NULL, NULL);
        level->valid_end_idx = level->next_idx;
        level->valid_version = 0;
    } else
    /* Case 3: Version is STRONGLY ancestoral to valid_version. */
    if(castle_version_is_ancestor(version, level->valid_version))
    {
        debug("Node valid_end_idx=%d, Case3.\n", level->next_idx);
        BUG_ON(version == level->valid_version);
        level->valid_end_idx = level->next_idx;
        level->valid_version = version;
    }

    /* Node may be (over-)complete now, if it is full. Set next_idx to -1 (invalid) */
    if(btree->need_split(node, 0))
    {
        debug("Node now complete.\n");
        level->next_idx = -1;
    }
    else
        /* Go to the next node_idx */
        level->next_idx++;
}
            
static void castle_da_node_complete(struct castle_da_merge *merge, int depth)
{
    struct castle_da_merge_level *level = merge->levels + depth;
    struct castle_btree_type *btree = merge->out_btree;
    struct castle_btree_node *node, *prev_node, *buffer;
    int buffer_idx, node_idx;
    void *key;
    version_t version;
    c_val_tup_t cvt, node_cvt;

    debug("Completing node at depth=%d\n", depth);
    BUG_ON(depth >= MAX_BTREE_DEPTH);
    node      = c2b_bnode(level->node_c2b);
    BUG_ON(!node);
    buffer  = level->buffer;
    /* Version of the node should be the last valid_version */
    debug("Node version=%d\n", level->valid_version);
    node->version = level->valid_version;
    if(depth > 0)
        node->is_leaf = 0;
    /* When a node is complete, we need to copy the entires after valid_end_idx to 
       the corresponding buffer */
    BUG_ON(buffer->used != 0);
    buffer_idx = 0;
    node_idx = level->valid_end_idx + 1;
    BUG_ON(node_idx <= 0 || node_idx > node->used);
    debug("Entries to be copied to the buffer are in range [%d, %d)\n",
            node_idx, node->used);
    while(node_idx < node->used) 
    {
        BUG_ON(buffer->used != buffer_idx);
        btree->entry_get(node,   node_idx,  &key, &version, &cvt);
        BUG_ON(CVT_LEAF_PTR(cvt));
        btree->entry_add(buffer, buffer_idx, key, version, cvt);
        buffer_idx++;
        node_idx++;
    }
    debug("Dropping entries [%d, %d] from the original node\n",
            level->valid_end_idx + 1, node->used - 1);
    /* Now that entries are safely in the buffer, drop them from the node */ 
    if((level->valid_end_idx + 1) <= (node->used - 1))
        btree->entries_drop(node, level->valid_end_idx + 1, node->used - 1);

    BUG_ON(node->used != level->valid_end_idx + 1);
    btree->entry_get(node, level->valid_end_idx, &key, &version, &cvt);
    debug("Inserting into parent key=%p, *key=%d, version=%d, buffer->used=%d\n",
            key, *((uint32_t*)key), node->version, buffer->used);
    BUG_ON(CVT_LEAF_PTR(cvt));
 
    /* Insert correct pointer in the parent, unless we've just completed the
       root node at the end of the merge. */ 
    if(merge->completing && (merge->root_depth == depth) && (buffer->used == 0)) 
    {
        debug("Just completed the root node (depth=%d), at the end of the merge.\n",
                depth);
        goto release_node;
    }
    CVT_NODE_SET(node_cvt, (level->node_c2b->nr_pages * C_BLK_SIZE), level->node_c2b->cep);
    castle_da_entry_add(merge, depth+1, key, node->version, node_cvt);
release_node:
    debug("Releasing c2b for cep=" cep_fmt_str_nl, cep2str(level->node_c2b->cep));
    /* Write the list pointer into the previous node we've completed (if one exists).
       Then release it. */
    prev_node = merge->last_node_c2b ? c2b_bnode(merge->last_node_c2b) : NULL; 
    if(prev_node)
    {
        prev_node->next_node = level->node_c2b->cep;
        dirty_c2b(merge->last_node_c2b);
        write_unlock_c2b(merge->last_node_c2b);
        put_c2b(merge->last_node_c2b);
    } else
    {
        /* We've just created the first node, save it */
        merge->first_node = level->node_c2b->cep;
    }
    /* Save this node as the last node now */
    merge->last_node_c2b = level->node_c2b;
    /* Reset the variables to the correct state */
    level->node_c2b      = NULL;
    level->last_key      = NULL; 
    level->next_idx      = 0;
    level->valid_end_idx = -1;
    level->valid_version = INVAL_VERSION;  
    /* Increment node count */
    merge->nr_nodes++;
}
       
static inline int castle_da_nodes_complete(struct castle_da_merge *merge, int depth)
{
    struct castle_da_merge_level *level;
    struct castle_btree_node *buffer;
    int i, buffer_idx;
    version_t version;
    void *key;
    
    debug("Checking if we need to complete nodes starting at level: %d\n", depth);
    /* Check if the level 'depth' node has been completed, which may trigger a cascade of
       completes up the tree. */ 
    for(i=depth; i<MAX_BTREE_DEPTH-1; i++)
    {
        level = merge->levels + i;
        /* Complete if next_idx < 0 */
        if(level->next_idx < 0)
            castle_da_node_complete(merge, i);
        else
            /* As soon as we see an incomplete node, we need to break out: */
            goto fill_buffers;
    }
    /* If we reached the top of the tree, we must fail the merge */
    if(i == MAX_BTREE_DEPTH - 1)
        return -EINVAL;
fill_buffers:
    debug("We got as far as depth=%d\n", i);
    /* Go through all the nodes we've completed, and check re-add all the entries from 
       the buffers */
    for(i--; i>=0; i--)
    {
        level = merge->levels + i;
        buffer = level->buffer; 
        debug("Buffer at depth=%d, has %d entries\n", i, buffer->used);
        for(buffer_idx=0; buffer_idx<buffer->used; buffer_idx++) 
        {
            c_val_tup_t cvt;

            merge->out_btree->entry_get(buffer, buffer_idx, &key, &version, &cvt);
            BUG_ON(CVT_LEAF_PTR(cvt));
            castle_da_entry_add(merge, i, key, version, cvt);
            /* Check if the node completed, it should never do */
            BUG_ON(level->next_idx < 0);
        }
        /* Buffer now consumed, reset it */
        castle_da_node_buffer_init(merge->out_btree, buffer);
    } 

    return 0;
}
   
static struct castle_component_tree* castle_da_merge_package(struct castle_da_merge *merge)
{
    struct castle_component_tree *out_tree;

    out_tree = castle_ct_alloc(merge->da, RO_VLBA_TREE_TYPE, merge->in_tree1->level + 1);
    if(!out_tree)
        return NULL;

    debug("Allocated component tree id=%d\n", out_tree->seq);
    /* Root node is the last node that gets completed, and therefore will be saved in last_node */
    out_tree->root_node = merge->last_node_c2b->cep;
    out_tree->first_node = merge->first_node;
    out_tree->last_node = INVAL_EXT_POS;

    /* Release the last node c2b */
    if(merge->last_node_c2b)
    {
        dirty_c2b(merge->last_node_c2b);
        write_unlock_c2b(merge->last_node_c2b);
        put_c2b(merge->last_node_c2b);
        merge->last_node_c2b = NULL;
    }
    
    debug("Root for that tree is: " cep_fmt_str_nl, cep2str(out_tree->root_node));
    /* Write counts out */
    atomic_set(&out_tree->ref_count, 1);
    atomic_set(&out_tree->write_ref_count, 0);
    atomic64_set(&out_tree->item_count, merge->nr_entries);
    atomic64_set(&out_tree->node_count, merge->nr_nodes);
    atomic64_set(&out_tree->large_ext_chk_cnt, merge->large_chunks);
    out_tree->tree_ext_fs = merge->tree_ext_fs;
    out_tree->data_ext_fs = merge->data_ext_fs;
    atomic64_set(&out_tree->tree_ext_fs.used, 
                 atomic64_read(&merge->tree_ext_fs.used));
    atomic64_set(&out_tree->data_ext_fs.used, 
                 atomic64_read(&merge->data_ext_fs.used));
    atomic64_set(&out_tree->tree_ext_fs.blocked, 
                 atomic64_read(&merge->tree_ext_fs.blocked));
    atomic64_set(&out_tree->data_ext_fs.blocked, 
                 atomic64_read(&merge->data_ext_fs.blocked));

    /* Add list of large objects to CT. */
    list_replace(&merge->large_objs, &out_tree->large_objs);
    merge->large_objs.prev = merge->large_objs.next = NULL;

    debug("Number of entries=%ld, number of nodes=%ld\n",
            atomic64_read(&out_tree->item_count),
            atomic64_read(&out_tree->node_count));

    /* Add the new tree to the doubling array */
    BUG_ON(merge->da->id != out_tree->da); 
    printk("Finishing merge of ct1=%d, ct2=%d, new tree=%d\n", 
            merge->in_tree1->seq, merge->in_tree2->seq, out_tree->seq);
    debug("Adding to doubling array, level: %d\n", out_tree->level);

    FAULT(MERGE_FAULT);

    CASTLE_TRANSACTION_BEGIN;

    castle_da_lock(merge->da);
    BUG_ON((merge->da->id != merge->in_tree1->da) ||
           (merge->da->id != merge->in_tree2->da));
    /* Delete the old trees from DA list (note that it may still be used by
       a lot of IOs and will only be destroyed on the last ct_put()). But
       we want to remove it from the DA straight away. The out_tree now takes
       over their functionality. */
    /* Note: Control lock works as transaction lock. DA structure modifications
     * don't race with checkpointing. */
    castle_component_tree_del(merge->da, merge->in_tree1);
    castle_component_tree_del(merge->da, merge->in_tree2);
    castle_component_tree_add(merge->da, out_tree, 0 /* not in init */);

    CASTLE_TRANSACTION_END;

    castle_da_merging_clear(merge->da);
    /* We are holding ref to this DA, therefore it is safe to schedule the check. */
    castle_da_merge_check(merge->da);
    castle_da_unlock(merge->da);

    return out_tree;
}

static void castle_da_max_path_complete(struct castle_da_merge *merge)
{
    struct castle_btree_type *btree = merge->out_btree;
    struct castle_btree_node *node;
    c2_block_t *root_c2b, *node_c2b, *next_node_c2b;

    BUG_ON(!merge->completing);
    /* Root stored in last_node_c2b at the end of the merge */
    root_c2b = merge->last_node_c2b;
    printk("Maxifying the right most path, starting with root_cep="cep_fmt_str_nl,
            cep2str(root_c2b->cep));
    /* Start of with root node */
    node_c2b = root_c2b;
    node = c2b_bnode(node_c2b);
    while(!node->is_leaf)
    {
        void *k;
        version_t v;
        c_val_tup_t cvt;

        /* Replace right-most entry with (k=max_key, v=0) */
        btree->entry_get(node, node->used-1, &k, &v, &cvt);
        BUG_ON(!CVT_NODE(cvt) || CVT_LEAF_PTR(cvt));
        debug("The node is non-leaf, replacing the right most entry with (max_key, 0).\n");
        btree->entry_replace(node, node->used-1, btree->max_key, 0, cvt);
        /* Change the version of the node to 0 */
        node->version = 0;
        /* Dirty the c2b */
        dirty_c2b(node_c2b);
        /* Go to the next btree node */
        debug("Locking next node cep=" cep_fmt_str_nl,
              cep2str(cvt.cep));
        next_node_c2b = castle_cache_block_get(cvt.cep, btree->node_size);
        write_lock_c2b(next_node_c2b);
        /* We unlikely to need a blocking read, because we've just had these
           nodes in the cache. */
        if(!c2b_uptodate(next_node_c2b))
            BUG_ON(submit_c2b_sync(READ, next_node_c2b));
        /* Release the old node, if it's not the same as the root node */
        if(node_c2b != root_c2b) 
        {
            debug("Unlocking prev node cep=" cep_fmt_str_nl, 
                   cep2str(node_c2b->cep));
            write_unlock_c2b(node_c2b);
            put_c2b(node_c2b);
        }
        node_c2b = next_node_c2b;
        node = c2b_bnode(node_c2b);
    }
    /* Release the leaf node, if it's not the same as the root node */
    if(node_c2b != root_c2b) 
    {
        debug("Unlocking prev node cep="cep_fmt_str_nl, 
               cep2str(node_c2b->cep));
        write_unlock_c2b(node_c2b);
        put_c2b(node_c2b);
    }
}

static struct castle_component_tree* castle_da_merge_complete(struct castle_da_merge *merge)
{
    struct castle_da_merge_level *level;
    int i;

    merge->completing = 1;
    /* Force the nodes to complete by setting next_idx negative. Deal with the
       leaf level first (this may require multiple node completes). Then move
       on to the second level etc. Prevent node overflows using nodes_complete(). */ 
    for(i=0; i<MAX_BTREE_DEPTH; i++)
    {
        level = merge->levels + i;
        debug("Flushing at depth: %d\n", i);
        while(level->next_idx > 0)
        {
            debug("Artificially completing the node at depth: %d\n", i);
            level->next_idx = -1;
            if(castle_da_nodes_complete(merge, i))
                goto err_out;
        } 
    }
    castle_da_max_path_complete(merge);

    return castle_da_merge_package(merge);

err_out:
    printk("Failed the merge in merge_complete().\n");
    return NULL;
}

static void castle_da_merge_dealloc(struct castle_da_merge *merge, int err)
{
    int i;

    if(!merge)
        return;

    /* Release the last node c2b */
    if(merge->last_node_c2b)
    {
        dirty_c2b(merge->last_node_c2b);
        write_unlock_c2b(merge->last_node_c2b);
        put_c2b(merge->last_node_c2b);
    }
    
    /* Free all the buffers */
    for(i=0; i<MAX_BTREE_DEPTH; i++)
    {
        c2_block_t *c2b = merge->levels[i].node_c2b;
        if(c2b)
        {
            write_unlock_c2b(c2b);
            put_c2b(c2b);
        }
        if(merge->levels[i].buffer)
            castle_vfree(merge->levels[i].buffer);
    }
    castle_da_iterator_destroy(merge->in_tree1, merge->iter1);
    castle_da_iterator_destroy(merge->in_tree2, merge->iter2);
    castle_ct_merged_iter_cancel(merge->merged_iter);
    /* If succeeded at merging, old trees need to be destroyed (they've already been removed
       from the DA by castle_da_merge_package(). */
    if(!err)
    {
        debug("Destroying old CTs.\n");
        castle_ct_put(merge->in_tree1, 0);
        castle_ct_put(merge->in_tree2, 0);
    }
    else
    {
        castle_ext_fs_fini(&merge->tree_ext_fs);
        castle_ext_fs_fini(&merge->data_ext_fs);
    }
    castle_free(merge->merged_iter);
    castle_free(merge);
}

static void castle_da_merge_progress_update(struct castle_da_merge *merge)
{
        /* For merges at level >= 3, print progress every 10%. */
        items_completed = merge->merged_iter->src_items_completed;
        if((next_print_percent * total_items)/100ULL < items_completed)
        {
            printk("For DA=%d, merge at level=%d, completed %lld%%\n",
                    merge->da->id, level, (100ULL * items_completed) / total_items);
            next_print_percent += 10; 
        }
}

static void castle_da_merge_do(struct work_struct *work)
{
    struct castle_da_merge *merge = container_of(work, 
                                                 struct castle_da_merge, 
                                                 work);
    struct castle_component_tree *out_tree;
    void *key;
    version_t version;
    c_val_tup_t cvt;
    int ret, level;
    uint64_t i, total_items;
    uint64_t next_print_percent, items_completed;
    struct castle_double_array *da;

    debug("Initialising the iterators.\n");
    /* Create an appropriate iterator for each of the trees */
    level = merge->in_tree1->level;
    total_items  = atomic64_read(&merge->in_tree1->item_count);
    total_items += atomic64_read(&merge->in_tree2->item_count);
    ret = castle_da_iterators_create(merge);
    if(ret)
        goto err_out;

    /* Do the merge by iterating through all the entries. */
    i = 0;
    next_print_percent = 0;
    debug("Starting the merge.\n");
    perf_event("m-%d-beg", level);
    while(castle_ct_merged_iter_has_next(merge->merged_iter))
    {
        might_resched();
        /* TODO: we never check iterator errors. We should! */
        castle_ct_merged_iter_next(merge->merged_iter, &key, &version, &cvt); 
        debug("Merging entry id=%d: k=%p, *k=%d, version=%d, cep="cep_fmt_str_nl,
                i, key, *((uint32_t *)key), version, cep2str(cvt.cep));
        BUG_ON(CVT_INVALID(cvt));
        /* Add entry to level 0 node (and recursively up the tree). */
        castle_da_entry_add(merge, 0, key, version, cvt);
        /* Increment the number of entries stored in the output tree. */
        merge->nr_entries++;
        /* Try to complete node. */
        if((ret = castle_da_nodes_complete(merge, 0)))
            goto err_out;
        castle_da_merge_budget_consume(merge);
        castle_da_merge_progress_update(merge);
        i++;
<<<<<<< HEAD

        FAULT(MERGE_FAULT);
=======
        if(level < 3)
            continue;
>>>>>>> feafe691
    }
    debug("Flushing the last nodes.\n");
    /* Complete the merge, by flushing all the buffered entries */
    out_tree = castle_da_merge_complete(merge);
    if(!out_tree)
        ret = -EFAULT;
    debug("============ Merge completed ============\n"); 

err_out:
    if(ret)
        printk("Merge failed with %d\n", ret);
    da = merge->da;
    castle_da_merge_dealloc(merge, ret);
    castle_da_put(da);
    perf_event("m-%d-end", level);
}

static void castle_da_merge_schedule(struct castle_double_array *da,
                                     struct castle_component_tree *in_tree1,
                                     struct castle_component_tree *in_tree2)
{
    struct castle_btree_type *btree;
    struct castle_da_merge *merge = NULL;
    int i, ret;

    debug("============ Merging ct=%d (%d) with ct=%d (%d) ============\n", 
            in_tree1->seq, in_tree1->dynamic,
            in_tree2->seq, in_tree2->dynamic);

    /* Note: There could be outstanding read/write I/O going on. */ 
    /* Get ref to this DA, we'll only drop this when merge is finished. */
    castle_da_get(da);
    /* Work out what type of trees are we going to be merging. Bug if in_tree1/2 don't match. */
    btree = castle_btree_type_get(in_tree1->btree_type);
    BUG_ON(btree != castle_btree_type_get(in_tree2->btree_type));
    /* Malloc everything ... */
    ret = -ENOMEM;
    merge = castle_zalloc(sizeof(struct castle_da_merge), GFP_KERNEL);
    if(!merge)
        goto error_out;
    merge->da                = da;
    merge->out_btree         = castle_btree_type_get(RO_VLBA_TREE_TYPE);
    merge->in_tree1          = in_tree1;
    merge->in_tree2          = in_tree2;
    merge->root_depth        = -1;
    merge->last_node_c2b     = NULL;
    merge->first_node        = INVAL_EXT_POS;
    merge->completing        = 0;
    merge->nr_entries        = 0;
    merge->nr_nodes          = 0;
    merge->large_chunks      = 0;
    merge->budget_cons_rate  = 1; 
    merge->budget_cons_units = 0; 
    for(i=0; i<MAX_BTREE_DEPTH; i++)
    {
        merge->levels[i].buffer        = castle_vmalloc(btree->node_size * C_BLK_SIZE);
        if(!merge->levels[i].buffer)
            goto error_out;
        castle_da_node_buffer_init(btree, merge->levels[i].buffer);
        merge->levels[i].last_key      = NULL; 
        merge->levels[i].next_idx      = 0; 
        merge->levels[i].valid_end_idx = -1; 
        merge->levels[i].valid_version = INVAL_VERSION;  
    }
    merge->tree_ext_fs.ext_id = INVAL_EXT_ID;
    merge->data_ext_fs.ext_id = INVAL_EXT_ID;
    INIT_LIST_HEAD(&merge->large_objs);

    CASTLE_INIT_WORK(&merge->work, castle_da_merge_do);
    queue_work(castle_merge_wq, &merge->work);
    return;

error_out:
    BUG_ON(!ret);
    castle_da_merge_dealloc(merge, ret);
    castle_da_put(da);
    printk("Failed a merge with ret=%d\n", ret);
}

static void castle_da_merge_check(struct castle_double_array *da)
/* Called with da->lock held */
{
    struct castle_component_tree *ct1, *ct2;
    struct list_head *l;
    int max_level, max_level_mergable, level, merge_measure, merge_measure_threashold, nr_trees;

    debug("Checking if to do a merge for da: %d\n", da->id);
    /* Go through all the levels >= 1, and check if there is more than one tree 
       there. Schedule the merge if so */
    ct1 = ct2 = NULL;
    merge_measure = 0;
    merge_measure_threashold = 0;
    max_level = 0;
    max_level_mergable = 0;
    for(level=1; level<MAX_DA_LEVEL; level++)
    {
        nr_trees = 0;
        list_for_each_prev(l, &da->trees[level])
        {
            if(!ct2)
                ct2 = list_entry(l, struct castle_component_tree, da_list);
            else
            if(!ct1)
                ct1 = list_entry(l, struct castle_component_tree, da_list);
            /* max_level == level iff there are at least 2 trees at this level. 
               This means that max_level is mergable. */
            max_level_mergable = (max_level == level);
            max_level = level;
            nr_trees++;
        }
        /* If we haven't found two CTs in the list, reset them to NULL back again. */
        if(!(ct1 && ct2))
            ct1 = ct2 = NULL;
        /* Merge measure for the level (non-zero iff there is at least one outstanding merge). */
        if(nr_trees > 1)
            merge_measure        += level * nr_trees * nr_trees;
        /* We stop when there is an outstanding merge at each level. */
        merge_measure_threashold += level * 4; 
    }
    /* Set the max merge level variable. This either equals to max_level, if it is mergable,
       or max_level-1 otherwise. */
    da->max_merge_level = max_level_mergable ? max_level : max_level - 1;
    /* Set the write throughput allowed on the DA. */
    if(merge_measure == 0)
    {
        if(da->ios_rate == 0)
            printk("Reenabling inserts on da=%d.\n", da->id);
        /* Effectively no limit. */
        da->ios_rate = (uint32_t)-1;   
    } 
    else
    if(merge_measure < merge_measure_threashold)
    {
        uint32_t old_rate = da->ios_rate;
        /* Constant of 50000 was chosen to give 1M ios rate for a single 
           outstanding level 1 merge. */
        da->ios_rate = 50000 * (merge_measure_threashold / merge_measure - 1) / REPLENISH_FREQUENCY;
        if((old_rate == 0) && (da->ios_rate != 0))
            printk("Reenabling inserts on da=%d.\n", da->id);
        if((old_rate != 0) && (da->ios_rate == 0))
            printk("Disabling inserts on da=%d.\n", da->id);
    }
    else
    {
        if(da->ios_rate != 0)
            printk("Disabling inserts on da=%d\n\n", da->id);
        da->ios_rate = 0;
    }
    debug("Setting rate to %u\n", da->ios_rate);

    /* Do not schedule the merge (even if we found CTs), if we are already merging, 
       the FS is exiting, or we want to destroy this DA. */ 
    if(castle_da_merging(da) || castle_da_deleted(da) || castle_da_exiting)
        return;

    /* Schedule merge. */
    if(ct1 && ct2)
    {
        printk("Found two trees for merge: ct1=%d, ct2=%d.\n",
            ct1->seq, ct2->seq);
        /* Schedule the merge, but make sure the lock is not held then
           (merge_schedule() calls a bunch of sleeping functions). Set merge flag
           beforehand, which will stop further merges in this da being scheduled.
         */
        castle_da_merging_set(da);
        castle_da_unlock(da);
        castle_da_merge_schedule(da, ct1, ct2);
        castle_da_lock(da);
    }
}

/**********************************************************************************************/
/* Generic DA code */

static inline void castle_da_lock(struct castle_double_array *da)
{
    spin_lock(&da->lock);
}

static inline void castle_da_unlock(struct castle_double_array *da)
{
    spin_unlock(&da->lock);
}

static inline int castle_da_is_locked(struct castle_double_array *da)
{
    return spin_is_locked(&da->lock);
}

static int castle_da_ct_dec_cmp(struct list_head *l1, struct list_head *l2)
{
    struct castle_component_tree *ct1 = list_entry(l1, struct castle_component_tree, da_list);
    struct castle_component_tree *ct2 = list_entry(l2, struct castle_component_tree, da_list);
    BUG_ON(ct1->seq == ct2->seq);

    return ct1->seq > ct2->seq ? -1 : 1;
}

static struct castle_double_array* castle_da_alloc(void)
{
    struct castle_double_array *da;
    int i;

    da = castle_zalloc(sizeof(struct castle_double_array), GFP_KERNEL); 
    if(!da)
        return NULL; 

    da->id              = INVAL_DA; 
    da->root_version    = INVAL_VERSION;
    spin_lock_init(&da->lock);
    da->flags           = 0;
    da->nr_trees        = 0;
    atomic_set(&da->ref_cnt, 1);
    da->attachment_cnt  = 0;
    INIT_LIST_HEAD(&da->ios_waiting);
    da->ios_waiting_cnt = 0;
    da->ios_budget      = 0;
    da->ios_rate        = 0;
    CASTLE_INIT_WORK(&da->queue_restart, castle_da_queue_restart);
    da->max_merge_level = -1;
    atomic_set(&da->epoch_ios, 0);
    atomic_set(&da->merge_budget, 0);
    init_waitqueue_head(&da->merge_budget_wq);
    for(i=0; i<MAX_DA_LEVEL; i++)
        INIT_LIST_HEAD(&da->trees[i]);

    return da;
}

void castle_da_marshall(struct castle_dlist_entry *dam,
                        struct castle_double_array *da)
{
    dam->id           = da->id;
    dam->root_version = da->root_version;
}
 
static void castle_da_unmarshall(struct castle_double_array *da,
                                 struct castle_dlist_entry *dam)
{
    da->id           = dam->id;
    da->root_version = dam->root_version;
}

struct castle_component_tree* castle_component_tree_get(tree_seq_t seq)
{
    return castle_ct_hash_get(seq);
}

static void castle_component_tree_add(struct castle_double_array *da,
                                      struct castle_component_tree *ct,
                                      int in_init)
/* Needs to be called with da->lock held */
{
    struct castle_component_tree *next_ct; 

    BUG_ON(da->id != ct->da);
    BUG_ON(ct->level >= MAX_DA_LEVEL);
    BUG_ON(!castle_da_is_locked(da));
    BUG_ON(!CASTLE_IN_TRANSACTION);
    /* If there is something on the list, check that the sequence number 
       of the tree we are inserting is greater (i.e. enforce rev seq number
       ordering in component trees in a given level). Don't check that during
       init (when we are storting the trees afterwards). */
    if(!in_init && !list_empty(&da->trees[ct->level]))
    {
        next_ct = list_entry(da->trees[ct->level].next, 
                             struct castle_component_tree,
                             da_list);
        BUG_ON(next_ct->seq >= ct->seq);
    }
    list_add(&ct->da_list, &da->trees[ct->level]);
    da->nr_trees++;
}

static void castle_component_tree_del(struct castle_double_array *da,
                                      struct castle_component_tree *ct)
{
    BUG_ON(da->id != ct->da);
    BUG_ON(!castle_da_is_locked(da));
    BUG_ON(!CASTLE_IN_TRANSACTION);
   
    list_del(&ct->da_list); 
    ct->da_list.next = NULL;
    ct->da_list.prev = NULL;
    da->nr_trees--;
}

static void castle_ct_large_obj_writeback(struct castle_large_obj_entry *lo, 
                                          struct castle_component_tree *ct)
{
    struct castle_lolist_entry mstore_entry;

    mstore_entry.ext_id = lo->ext_id;
    mstore_entry.length = lo->length;
    mstore_entry.ct_seq = ct->seq;

    castle_mstore_entry_insert(castle_lo_store, &mstore_entry);
}

static void castle_ct_large_objs_remove(struct castle_component_tree *ct)
{
    struct list_head *lh, *tmp;

    list_for_each_safe(lh, tmp, &ct->large_objs)
    {
        struct castle_large_obj_entry *lo = 
                            list_entry(lh, struct castle_large_obj_entry, list);

        /* No need of locks as it is done in the removal context of CT. */
        list_del(&lo->list);
        castle_extent_put(lo->ext_id);
        castle_free(lo);
    }
}

int castle_ct_large_obj_add(c_ext_id_t              ext_id, 
                            uint64_t                length, 
                            struct list_head       *head,
                            struct mutex           *mutex)
{
    struct castle_large_obj_entry *lo;

    if (EXT_ID_INVAL(ext_id))
        return -EINVAL;

    lo = castle_malloc(sizeof(struct castle_large_obj_entry), GFP_KERNEL);
    if (!lo)
        return -ENOMEM;

    lo->ext_id = ext_id;
    lo->length = length;

    if (mutex) mutex_lock(mutex);
    list_add(&lo->list, head);
    if (mutex) mutex_unlock(mutex);

    return 0;
}

/* Note: Should be called with castle_da_lock held. */
void castle_ct_get(struct castle_component_tree *ct, int write)
{
    atomic_inc(&ct->ref_count);
    if(write)
        atomic_inc(&ct->write_ref_count);
}

void castle_ct_put(struct castle_component_tree *ct, int write)
{
    BUG_ON(in_atomic());
    if(write)
        atomic_dec(&ct->write_ref_count);

    if(likely(!atomic_dec_and_test(&ct->ref_count)))
        return;

    debug("Ref count for ct id=%d went to 0, releasing.\n", ct->seq);
    /* If the ct still on the da list, this must be an error. */
    if(ct->da_list.next != NULL)
    {
        printk("CT=%d, still on DA list, but trying to remove.\n", ct->seq);
        BUG();
    }
    /* Destroy the component tree */
    BUG_ON(TREE_GLOBAL(ct->seq) || TREE_INVAL(ct->seq));
    castle_ct_hash_remove(ct);

    printk("Releasing freespace occupied by ct=%d\n", ct->seq);
    /* Freeing all large objects. */
    castle_ct_large_objs_remove(ct);

    if (!EXT_ID_INVAL(ct->tree_ext_fs.ext_id))
        castle_extent_free(ct->tree_ext_fs.ext_id);
    if (!EXT_ID_INVAL(ct->data_ext_fs.ext_id))
        castle_extent_free(ct->data_ext_fs.ext_id);

    /* Poison ct (note this will be repoisoned by kfree on kernel debug build. */
    memset(ct, 0xde, sizeof(struct castle_component_tree));
    castle_free(ct);
}

static int castle_da_trees_sort(struct castle_double_array *da, void *unused)
{
    int i;

    castle_da_lock(da);
    for(i=0; i<MAX_DA_LEVEL; i++)
        list_sort(&da->trees[i], castle_da_ct_dec_cmp);
    castle_da_unlock(da);

    return 0;
}

/* This only happens at the start of day. */ 
static int castle_da_merge_restart(struct castle_double_array *da, void *unused)
{
    castle_da_lock(da);
    castle_da_merge_check(da);
    castle_da_unlock(da);

    return 0;
}

void castle_da_ct_marshall(struct castle_clist_entry *ctm,
                           struct castle_component_tree *ct)
{
    ctm->da_id       		= ct->da; 
    ctm->item_count  		= atomic64_read(&ct->item_count);
    ctm->btree_type  		= ct->btree_type; 
    ctm->dynamic     		= ct->dynamic;
    ctm->seq         		= ct->seq;
    ctm->level       		= ct->level;
    ctm->tree_depth  		= ct->tree_depth;
    ctm->root_node   		= ct->root_node;
    ctm->first_node  		= ct->first_node;
    ctm->last_node   		= ct->last_node;
    ctm->node_count  		= atomic64_read(&ct->node_count);
    ctm->large_ext_chk_cnt	= atomic64_read(&ct->large_ext_chk_cnt);

    castle_ext_fs_marshall(&ct->tree_ext_fs, &ctm->tree_ext_fs_bs);
    castle_ext_fs_marshall(&ct->data_ext_fs, &ctm->data_ext_fs_bs);
}

static da_id_t castle_da_ct_unmarshall(struct castle_component_tree *ct,
                                       struct castle_clist_entry *ctm)
{
    ct->seq         		= ctm->seq;
    atomic_set(&ct->ref_count, 1);
    atomic_set(&ct->write_ref_count, 0);
    atomic64_set(&ct->item_count, ctm->item_count);
    ct->btree_type  		= ctm->btree_type; 
    ct->dynamic     		= ctm->dynamic;
    ct->da          		= ctm->da_id; 
    ct->level       		= ctm->level;
    ct->tree_depth  		= ctm->tree_depth;
    ct->root_node   		= ctm->root_node;
    ct->first_node  		= ctm->first_node;
    ct->last_node   		= ctm->last_node;
    ct->new_ct              = 0;
    atomic64_set(&ct->large_ext_chk_cnt, ctm->large_ext_chk_cnt);
    init_rwsem(&ct->lock);
    mutex_init(&ct->lo_mutex);
    atomic64_set(&ct->node_count, ctm->node_count);
    castle_ext_fs_unmarshall(&ct->tree_ext_fs, &ctm->tree_ext_fs_bs);
    castle_ext_fs_unmarshall(&ct->data_ext_fs, &ctm->data_ext_fs_bs);
    castle_extent_mark_live(ct->tree_ext_fs.ext_id);
    castle_extent_mark_live(ct->data_ext_fs.ext_id);
    ct->da_list.next = NULL;
    ct->da_list.prev = NULL;
    INIT_LIST_HEAD(&ct->large_objs);

    return ctm->da_id;
}

static void castle_da_foreach_tree(struct castle_double_array *da,
                                   int (*fn)(struct castle_double_array *da,
                                             struct castle_component_tree *ct,
                                             int level_cnt,
                                             void *token), 
                                   void *token)
{
    struct castle_component_tree *ct;
    struct list_head *lh, *t;
    int i, j;

    castle_da_lock(da);
    for(i=0; i<MAX_DA_LEVEL; i++)
    {
        j = 0;
        list_for_each_safe(lh, t, &da->trees[i])
        {
            ct = list_entry(lh, struct castle_component_tree, da_list); 
            if(fn(da, ct, j, token))
            {
                goto out;
                return;
            }
            j++;
        }
    }
out:
    castle_da_unlock(da);
}

static int castle_ct_hash_destroy_check(struct castle_component_tree *ct, void *ct_hash)
{
    /* Only the global component tree should remain when we destroy DA hash. */ 
    if(((unsigned long)ct_hash > 0) && !TREE_GLOBAL(ct->seq))
        printk("Error: Found CT=%d not on any DA's list, it claims DA=%d\n", 
            ct->seq, ct->da);

   /* All CTs apart of global are expected to be on a DA list. */
   if(!TREE_GLOBAL(ct->seq) && (ct->da_list.next == NULL))
       printk("Error: CT=%d is not on DA list, for DA=%d\n", 
               ct->seq, ct->da);
   if(TREE_GLOBAL(ct->seq) && (ct->da_list.next != NULL))
       printk("Error: Global CT=%d is on DA list, for DA=%d\n", 
               ct->seq, ct->da);
   
   /* Ref count should be 1 by now. */
   if(atomic_read(&ct->ref_count) != 1)
       printk("Error: Bogus ref count=%d for ct=%d, da=%d when exiting.\n", 
               atomic_read(&ct->ref_count), ct->seq, ct->da);

    return 0;
}

static int castle_da_ct_dealloc(struct castle_double_array *da,
                                struct castle_component_tree *ct,
                                int level_cnt,
                                void *unused)
{
    castle_ct_hash_destroy_check(ct, (void*)0UL);
    list_del(&ct->da_list);
    list_del(&ct->hash_list);
    castle_free(ct);

    return 0;
}

static int castle_da_hash_dealloc(struct castle_double_array *da, void *unused) 
{
    castle_da_foreach_tree(da, castle_da_ct_dealloc, NULL);
    list_del(&da->hash_list);
    castle_free(da);

    return 0;
}

static void castle_da_hash_destroy(void)
{
   castle_da_hash_iterate(castle_da_hash_dealloc, NULL); 
   castle_free(castle_da_hash);
}

static void castle_ct_hash_destroy(void)
{
    castle_ct_hash_iterate(castle_ct_hash_destroy_check, (void *)1UL);
    castle_free(castle_ct_hash);
}

static int castle_da_tree_writeback(struct castle_double_array *da,
                                    struct castle_component_tree *ct,
                                    int level_cnt,
                                    void *unused)
{
    struct castle_clist_entry mstore_entry;
    struct list_head *lh, *tmp;

    /* For periodic checkpoints flush component trees onto disk. */
    if (!castle_da_exiting)
    {
        /* Always writeback Global tree structure but, dont writeback. */
        /* Note: Global Tree is not Crash-Consistent. */
        if (TREE_GLOBAL(ct->seq))
            goto mstore_writeback;

        /* Don't write back T0. */
        if (ct->level == 0)
            return 0;

        /* Don't write back trees with outstanding writes. */
        if (atomic_read(&ct->write_ref_count) != 0)
            return 0;

        /* Mark new trees for flush. */
        if (ct->new_ct)
        {
            /* Schedule flush of new CT onto disk. */
            castle_cache_extent_flush_schedule(ct->tree_ext_fs.ext_id, 0,
                                               atomic64_read(&ct->tree_ext_fs.used));
            castle_cache_extent_flush_schedule(ct->data_ext_fs.ext_id, 0,
                                               atomic64_read(&ct->data_ext_fs.used));
            ct->new_ct = 0;
        }
    }

mstore_writeback:

    /* Never writeback T0 in periodic checkpoints. */
    BUG_ON((ct->level == 0) && !castle_da_exiting);

    if (da) castle_da_unlock(da);

    mutex_lock(&ct->lo_mutex);
    list_for_each_safe(lh, tmp, &ct->large_objs)
    {
        struct castle_large_obj_entry *lo = 
                            list_entry(lh, struct castle_large_obj_entry, list);

        castle_ct_large_obj_writeback(lo, ct);
    }
    mutex_unlock(&ct->lo_mutex);

    castle_da_ct_marshall(&mstore_entry, ct); 
    castle_mstore_entry_insert(castle_tree_store, &mstore_entry);

    if (da) castle_da_lock(da);

    return 0;
}

static int castle_da_writeback(struct castle_double_array *da, void *unused) 
{
    struct castle_dlist_entry mstore_dentry;

    castle_da_marshall(&mstore_dentry, da);

    /* We get here with hash spinlock held. But since we're calling sleeping functions
       we need to drop it. Hash consitancy is guaranteed, because by this point 
       noone should be modifying it anymore */
    spin_unlock_irq(&castle_da_hash_lock);

    castle_da_foreach_tree(da, castle_da_tree_writeback, NULL);

    debug("Inserting a DA id=%d\n", da->id);
    castle_mstore_entry_insert(castle_da_store, &mstore_dentry);

    spin_lock_irq(&castle_da_hash_lock);

    return 0;
}

void castle_double_arrays_writeback(void)
{
    BUG_ON(castle_da_store || castle_tree_store || castle_lo_store);

    castle_da_store   = castle_mstore_init(MSTORE_DOUBLE_ARRAYS,
                                         sizeof(struct castle_dlist_entry));
    castle_tree_store = castle_mstore_init(MSTORE_COMPONENT_TREES,
                                         sizeof(struct castle_clist_entry));
    castle_lo_store   = castle_mstore_init(MSTORE_LARGE_OBJECTS,
                                         sizeof(struct castle_lolist_entry));

    if(!castle_da_store || !castle_tree_store || !castle_lo_store)
        goto out;

    castle_da_hash_iterate(castle_da_writeback, NULL); 
    castle_da_tree_writeback(NULL, &castle_global_tree, -1, NULL);

out:
    if (castle_lo_store)    castle_mstore_fini(castle_lo_store);
    if (castle_tree_store)  castle_mstore_fini(castle_tree_store);
    if (castle_da_store)    castle_mstore_fini(castle_da_store);

    castle_da_store = castle_tree_store = castle_lo_store = NULL;
}

static int castle_da_rwct_make(struct castle_double_array *da, int in_tran);

static int castle_da_t0_create(struct castle_double_array *da, void *unused)
{
    castle_da_lock(da);
    if (list_empty(&da->trees[0]))
    {
        castle_da_unlock(da);
        printk("Creating new T0 for da: %u\n", da->id);
        if (castle_da_rwct_make(da, 1))
        {
            printk("Failed to create T0 for DA: %u\n", da->id);
            return -EINVAL;
        }
        printk("Done with T0\n");

        return 0;
    }
    castle_da_unlock(da);

    return 0;
}

int castle_double_array_start(void)
{
    /* Create T0, if it doesn't exist. */
    castle_da_hash_iterate(castle_da_t0_create, NULL);

    /* Check if any merges need to be done. */
    __castle_da_hash_iterate(castle_da_merge_restart, NULL); 

    return 0;
}

int castle_double_array_read(void)
{
    struct castle_dlist_entry mstore_dentry;
    struct castle_clist_entry mstore_centry;
    struct castle_lolist_entry mstore_loentry;
    struct castle_mstore_iter *iterator = NULL;
    struct castle_component_tree *ct;
    struct castle_double_array *da;
    c_mstore_key_t key;
    da_id_t da_id;
    int ret = 0;

    castle_da_store   = castle_mstore_open(MSTORE_DOUBLE_ARRAYS,
                                         sizeof(struct castle_dlist_entry));
    castle_tree_store = castle_mstore_open(MSTORE_COMPONENT_TREES,
                                         sizeof(struct castle_clist_entry));
    castle_lo_store   = castle_mstore_open(MSTORE_LARGE_OBJECTS,
                                         sizeof(struct castle_lolist_entry));

    if(!castle_da_store || !castle_tree_store || !castle_lo_store)
        goto error_out;
    
    /* Read doubling arrays */
    iterator = castle_mstore_iterate(castle_da_store);
    if(!iterator)
        goto error_out;

    while(castle_mstore_iterator_has_next(iterator))
    {
        castle_mstore_iterator_next(iterator, &mstore_dentry, &key);
        da = castle_da_alloc(); 
        if(!da) 
            goto error_out;
        castle_da_unmarshall(da, &mstore_dentry);
        castle_da_hash_add(da);
        debug("Read DA id=%d\n", da->id);
        castle_next_da_id = (da->id >= castle_next_da_id) ? da->id + 1 : castle_next_da_id;
    }
    castle_mstore_iterator_destroy(iterator);

    /* Read component trees */
    iterator = castle_mstore_iterate(castle_tree_store);
    if(!iterator)
        goto error_out;
   
    while(castle_mstore_iterator_has_next(iterator))
    {
        castle_mstore_iterator_next(iterator, &mstore_centry, &key);
        /* Special case for castle_global_tree, it doesn't have a da associated with it. */
        if(TREE_GLOBAL(mstore_centry.seq))
        {
            da_id = castle_da_ct_unmarshall(&castle_global_tree, &mstore_centry);
            BUG_ON(!DA_INVAL(da_id));
            castle_ct_hash_add(&castle_global_tree);
            continue;
        }
        /* Otherwise allocate a ct structure */
        ct = castle_malloc(sizeof(struct castle_component_tree), GFP_KERNEL);
        if(!ct)
            goto error_out;
        da_id = castle_da_ct_unmarshall(ct, &mstore_centry);
        castle_ct_hash_add(ct);
        da = castle_da_hash_get(da_id);
        if(!da)
            goto error_out;
        debug("Read CT seq=%d\n", ct->seq);
        castle_da_lock(da);
        castle_component_tree_add(da, ct, 1 /* in init */);
        castle_da_unlock(da);
        castle_next_tree_seq = (ct->seq >= castle_next_tree_seq) ? ct->seq + 1 : castle_next_tree_seq;
    }
    castle_mstore_iterator_destroy(iterator);
    iterator = NULL;
    debug("castle_next_da_id = %d, castle_next_tree_id=%d\n", 
            castle_next_da_id, 
            castle_next_tree_seq);

    /* Read all Large Objects lists. */
    iterator = castle_mstore_iterate(castle_lo_store);
    if(!iterator)
        goto error_out;

    while(castle_mstore_iterator_has_next(iterator))
    {
        struct castle_component_tree *ct;

        castle_mstore_iterator_next(iterator, &mstore_loentry, &key);
        ct = castle_component_tree_get(mstore_loentry.ct_seq);
        if (!ct)
        {
            printk("Found zomby Large Object(%llu, %u)\n",
                    mstore_loentry.ext_id, mstore_loentry.ct_seq);
            BUG();
        }
        if (castle_ct_large_obj_add(mstore_loentry.ext_id,
                                    mstore_loentry.length,
                                    &ct->large_objs, NULL))
        {
            printk("Failed to add Large Object %llu to CT: %u\n", 
                    mstore_loentry.ext_id,
                    mstore_loentry.ct_seq);
            goto error_out;
        }
        castle_extent_mark_live(mstore_loentry.ext_id);
    }
    castle_mstore_iterator_destroy(iterator);
    iterator = NULL;

    /* Sort all the tree lists by the sequence number */
    castle_da_hash_iterate(castle_da_trees_sort, NULL); 
    goto out;

error_out:
    ret = -EINVAL;;
out:
    if (iterator)           castle_mstore_iterator_destroy(iterator);
    if (castle_da_store)    castle_mstore_fini(castle_da_store);
    if (castle_tree_store)  castle_mstore_fini(castle_tree_store);
    if (castle_lo_store)    castle_mstore_fini(castle_lo_store);
    castle_da_store = castle_tree_store = castle_lo_store = NULL;
    
    return ret;
}

static struct castle_component_tree* castle_ct_alloc(struct castle_double_array *da, 
                                                     btree_t type,  
                                                     int level)
{
    struct castle_component_tree *ct;

    BUG_ON((type != RO_VLBA_TREE_TYPE) && (type != RW_VLBA_TREE_TYPE));
    ct = castle_zalloc(sizeof(struct castle_component_tree), GFP_KERNEL); 
    if(!ct) 
        return NULL;
    
    /* Allocate an id for the tree, init the ct. */
    ct->seq         = castle_next_tree_seq++;
    atomic_set(&ct->ref_count, 1);
    atomic_set(&ct->write_ref_count, 0);
    atomic64_set(&ct->item_count, 0); 
    atomic64_set(&ct->large_ext_chk_cnt, 0);
    ct->btree_type  = type; 
    ct->dynamic     = type == RW_VLBA_TREE_TYPE ? 1 : 0;
    ct->da          = da->id;
    ct->level       = level;
    ct->tree_depth  = -1;
    ct->root_node   = INVAL_EXT_POS;
    ct->first_node  = INVAL_EXT_POS;
    ct->last_node   = INVAL_EXT_POS;
    ct->new_ct      = 1;
    init_rwsem(&ct->lock);
    mutex_init(&ct->lo_mutex);
    atomic64_set(&ct->node_count, 0); 
    ct->da_list.next = NULL;
    ct->da_list.prev = NULL;
    INIT_LIST_HEAD(&ct->hash_list);
    INIT_LIST_HEAD(&ct->large_objs);
    castle_ct_hash_add(ct);
    ct->tree_ext_fs.ext_id = INVAL_EXT_ID;
    ct->data_ext_fs.ext_id = INVAL_EXT_ID;

    return ct;
}
    
static int castle_da_rwct_make(struct castle_double_array *da, int in_tran)
{
    struct castle_component_tree *ct, *old_ct;
    c2_block_t *c2b;
    int ret;
    struct castle_btree_type *btree;

    /* Only allow one rwct_make() at any point in time. If we fail to acquire the bit lock
       wait for whoever is doing it, to create the RWCT.
       TODO: use bit wait instead of msleep here. */ 
    if(castle_da_growing_rw_test_and_set(da))
    {
        debug("Racing RWCT make on da=%d\n", da->id);
        while(castle_da_growing_rw_test(da))
            msleep(1);
        return -EAGAIN; 
    }

    /* We've acquired the 'growing' lock. Proceed. */
    ret = -ENOMEM;
    ct = castle_ct_alloc(da, RW_VLBA_TREE_TYPE, 0 /* level */);
    if(!ct)
        goto out;

    btree = castle_btree_type_get(ct->btree_type);
    if ((ret = castle_ext_fs_init(&ct->tree_ext_fs, 
                                  da->id, 
                                  MAX_DYNAMIC_TREE_SIZE * C_CHK_SIZE, 
                                  btree->node_size * C_BLK_SIZE)))
        goto error;

    if ((ret = castle_ext_fs_init(&ct->data_ext_fs, 
                                  da->id, 
                                  MAX_DYNAMIC_DATA_SIZE * C_CHK_SIZE, 
                                  C_BLK_SIZE)))
        goto error;

    /* Create a root node for this tree, and update the root version */
    c2b = castle_btree_node_create(0, 1 /* is_leaf */, ct, 0);
    castle_btree_node_save_prepare(ct, c2b->cep);
    ct->root_node = c2b->cep;
    ct->tree_depth = 1;
    write_unlock_c2b(c2b);
    put_c2b(c2b);
    debug("Added component tree seq=%d, root_node="cep_fmt_str", it's threaded onto da=%p, level=%d\n",
            ct->seq, cep2str(c2b->cep), da, ct->level);
    /* Move the last rwct (if one exists) to level 1 */
    if (!in_tran) CASTLE_TRANSACTION_BEGIN;
    castle_da_lock(da);
    if(!list_empty(&da->trees[0]))
    {
        old_ct = list_entry(da->trees[0].next, struct castle_component_tree, da_list);
        castle_component_tree_del(da, old_ct);
        old_ct->level = 1;
        castle_component_tree_add(da, old_ct, 0 /* not in init */);
    }
    /* Thread CT onto level 0 list */
    castle_component_tree_add(da, ct, 0 /* not in init */);

    FAULT(MERGE_FAULT);

    if (!in_tran) CASTLE_TRANSACTION_END;
    /* DA is attached, therefore we must be holding a ref, therefore it is safe to schedule
       the merge check. */
    castle_da_merge_check(da);
    castle_da_unlock(da);
    ret = 0;
    goto out;

error:
    if (ct)
        castle_ct_put(ct, 0);
out:
    castle_da_growing_rw_clear(da);
    return ret;
}

int castle_double_array_make(da_id_t da_id, version_t root_version)
{
    struct castle_double_array *da;
    int ret;

    debug("Creating doubling array for da_id=%d, version=%d\n", da_id, root_version);
    da = castle_da_alloc();
    if(!da)
        return -ENOMEM;
    /* Write out the id, and the root version. */
    da->id = da_id;
    da->root_version = root_version;
    /* Make RW tree. */
    ret = castle_da_rwct_make(da, 1);
    if(ret)
    {
        printk("Exiting from failed ct create.\n");
        castle_free(da);
        
        return ret;
    }
    debug("Successfully made a new doubling array, id=%d, for version=%d\n",
        da_id, root_version);
    castle_da_hash_add(da);

    return 0;
}

static struct castle_component_tree* castle_da_ct_next(struct castle_component_tree *ct)
{
    struct castle_double_array *da = castle_da_hash_get(ct->da);
    struct castle_component_tree *next_ct;
    struct list_head *ct_list;
    uint8_t level;

    debug_verbose("Asked for component tree after %d\n", ct->seq);
    BUG_ON(!da);
    castle_da_lock(da);
    /* Start from the current list, from wherever the current ct is in the da_list. */
    level = ct->level;
    ct_list = &ct->da_list;
    /* CT may have got removed from the DA (da_list is NULL-ified then).
       We can then safely move on to the next level, because merge always 
       removes two _oldest_ trees. So there are no trees in the current level
       for us to inspect. */
    if(ct_list->next == NULL)
    {
        BUG_ON(ct_list->prev != NULL);
        /* Advance to the next level. */
        level++;
        ct_list = &da->trees[level];
    }
    /* Loop through all levels trying to find a tree. */
    while(level < MAX_DA_LEVEL)
    {
        if(!list_is_last(ct_list, &da->trees[level]))
        {
            next_ct = list_entry(ct_list->next, struct castle_component_tree, da_list); 
            debug_verbose("Found component tree %d\n", next_ct->seq);
            castle_ct_get(next_ct, 0);
            castle_da_unlock(da);

            return next_ct;
        }
        /* Advance to the next level. */
        level++;
        ct_list = &da->trees[level];
    }     
    castle_da_unlock(da);

    return NULL;
}

static struct castle_component_tree* castle_da_rwct_get(struct castle_double_array *da, 
                                                        int write)
{
    struct castle_component_tree *ct;
    struct list_head *h, *l;

    castle_da_lock(da);
    h = &da->trees[0]; 
    l = h->next; 
    /* There should be precisely one entry in the list */
    BUG_ON((h == l) || (l->next != h));
    ct = list_entry(l, struct castle_component_tree, da_list);
    /* Get a ref to this tree so that it doesn't go away while we are doing an IO on it */
    castle_ct_get(ct, write);
    castle_da_unlock(da);
        
    return ct; 
}

static struct castle_component_tree* castle_da_rwct_acquire(struct castle_double_array *da,
                                                            c_bvec_t *c_bvec)
{
    uint64_t value_len, req_btree_space, req_medium_space;
    struct castle_component_tree *ct;
    struct castle_btree_type *btree;
    int write, nr_nodes, ret;

    write = (c_bvec_data_dir(c_bvec) == WRITE);
again:
    ct = castle_da_rwct_get(da, write);
    /* For reads, this is the right starting point. Exit immediately. */ 
    if(!write)
        return ct;

    /* For writes, try to preallocate space in the btree and medium object extents.
       B-Tree first. */
    btree = castle_btree_type_get(ct->btree_type);
    /* Allocate the worst case number of nodes we may have to create handling this
       write. */
    nr_nodes = (2 * ct->tree_depth + 3);
    req_btree_space = nr_nodes * btree->node_size * C_BLK_SIZE;
    if (castle_ext_fs_pre_alloc(&ct->tree_ext_fs, req_btree_space) < 0)
        goto new_ct;
    /* Save how many nodes we've pre-allocated. */
    atomic_set(&c_bvec->reserv_nodes, nr_nodes);

    /* Pre-allocate space for Medium objects. */
    value_len = c_bvec->c_bio->replace->value_len;
    /* If not a medium object, we are done. */
    if ((value_len <= MAX_INLINE_VAL_SIZE) || (value_len > MEDIUM_OBJECT_LIMIT))
        return ct;

    /* Preallocate (ceil to C_BLK_SIZE) space for the medium object. */
    req_medium_space = ((value_len - 1) / C_BLK_SIZE + 1) * C_BLK_SIZE;
    if (castle_ext_fs_pre_alloc(&ct->data_ext_fs, req_medium_space) >= 0)
        return ct;

    /* We failed to preallocate space for the medium object. Free the space in btree extent. */
    castle_ext_fs_free(&ct->tree_ext_fs, req_btree_space);

new_ct:
    /* Drop the old tree reference, try to allocate a new RWCT. */
    da = castle_da_hash_get(ct->da);  
    BUG_ON(!da);
    debug("Number of items in component tree %d, # items %ld. Trying to add a new rwct.\n",
            ct->seq, atomic64_read(&ct->item_count));
    ret = castle_da_rwct_make(da, 0);
    if((ret == 0) || (ret == -EAGAIN))
    {
        castle_ct_put(ct, write);
        goto again;
    }
    
    printk("Warning: failed to create RWCT with errno=%d\n", ret);
    return NULL;
}

static void castle_da_bvec_queue(struct castle_double_array *da, c_bvec_t *c_bvec)
{
    castle_da_lock(da);
    list_add_tail(&c_bvec->io_list, &da->ios_waiting);
    da->ios_waiting_cnt++;
    castle_da_unlock(da);
}

static void castle_da_queue_kick(struct castle_double_array *da)
{
    LIST_HEAD(submit_list);
    struct list_head *l, *t;
    c_bvec_t *bvec; 

    /* Get as many bvec as we have the budget for onto the submit list. */
    castle_da_lock(da);
    while(!list_empty(&da->ios_waiting) && (da->ios_budget > 0))
    {
        bvec = list_first_entry(&da->ios_waiting, c_bvec_t, io_list); 
        list_del(&bvec->io_list);
        list_add(&bvec->io_list, &submit_list);
        da->ios_waiting_cnt--;
        da->ios_budget--;
    } 
    castle_da_unlock(da);

    /* Submit them all. */
    list_for_each_safe(l, t, &submit_list)
    {
        bvec = list_entry(l, c_bvec_t, io_list);
        /* Remove from the list (the bvec may get freed by the time we return
           from the submit call. */
        list_del(&bvec->io_list);
        castle_da_bvec_start(da, bvec);
    }
}

static void castle_da_ct_walk_complete(c_bvec_t *c_bvec, int err, c_val_tup_t cvt)
{
    void (*callback) (struct castle_bio_vec *c_bvec, int err, c_val_tup_t cvt);
    struct castle_component_tree *ct, *next_ct;
    struct castle_double_array *da;
    int read; 
    
    callback = c_bvec->da_endfind;
    ct = c_bvec->tree;
    da = castle_da_hash_get(ct->da);

    read = (c_bvec_data_dir(c_bvec) == READ);
    BUG_ON(read && atomic_read(&c_bvec->reserv_nodes));
    /* For reads, if the key hasn't been found, check in the next tree. */
    if(read && CVT_INVALID(cvt) && (!err))
    {
        debug_verbose("Checking next ct.\n");
        next_ct = castle_da_ct_next(ct);
        /* We've finished looking through all the trees. */
        if(!next_ct)
        {
            callback(c_bvec, err, INVAL_VAL_TUP); 
            return;
        }
        /* Put the previous tree, now that we know we've got a ref to the next. */
        castle_ct_put(ct, 0);
        c_bvec->tree = next_ct;
        debug_verbose("Scheduling btree read in %s tree: %d.\n", 
                ct->dynamic ? "dynamic" : "static", ct->seq);
        castle_btree_submit(c_bvec);
        return;
    }
    castle_request_timeline_checkpoint_stop(c_bvec->timeline);
    castle_request_timeline_destroy(c_bvec->timeline);
    debug_verbose("Finished with DA, calling back.\n");
    castle_da_merge_budget_io_end(castle_da_hash_get(ct->da));
    /* Release the preallocated space in the btree extent. */
    if (atomic_read(&c_bvec->reserv_nodes))
    {
        struct castle_btree_type *btree = castle_btree_type_get(ct->btree_type);

        castle_ext_fs_free(&ct->tree_ext_fs, 
                           atomic_read(&c_bvec->reserv_nodes) * btree->node_size * C_BLK_SIZE);
    }
    BUG_ON(CVT_MEDIUM_OBJECT(cvt) && (cvt.cep.ext_id != c_bvec->tree->data_ext_fs.ext_id));

    /* Don't release the ct reference in order to hold on to medium objects array, etc. */
    callback(c_bvec, err, cvt);
}

static void castle_da_bvec_start(struct castle_double_array *da, c_bvec_t *c_bvec)
{ 
    struct castle_component_tree *ct;

    debug_verbose("Doing DA %s for da_id=%d\n", write ? "write" : "read", da_id);
    BUG_ON(atomic_read(&c_bvec->reserv_nodes) != 0);
    /* This will get a reference to current RW tree, or create a new one if neccessary.
       It also preallocates space in that tree. */
    ct = castle_da_rwct_acquire(da, c_bvec);
    /* If RW component tree does not exist, exit with error. */
    if(!ct)
    {
        c_bvec->endfind(c_bvec, -ENOSPC, INVAL_VAL_TUP);
        return;
    }
    /* Otherwise, replace endfind function pointer, and start the btree walk. */
    c_bvec->tree       = ct; 
    c_bvec->da_endfind = c_bvec->endfind;
    c_bvec->endfind    = castle_da_ct_walk_complete;

    //castle_request_timeline_create(c_bvec->timeline);
    castle_request_timeline_checkpoint_start(c_bvec->timeline);
    debug_verbose("Looking up in ct=%d\n", c_bvec->tree->seq); 
    castle_btree_submit(c_bvec);
}

void castle_double_array_submit(c_bvec_t *c_bvec)
{
    struct castle_attachment *att = c_bvec->c_bio->attachment;
    struct castle_double_array *da;
    da_id_t da_id; 
    
    down_read(&att->lock);
    /* Since the version is attached, it must be found */
    BUG_ON(castle_version_read(att->version, &da_id, NULL, NULL, NULL));
    up_read(&att->lock);

    da = castle_da_hash_get(da_id);
    BUG_ON(!da);
    /* da_endfind should be null it is for our privte use */
    BUG_ON(c_bvec->da_endfind);
    /* Always submit writes to the queue, reads get started immediately. */
    if(c_bvec_data_dir(c_bvec) == WRITE)
    {
        castle_da_bvec_queue(da, c_bvec);
        castle_da_queue_kick(da);
    }
    else
        castle_da_bvec_start(da, c_bvec);
}
 

/**************************************/
/* Double Array Management functions. */

int castle_double_array_create(void)
{
    /* Make sure that the global tree is in the ct hash */
    castle_ct_hash_add(&castle_global_tree);

    return 0;
}
    
int castle_double_array_init(void)
{
    int ret;

    ret = -ENOMEM;
    castle_da_hash = castle_da_hash_alloc();
    if(!castle_da_hash)
        goto err_out;
    castle_ct_hash = castle_ct_hash_alloc();
    if(!castle_ct_hash)
        goto err_out;
    castle_merge_wq = create_workqueue("castle_merge");
    if(!castle_merge_wq)
        goto err_out;

    castle_da_hash_init();
    castle_ct_hash_init();
    /* Start up the timer which replenishes merge and write IOs budget */
    castle_throttle_timer_fire(1); 

    return 0;
 
err_out:
    BUG_ON(!ret);
    if(castle_ct_hash)
        castle_free(castle_ct_hash);
    if(castle_da_hash)
        castle_free(castle_da_hash);

    return ret;
}

void castle_double_array_merges_fini(void)
{
    castle_da_exiting = 1;
    destroy_workqueue(castle_merge_wq);
    del_singleshot_timer_sync(&throttle_timer);
}

void castle_double_array_fini(void)
{
    castle_da_hash_destroy();
    castle_ct_hash_destroy();
}

void castle_da_destroy_complete(struct castle_double_array *da)
{ /* Called with lock held. */
    int i;

    /* Sanity Checks. */
    BUG_ON(castle_da_merging(da));
    BUG_ON(!castle_da_deleted(da));

    printk("Cleaning DA: %u\n", da->id);

    /* Destroy Component Trees. */
    for(i=0; i<MAX_DA_LEVEL; i++)
    {
        struct list_head *l, *lt;

        list_for_each_safe(l, lt, &da->trees[i])
        {
            struct castle_component_tree *ct;
 
            ct = list_entry(l, struct castle_component_tree, da_list);
            /* No out-standing merges and active attachments. Componenet Tree
             * shouldn't be referenced any-where. */
            BUG_ON(atomic_read(&ct->ref_count) != 1);
            BUG_ON(atomic_read(&ct->write_ref_count));
            list_del(&ct->da_list);
            ct->da_list.next = ct->da_list.prev = NULL;
            castle_ct_put(ct, 0);
        }
    }

    /* Destroy Version and Rebuild Version Tree. */
    castle_version_tree_delete(da->root_version);

    /* Poison and free (may be repoisoned on debug kernel builds). */
    memset(da, 0xa7, sizeof(struct castle_double_array));
    castle_free(da);
}

static void castle_da_get(struct castle_double_array *da)
{
    /* Increment ref count, it should never be zero when we get here. */
    BUG_ON(atomic_inc_return(&da->ref_cnt) <= 1);
}

static void castle_da_put(struct castle_double_array *da)
{
    if(atomic_dec_return(&da->ref_cnt) == 0)
    {
        /* Ref count dropped to zero -> delete. There should be no outstanding attachments. */
        BUG_ON(da->attachment_cnt != 0);
        BUG_ON((da->hash_list.next != NULL) || (da->hash_list.prev != NULL));
        BUG_ON(!castle_da_deleted(da));
        CASTLE_TRANSACTION_BEGIN;
        castle_da_destroy_complete(da);
        CASTLE_TRANSACTION_END;
    }
}

static void castle_da_put_locked(struct castle_double_array *da)
{
    BUG_ON(!CASTLE_IN_TRANSACTION);
    if(atomic_dec_return(&da->ref_cnt) == 0)
    {
        /* Ref count dropped to zero -> delete. There should be no outstanding attachments. */
        BUG_ON(da->attachment_cnt != 0);
        BUG_ON((da->hash_list.next != NULL) || (da->hash_list.prev != NULL));
        BUG_ON(!castle_da_deleted(da));
        castle_da_destroy_complete(da);
    }
}

static struct castle_double_array* castle_da_ref_get(da_id_t da_id)
{
    struct castle_double_array *da;
    unsigned long flags;

    spin_lock_irqsave(&castle_da_hash_lock, flags);
    da = __castle_da_hash_get(da_id);
    if(!da)
        goto out;
    castle_da_get(da);
out:
    spin_unlock_irqrestore(&castle_da_hash_lock, flags);

    return da;
}

int castle_double_array_get(da_id_t da_id)
{
    struct castle_double_array *da;
    unsigned long flags;

    spin_lock_irqsave(&castle_da_hash_lock, flags);
    da = __castle_da_hash_get(da_id);
    if(!da)
        goto out;
    castle_da_get(da);
    da->attachment_cnt++;
out:
    spin_unlock_irqrestore(&castle_da_hash_lock, flags);

    return (da == NULL ? -EINVAL : 0);
}

void castle_double_array_put(da_id_t da_id)
{
    struct castle_double_array *da;

    /* We only call this for attached DAs which _must_ be in the hash. */
    da = castle_da_hash_get(da_id);
    BUG_ON(!da);
    /* DA allocated + our ref count on it. */
    BUG_ON(atomic_read(&da->ref_cnt) < 2);
    castle_da_lock(da);
    da->attachment_cnt--;
    castle_da_unlock(da);
    /* Put the ref cnt too. */
    castle_da_put(da);
}

int castle_double_array_destroy(da_id_t da_id)
{
    struct castle_double_array *da;
    unsigned long flags;
    int ret;

    spin_lock_irqsave(&castle_da_hash_lock, flags);
    da = __castle_da_hash_get(da_id);
    /* Fail if we cannot find the da in the hash. */
    if(!da)
    {
        ret = -EINVAL;
        goto err_out;
    }
    BUG_ON(da->attachment_cnt < 0);
    /* Fail if there are attachments to the DA. */
    if(da->attachment_cnt > 0)
    {
        ret = -EBUSY;
        goto err_out;
    }
    /* Now we are happy to delete the DA. Remove it from the hash. */ 
    BUG_ON(castle_da_deleted(da));
    __castle_da_hash_remove(da); 
    da->hash_list.next = da->hash_list.prev = NULL;
    spin_unlock_irqrestore(&castle_da_hash_lock, flags);

    printk("Marking DA %u for deletion\n", da_id);
    /* Set the destruction bit, which will stop further merges. */
    castle_da_deleted_set(da);
    /* Put the (usually) last reference to the DA. */
    castle_da_put_locked(da);

    return 0;

err_out:
    spin_unlock_irqrestore(&castle_da_hash_lock, flags);
    return ret;
}

static int castle_da_size_get(struct castle_double_array *da, 
                              struct castle_component_tree *ct, 
                              int level_cnt, 
                              void *token)
{
    c_byte_off_t *size = (c_byte_off_t *)token;
    *size += castle_extent_size_get(ct->tree_ext_fs.ext_id);
    *size += castle_extent_size_get(ct->data_ext_fs.ext_id);
    *size += atomic64_read(&ct->large_ext_chk_cnt);

    return 0;
}

int castle_double_array_size_get(da_id_t da_id, c_byte_off_t *size)
{
    struct castle_double_array *da;
    int err_code = 0;
    c_byte_off_t s = 0;

    da = castle_da_ref_get(da_id);
    if (!da)
    {
        err_code = -EINVAL;
        goto out;
    }

    castle_da_foreach_tree(da, castle_da_size_get, (void *)&s);

    castle_da_put(da);

out:
    *size = s;
    return err_code;
}<|MERGE_RESOLUTION|>--- conflicted
+++ resolved
@@ -2003,13 +2003,8 @@
         castle_da_merge_budget_consume(merge);
         castle_da_merge_progress_update(merge);
         i++;
-<<<<<<< HEAD
 
         FAULT(MERGE_FAULT);
-=======
-        if(level < 3)
-            continue;
->>>>>>> feafe691
     }
     debug("Flushing the last nodes.\n");
     /* Complete the merge, by flushing all the buffered entries */

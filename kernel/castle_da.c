#include <linux/sched.h>
#include <linux/delay.h>
#include <linux/kthread.h>

#include "castle_public.h"
#include "castle_utils.h"
#include "castle.h"
#include "castle_cache.h"
#include "castle_btree.h"
#include "castle_time.h"
#include "castle_versions.h"
#include "castle_extent.h"
#include "castle_ctrl.h"
#include "castle_da.h"
#include "castle_trace.h"
#include "castle_sysfs.h"
#include "castle_objects.h"
#include "castle_bloom.h"

#ifndef CASTLE_PERF_DEBUG
#define ts_delta_ns(a, b)                       ((void)0)
#define castle_perf_debug_getnstimeofday(ts)    ((void)0)
#define castle_perf_debug_bump_ctr(ctr, a, b)   ((void)0)
#else
#define ts_delta_ns(a, b)                       (timespec_to_ns(&a) - timespec_to_ns(&b))
#define castle_perf_debug_getnstimeofday(ts)    (getnstimeofday(ts))
#define castle_perf_debug_bump_ctr(ctr, a, b)   (ctr += ts_delta_ns(a, b))
#endif

//#define DEBUG
#ifndef DEBUG
#define debug(_f, ...)            ((void)0)
#define debug_verbose(_f, ...)    ((void)0)
#define debug_iter(_f, ...)       ((void)0)
#if 1
#define debug_merges(_f, ...)     ((void)0)
#else
#define debug_merges(_f, _a...)   (castle_printk(LOG_DEBUG, "%s:%.4d: DA=%d, level=%d: " \
                                        _f, __FILE__, __LINE__ , da->id, level, ##_a))
#endif
#else
#define debug(_f, _a...)          (castle_printk(LOG_DEBUG, "%s:%.4d: " _f, __FILE__, __LINE__ , ##_a))
#define debug_verbose(_f, ...)    (castle_printk(LOG_DEBUG, "%s:%.4d: " _f, __FILE__, __LINE__ , ##_a))
#define debug_iter(_f, _a...)     (castle_printk(LOG_DEBUG, "%s:%.4d: " _f, __FILE__, __LINE__ , ##_a))
#define debug_merges(_f, _a...)   (castle_printk(LOG_DEBUG, "%s:%.4d: DA=%d, level=%d: " \
                                        _f, __FILE__, __LINE__ , da->id, level, ##_a))
#endif

#define MAX_DYNAMIC_INTERNAL_SIZE       (5)     /* In C_CHK_SIZE. */
#define MAX_DYNAMIC_TREE_SIZE           (20)    /* In C_CHK_SIZE. */
#define MAX_DYNAMIC_DATA_SIZE           (20)    /* In C_CHK_SIZE. */

#define CASTLE_DA_HASH_SIZE             (1000)
#define CASTLE_CT_HASH_SIZE             (4000)
static struct list_head        *castle_da_hash       = NULL;
static struct list_head        *castle_ct_hash       = NULL;
static struct castle_mstore    *castle_da_store      = NULL;
static struct castle_mstore    *castle_tree_store    = NULL;
static struct castle_mstore    *castle_lo_store      = NULL;
static struct castle_mstore    *castle_dmser_store   = NULL;
       c_da_t                   castle_next_da_id    = 1;
static atomic_t                 castle_next_tree_seq = ATOMIC(0);
static int                      castle_da_exiting    = 0;

static int                      castle_dynamic_driver_merge = 1;

static int                      castle_merges_abortable = 1; /* 0 or 1, default=enabled */
static DECLARE_WAIT_QUEUE_HEAD (castle_da_promote_wq);  /**< castle_da_level0_modified_promote()  */

module_param(castle_merges_abortable, int, S_IRUSR | S_IWUSR | S_IRGRP | S_IWGRP);
MODULE_PARM_DESC(castle_merges_abortable, "Allow on-going merges to abort upon exit condition");

int                             castle_merges_checkpoint = 1; /* 0 or 1, default=enabled */
module_param(castle_merges_checkpoint, int, S_IRUSR | S_IWUSR | S_IRGRP | S_IWGRP);
MODULE_PARM_DESC(castle_merges_checkpoint, "Checkpoint on-going merges");

static struct
{
    int                     cnt;    /**< Size of cpus array.                        */
    int                    *cpus;   /**< Array of CPU ids for handling requests.    */
} request_cpus;

module_param(castle_dynamic_driver_merge, int, S_IRUSR | S_IWUSR | S_IRGRP | S_IWGRP);
MODULE_PARM_DESC(castle_dynamic_driver_merge, "Dynamic driver merge");

/* set to 0 to disable using SSDs for btree leaf nodes */
static int                      castle_use_ssd_leaf_nodes = 0;

module_param(castle_use_ssd_leaf_nodes, int, S_IRUSR | S_IWUSR | S_IRGRP | S_IWGRP);
MODULE_PARM_DESC(castle_use_ssd_leaf_nodes, "Use SSDs for btree leaf nodes");

/**********************************************************************************************/
/* Notes about the locking on doubling arrays & component trees.
   Each doubling array has a spinlock which protects the lists of component trees rooted in
   the trees array.
   Each component tree has a reference count, initialised to 1 at the tree creation. Each IO
   and other operation which uses the tree needs to take a reference to the tree. Reference
   should be taken under doubling array lock (which guarantees that the component tree is
   currently threaded onto the doubling array tree list, and vice versa. When a tree is
   removed from the doubling array, no-one else will take references to it any more.
   Component trees are destroyed when reference count reaches 0. The only operation which
   causes trees to be destroyed is the merge process. It decrements the reference count by 1,
   if there are any outstanding IOs, the ref count will reach 0 when last IO completes.
   When a new RW component tree (rwct) is created, previous rwct is moved onto level one. There
   may be ongoing writes to this component tree. This is safe, because all further reads to
   the tree (either doubling array reads, or merge) chain lock the tree nodes appropriately.
   RW tree creation and merges are serialised using the flags field.

   For DAs, only an attached DA is guaranteed to be in the hash.
 */

DEFINE_HASH_TBL(castle_da, castle_da_hash, CASTLE_DA_HASH_SIZE, struct castle_double_array, hash_list, c_da_t, id);
DEFINE_HASH_TBL(castle_ct, castle_ct_hash, CASTLE_CT_HASH_SIZE, struct castle_component_tree, hash_list, tree_seq_t, seq);
static LIST_HEAD(castle_deleted_das);

typedef enum {
    DAM_MARSHALL_ALL = 0,  /**< Marshall all merge state          */
    DAM_MARSHALL_ITERS,    /**< Marshall only iterator state      */
    DAM_MARSHALL_OUTTREE   /**< Marshall only output cct state    */
} c_da_merge_marshall_set_t;

/**********************************************************************************************/
/* Prototypes */
static struct castle_component_tree* castle_ct_alloc(struct castle_double_array *da,
                                                     btree_t type,
                                                     int level);
void castle_ct_get(struct castle_component_tree *ct, int write);
void castle_ct_put(struct castle_component_tree *ct, int write);
static void castle_component_tree_add(struct castle_double_array *da,
                                      struct castle_component_tree *ct,
                                      struct list_head *head,
                                      int in_init);
static void castle_component_tree_del(struct castle_double_array *da,
                                      struct castle_component_tree *ct);
static void castle_component_tree_promote(struct castle_double_array *da,
                                          struct castle_component_tree *ct,
                                          int in_init);
struct castle_da_merge;
static USED void castle_da_merges_print(struct castle_double_array *da);
static int castle_da_merge_restart(struct castle_double_array *da, void *unused);
static int castle_da_merge_start(struct castle_double_array *da, void *unused);
void castle_double_array_merges_fini(void);
static void castle_da_merge_budget_consume(struct castle_da_merge *merge);
static struct castle_component_tree* castle_da_rwct_get(struct castle_double_array *da,
                                                        int cpu_index);
static void castle_da_queue_kick(struct work_struct *work);
static void castle_da_read_bvec_start(struct castle_double_array *da, c_bvec_t *c_bvec);
static void castle_da_write_bvec_start(struct castle_double_array *da, c_bvec_t *c_bvec);
static void castle_da_reserve(struct castle_double_array *da, c_bvec_t *c_bvec);
static void castle_da_get(struct castle_double_array *da);
static void castle_da_put(struct castle_double_array *da);
static void castle_da_merge_serialise(struct castle_da_merge *merge);
static void castle_da_merge_marshall(struct castle_dmserlist_entry *merge_mstore,
                                     struct castle_da_merge *merge,
                                     c_da_merge_marshall_set_t partial_marshall);
/* out_tree_check checks only output tree state */
static void castle_da_merge_serdes_out_tree_check(struct castle_dmserlist_entry *merge_mstore,
                                                  struct castle_double_array *da,
                                                  int level);
/* des_check checks things like making sure the merge has the right input trees */
static void castle_da_merge_des_check(struct castle_da_merge *merge, struct castle_double_array *da,
                                      int level, int nr_trees,
                                      struct castle_component_tree **in_trees);
static void castle_da_merge_deserialise(struct castle_da_merge *merge,
                                        struct castle_double_array *da, int level);
void castle_da_ct_marshall(struct castle_clist_entry *ctm, struct castle_component_tree *ct);
static c_da_t castle_da_ct_unmarshall(struct castle_component_tree *ct,
                                      struct castle_clist_entry *ctm);
static inline void castle_da_merge_node_size_get(struct castle_da_merge *merge, uint8_t level,
                                                 uint16_t *node_size);
static int __castle_da_rwct_create(struct castle_double_array *da,
                                   int cpu_index,
                                   int in_tran,
                                   c_lfs_vct_type_t lfs_type);
static int castle_da_rwct_create(struct castle_double_array *da,
                                 int cpu_index,
                                 int in_tran,
                                 c_lfs_vct_type_t lfs_type);
static int castle_da_no_disk_space(struct castle_double_array *da);

struct workqueue_struct *castle_da_wqs[NR_CASTLE_DA_WQS];
char *castle_da_wqs_names[NR_CASTLE_DA_WQS] = {"castle_da0"};

/**********************************************************************************************/
/* Utils */

/**
 * Set DA's growing bit and return previous state.
 *
 * @return  0   DA was not being grown (but is now)
 * @return  1   DA was already being grown
 */
static inline int castle_da_growing_rw_test_and_set(struct castle_double_array *da)
{
    return test_and_set_bit(DOUBLE_ARRAY_GROWING_RW_TREE_BIT, &da->flags);
}

/**
 * Is the growing bit set on DA?
 *
 * @return  0   DA is currently growing
 * @return  1   DA is not currently being grown
 */
static inline int castle_da_growing_rw_test(struct castle_double_array *da)
{
    return test_bit(DOUBLE_ARRAY_GROWING_RW_TREE_BIT, &da->flags);
}

/**
 * Clear DA's growing bit.
 */
static inline void castle_da_growing_rw_clear(struct castle_double_array *da)
{
    clear_bit(DOUBLE_ARRAY_GROWING_RW_TREE_BIT, &da->flags);
}

#define FOR_EACH_MERGE_TREE(_i, _merge) for((_i)=0; (_i)<(_merge)->nr_trees; (_i)++)

static inline int castle_da_deleted(struct castle_double_array *da)
{
    return test_bit(DOUBLE_ARRAY_DELETED_BIT, &da->flags);
}

static inline void castle_da_deleted_set(struct castle_double_array *da)
{
    set_bit(DOUBLE_ARRAY_DELETED_BIT, &da->flags);
}

static inline int castle_da_need_compaction(struct castle_double_array *da)
{
    return test_bit(DOUBLE_ARRAY_NEED_COMPACTION_BIT, &da->flags);
}

static inline void castle_da_need_compaction_set(struct castle_double_array *da)
{
    set_bit(DOUBLE_ARRAY_NEED_COMPACTION_BIT, &da->flags);
}

static inline void castle_da_need_compaction_clear(struct castle_double_array *da)
{
    clear_bit(DOUBLE_ARRAY_NEED_COMPACTION_BIT, &da->flags);
}

int castle_da_compacting(struct castle_double_array *da)
{
    return test_bit(DOUBLE_ARRAY_COMPACTING_BIT, &da->flags);
}

static inline void castle_da_compacting_set(struct castle_double_array *da)
{
    set_bit(DOUBLE_ARRAY_COMPACTING_BIT, &da->flags);
}

static inline void castle_da_compacting_clear(struct castle_double_array *da)
{
    clear_bit(DOUBLE_ARRAY_COMPACTING_BIT, &da->flags);
}

int castle_da_merge_running(struct castle_double_array *da, int level)
{
    return test_bit(DA_MERGE_RUNNING_BIT, &da->levels[level].merge.flags);
}

static inline void castle_da_merge_running_set(struct castle_double_array *da, int level)
{
    set_bit(DA_MERGE_RUNNING_BIT, &da->levels[level].merge.flags);
}

static inline void castle_da_merge_running_clear(struct castle_double_array *da, int level)
{
    clear_bit(DA_MERGE_RUNNING_BIT, &da->levels[level].merge.flags);
}

/**********************************************************************************************/
/* Iterators */
struct castle_immut_iterator;

typedef void (*castle_immut_iter_node_start) (struct castle_immut_iterator *);

typedef struct castle_immut_iterator {
    struct castle_component_tree *tree;
    struct castle_btree_type     *btree;
    int                           completed;  /**< set to 1 when iterator is exhausted            */
    c2_block_t                   *curr_c2b;   /**< node c2b currently providing entries           */
    struct castle_btree_node     *curr_node;  /**< btree node (curr_c2b->buffer)                  */
    int32_t                       curr_idx;   /**< offset within curr_node of current entry
                                                   (where current is really next())               */
    int32_t                       cached_idx; /**< this is needed for merge SERDES because curr_idx
                                                   is moved ahead after the iterator value is
                                                   cached; if the call to iter_entry_find was moved
                                                   before the entry_get within immut_iter_next, it
                                                   will be unnecessary to save cached_idx         */
    c2_block_t                   *next_c2b;   /**< node c2b to provide next entires               */
    int32_t                       next_idx;   /**< offset within next_c2b of first entry to return*/
    castle_immut_iter_node_start  node_start; /**< callback handler to fire whenever iterator moves
                                                   to a new node within the btree                 */
    void                         *private;    /**< callback handler private data                  */
} c_immut_iter_t;

static int castle_ct_immut_iter_entry_find(c_immut_iter_t *iter,
                                           struct castle_btree_node *node,
                                           int start_idx)
{
    int disabled;
    c_val_tup_t cvt;

    for(; start_idx<node->used; start_idx++)
    {
        disabled = iter->btree->entry_get(node, start_idx, NULL, NULL, &cvt);
        if(!CVT_LEAF_PTR(cvt) && !disabled)
            return start_idx;
    }

    return -1;
}

/**
 * Update iterator with new btree node.
 *
 * @param iter  Iterator to update
 * @param node  Proposed next node
 *
 * @return 0    Node has no entries.
 * @return 1    Node has entries.
 */
static int castle_ct_immut_iter_next_node_init(c_immut_iter_t *iter,
                                               struct castle_btree_node *node)
{
    /* We should never encounter a non-leaf node. */
    BUG_ON(!node->is_leaf);

    /* Non-dynamic trees do not contain leaf pointers => the node must be non-empty,
       and will not contain leaf pointers */
    if(!iter->tree->dynamic)
    {
        iter->next_idx = 0;
        BUG_ON(castle_ct_immut_iter_entry_find(iter, node, 0 /* start_idx */) != iter->next_idx);
        BUG_ON(node->used == 0);
        return 1;
    }

    /* Finally, for dynamic trees, check if we have at least non-leaf pointer */
    iter->next_idx = castle_ct_immut_iter_entry_find(iter, node, 0 /* start_idx */);
    if(iter->next_idx >= 0)
        return 1;

    return 0;
}

/**
 * Returns the extent position of the next leaf node after the cep specified.
 * If one isn't avilable it returns the invalid position.
 */
static c_ext_pos_t castle_ct_immut_iter_next_node_cep_find(c_immut_iter_t *iter,
                                                           c_ext_pos_t cep,
                                                           uint16_t node_size)
{
    uint16_t btree_node_size;

    if(EXT_POS_INVAL(cep))
        return INVAL_EXT_POS;

    /* We should only be inspecting leaf nodes, work out the node size. */
    btree_node_size = iter->btree->node_size(iter->tree, 0);

    /* Work out the position of the next node. */
    cep.offset += ((c_byte_off_t)btree_node_size) * C_BLK_SIZE;

    /* If this cep is past the extent allocation end, return invalid cep. */
    if(cep.offset >= atomic64_read(&iter->tree->tree_ext_free.used))
        return INVAL_EXT_POS;

    /* Make sure that node size provided agrees with leaf node size worked out. */
    BUG_ON(btree_node_size != node_size);

    /* Otherwise return the cep. */
    return cep;
}

/**
 * Find the next leaf node starting from cep.
 *
 * iter->next_c2b==NULL on failure, else success
 *
 * @also castle_ct_immut_iter_next_node_init()
 */
static void castle_ct_immut_iter_next_node_find(c_immut_iter_t *iter,
                                                c_ext_pos_t cep,
                                                uint16_t node_size)
{
    struct castle_btree_node *node;
    c2_block_t *c2b;
#ifdef CASTLE_PERF_DEBUG
    struct timespec ts_start, ts_end;
#endif

    debug("Looking for next node starting with "cep_fmt_str_nl, cep2str(cep));
    BUG_ON(iter->next_c2b);
    c2b=NULL;
    while(!EXT_POS_INVAL(cep))
    {
        /* Release c2b if we've got one */
        if(c2b)
            put_c2b(c2b);
        /* Get cache block for the current c2b */
        castle_perf_debug_getnstimeofday(&ts_start);
        c2b = castle_cache_block_get(cep, node_size);
        castle_perf_debug_getnstimeofday(&ts_end);
        /* Update time spent obtaining c2bs. */
        castle_perf_debug_bump_ctr(iter->tree->get_c2b_ns, ts_end, ts_start);
        debug("Node in immut iter.\n");
        castle_cache_advise(c2b->cep, C2_ADV_PREFETCH|C2_ADV_FRWD, -1, -1, 0);
        write_lock_c2b(c2b);
        /* If c2b is not up to date, issue a blocking READ to update */
        if(!c2b_uptodate(c2b))
        {
            castle_perf_debug_getnstimeofday(&ts_start);
            BUG_ON(submit_c2b_sync(READ, c2b));
            castle_perf_debug_getnstimeofday(&ts_end);
            castle_perf_debug_bump_ctr(iter->tree->bt_c2bsync_ns, ts_end, ts_start);
        }
        write_unlock_c2b(c2b);
        node = c2b_bnode(c2b);
        /* Determine if this is a leaf-node with entries */
        if(castle_ct_immut_iter_next_node_init(iter, node))
        {
            /* It is */
            debug("Cep "cep_fmt_str " will be used next, exiting.\n",
                   cep2str(cep));
            iter->next_c2b = c2b;
            return;
        }
        cep = castle_ct_immut_iter_next_node_cep_find(iter, cep, node_size);
        debug("Node non-leaf or no non-leaf-ptr entries, moving to " cep_fmt_str_nl,
               cep2str(cep));
    }
    /* Drop c2b if we failed to find a leaf node, but have an outstanding reference to
       a non-leaf node */
    if(c2b)
        put_c2b(c2b);
}

/**
 * Find the next leaf node for iter.
 *
 * @also castle_ct_immut_iter_next_node_find()
 */
static void castle_ct_immut_iter_next_node(c_immut_iter_t *iter)
{
    uint16_t node_size;

    BUG_ON(!iter->next_c2b);
    /* Drop the current c2b, if one exists. */
    if(iter->curr_c2b)
    {
        debug("Moving to the next block after: "cep_fmt_str_nl,
               cep2str(iter->curr_c2b->cep));
        put_c2b(iter->curr_c2b);
    }
    /* next_c2b becomes curr_c2b */
    iter->curr_c2b = iter->next_c2b;
    node_size = iter->curr_c2b->nr_pages;
    BUG_ON(!c2b_uptodate(iter->curr_c2b));
    iter->curr_node = c2b_bnode(iter->curr_c2b);
    if(!iter->curr_node->is_leaf ||
           (iter->curr_node->used <= iter->next_idx))
    {
        castle_printk(LOG_INFO, "curr_node=%d, used=%d, next_idx=%d\n",
                iter->curr_node->is_leaf,
                iter->curr_node->used,
                iter->next_idx);
    }
    BUG_ON(!iter->curr_node->is_leaf ||
           (iter->curr_node->used <= iter->next_idx));
    iter->curr_idx  = iter->next_idx;
    debug("Moved to cep="cep_fmt_str_nl, cep2str(iter->curr_c2b->cep));

    /* Fire the node_start callback. */
    if (iter->node_start)
        iter->node_start(iter);

    /* Find next c2b following the extent order. */
    iter->next_c2b = NULL;
    castle_ct_immut_iter_next_node_find(iter,
                                        castle_ct_immut_iter_next_node_cep_find(
                                            iter,
                                            iter->curr_c2b->cep,
                                            node_size),
                                        node_size);
}

static void castle_ct_immut_iter_next(c_immut_iter_t *iter,
                                      void **key_p,
                                      c_ver_t *version_p,
                                      c_val_tup_t *cvt_p)
{
    int disabled;

    /* Check if we can read from the curr_node. If not move to the next node.
       Make sure that if entries exist, they are not leaf pointers. */
    if(iter->curr_idx >= iter->curr_node->used || iter->curr_idx < 0)
    {
        debug("No more entries in the current node. Asking for next.\n");
        BUG_ON((iter->curr_idx >= 0) && (iter->curr_idx > iter->curr_node->used));
        castle_ct_immut_iter_next_node(iter);
        BUG_ON((iter->curr_idx >= 0) && (iter->curr_idx >= iter->curr_node->used));
    }
    disabled = iter->btree->entry_get(iter->curr_node,
                                      iter->curr_idx,
                                      key_p,
                                      version_p,
                                      cvt_p);
    /* curr_idx should have been set to a non-leaf pointer */
    BUG_ON(CVT_LEAF_PTR(*cvt_p) || disabled);
    iter->cached_idx = iter->curr_idx;
    iter->curr_idx = castle_ct_immut_iter_entry_find(iter, iter->curr_node, iter->curr_idx + 1);
    debug("Returned next, curr_idx is now=%d / %d.\n", iter->curr_idx, iter->curr_node->used);
}

static int castle_ct_immut_iter_has_next(c_immut_iter_t *iter)
{
    if(unlikely(iter->completed))
        return 0;

    if((iter->curr_idx >= iter->curr_node->used || iter->curr_idx < 0) && (!iter->next_c2b))
    {
        iter->completed = 1;
        BUG_ON(!iter->curr_c2b);
        put_c2b(iter->curr_c2b);
        iter->curr_c2b = NULL;

        return 0;
    }

    return 1;
}

/**
 * Initialise iterator for immutable btrees.
 *
 * @param iter          Iterator to initialise
 * @param node_start    CB handler when iterator moves to a new btree node
 * @param private       Private data to pass to CB handler
 */
static void castle_ct_immut_iter_init(c_immut_iter_t *iter,
                                      castle_immut_iter_node_start node_start,
                                      void *private)
{
    c_ext_pos_t first_node_cep;
    uint16_t first_node_size;

    debug("Initialising immut enumerator for ct id=%d\n", iter->tree->seq);
    iter->btree     = castle_btree_type_get(iter->tree->btree_type);
    iter->completed = 0;
    iter->curr_c2b  = NULL;
    iter->next_c2b  = NULL;
    iter->node_start= node_start;
    iter->private   = private;

    first_node_cep.ext_id = iter->tree->tree_ext_free.ext_id;
    first_node_cep.offset = 0;
    first_node_size = iter->btree->node_size(iter->tree, 0);
    castle_ct_immut_iter_next_node_find(iter,
                                        first_node_cep,
                                        first_node_size);
    /* Check if we succeeded at finding at least a single node */
    BUG_ON(!iter->next_c2b);
    /* Init curr_c2b correctly */
    castle_ct_immut_iter_next_node(iter);
}

static void castle_ct_immut_iter_cancel(c_immut_iter_t *iter)
{
    debug("Cancelling immut enumerator for ct id=%d\n", iter->tree->seq);
    if (iter->curr_c2b)
        put_c2b(iter->curr_c2b);
    if (iter->next_c2b)
        put_c2b(iter->next_c2b);
}

struct castle_iterator_type castle_ct_immut_iter = {
    .register_cb = NULL,
    .prep_next   = NULL,
    .has_next    = (castle_iterator_has_next_t)castle_ct_immut_iter_has_next,
    .next        = (castle_iterator_next_t)    castle_ct_immut_iter_next,
    .skip        = NULL,
    .cancel      = (castle_iterator_cancel_t)castle_ct_immut_iter_cancel,
};

/**
 * Compare verion tuples k1,v1 against k2,v2.
 *
 * @param btree Source btree (for compare function)
 * @param k1    Key to compare against
 * @param v1    Version to compare against
 * @param k2    Key to compare with
 * @param v2    Version to compare with
 *
 * @return -1   (k1, v1) <  (k2, v2)
 * @return  0   (k1, v1) == (k2, v2)
 * @return  1   (k1, v1) >  (k2, v2)
 */
static int castle_kv_compare(struct castle_btree_type *btree,
                             void *k1, c_ver_t v1,
                             void *k2, c_ver_t v2)
{
    int ret = btree->key_compare(k1, k2);
    if(ret != 0)
        return ret;

    /* Reverse v achieved by inverting v1<->v2 given to version_compare() function */
    return castle_version_compare(v2, v1);
}

static void castle_da_node_buffer_init(struct castle_btree_type *btree,
                                       struct castle_btree_node *buffer,
                                       uint16_t node_size)
{
    debug("Resetting btree node buffer.\n");
    /* Buffers are proper btree nodes understood by castle_btree_node_type function sets.
       Initialise the required bits of the node, so that the types don't complain. */
    buffer->magic     = BTREE_NODE_MAGIC;
    buffer->type      = btree->magic;
    buffer->version   = 0;
    buffer->used      = 0;
    buffer->is_leaf   = 1;
    buffer->size      = node_size;
}

/**
 * Modlist B-tree iterator structure.
 *
 * @also castle_ct_modlist_iter_init()
 */
typedef struct castle_modlist_iterator {
    struct castle_btree_type *btree;
    struct castle_component_tree *tree;
    uint16_t leaf_node_size;
    struct castle_da_merge *merge;
    c_immut_iter_t *enumerator;
    uint8_t enum_advanced;          /**< Set if enumerator has advanced to a new node             */
    int err;
    uint32_t nr_nodes;              /**< Number of nodes in the buffer                            */
    void *node_buffer;              /**< Buffer to store all the nodes                            */
    uint32_t nr_items;              /**< Number of items in the buffer                            */
    uint32_t next_item;             /**< Next item to return in iterator                          */
    struct item_idx {
        uint32_t node;              /**< Which btree node                                         */
        uint32_t node_offset;       /**< Offset within btree node                                 */
    } *src_entry_idx;               /**< 1 of 2 arrays of entry pointers (used for sort)          */
    struct item_idx *dst_entry_idx; /**< 2nd array of entry pointers                              */
    struct entry_range {            /**< Entry range describes start,end within *_entry_idx       */
        uint32_t start;
        uint32_t end;
    } *ranges;
    uint32_t nr_ranges;             /**< Number of elements in node_ranges                        */
} c_modlist_iter_t;

struct mutex    castle_da_level1_merge_init;            /**< For level 1 merges serialise entry to
                                                             castle_da_merge_init()               */
atomic_t        castle_ct_modlist_iter_byte_budget;     /**< Byte budget remaining for in-flight
                                                             sorted modlist iter node buffers.    */

/**
 * Free memory allocated by iterator and replenish byte budget.
 */
static void castle_ct_modlist_iter_free(c_modlist_iter_t *iter)
{
    int buffer_size;

    if(iter->enumerator)
    {
        castle_ct_immut_iter.cancel(iter->enumerator);
        castle_free(iter->enumerator);
    }
    if(iter->node_buffer)
        castle_vfree(iter->node_buffer);
    if (iter->src_entry_idx)
        castle_vfree(iter->src_entry_idx);
    if (iter->dst_entry_idx)
        castle_vfree(iter->dst_entry_idx);
    if (iter->ranges)
        castle_vfree(iter->ranges);

    /* Replenish the budget - no need to serialise. */
    buffer_size = iter->nr_nodes * iter->leaf_node_size * C_BLK_SIZE;
    atomic_add(buffer_size, &castle_ct_modlist_iter_byte_budget);
}

/**
 * Get requested btree node from the node_buffer.
 */
static struct castle_btree_node* castle_ct_modlist_iter_buffer_get(c_modlist_iter_t *iter,
                                                                   uint32_t idx)
{
    char *buffer = iter->node_buffer;

    return (struct castle_btree_node *)(buffer + idx * iter->leaf_node_size * C_BLK_SIZE);
}

/**
 * Return key, version, cvt for entry sort_idx within iter->src_entry_idx[].
 */
static void castle_ct_modlist_iter_item_get(c_modlist_iter_t *iter,
                                            uint32_t sort_idx,
                                            void **key_p,
                                            c_ver_t *version_p,
                                            c_val_tup_t *cvt_p)
{
    struct castle_btree_type *btree = iter->btree;
    struct castle_btree_node *node;

    debug_verbose("Node_idx=%d, offset=%d\n",
                  iter->sort_idx[sort_idx].node,
                  iter->sort_idx[sort_idx].node_offset);
    node = castle_ct_modlist_iter_buffer_get(iter, iter->src_entry_idx[sort_idx].node);
    btree->entry_get(node,
                     iter->src_entry_idx[sort_idx].node_offset,
                     key_p,
                     version_p,
                     cvt_p);
}

/**
 * Return the next entry from the iterator.
 *
 * - Uses the final sorted src_entry_idx[].
 *
 * @also castle_ct_modlist_iter_fill()
 * @also castle_ct_modlist_iter_mergesort()
 */
static void castle_ct_modlist_iter_next(c_modlist_iter_t *iter,
                                        void **key_p,
                                        c_ver_t *version_p,
                                        c_val_tup_t *cvt_p)
{
    castle_ct_modlist_iter_item_get(iter, iter->next_item, key_p, version_p, cvt_p);
    iter->next_item++;
}

/**
 * Does the iterator have further entries.
 *
 * @return 1    Entry has more entries
 * @return 0    No further entries
 */
static int castle_ct_modlist_iter_has_next(c_modlist_iter_t *iter)
{
    return (!iter->err && (iter->next_item < iter->nr_items));
}

/**
 * Fill count entry pointers in dst_entry_idx from src_entry_idx.
 *
 * @param iter  Modlist iterator (provides src_entry_idx, dst_entry_idx)
 * @param src   Starting src_entry_idx entry to source entry pointers from
 * @param dst   Starting dst_entry_idx entry to populate from
 * @param count Number of entries to populate
 */
static inline void castle_ct_modlist_iter_merge_index_fill(c_modlist_iter_t *iter,
                                                           uint32_t src,
                                                           uint32_t dst,
                                                           uint32_t count)
{
    uint32_t i;

    for (i = 0; i < count; i++, src++, dst++)
    {
        iter->dst_entry_idx[dst].node        = iter->src_entry_idx[src].node;
        iter->dst_entry_idx[dst].node_offset = iter->src_entry_idx[src].node_offset;
    }
}

/**
 * Mergesort two contiguous entry ptr ranges (r1, r2) from src_entry_idx into dst_entry_idx.
 *
 * @param iter  Modlist iterator (provides src_entry_idx, dst_entry_idx)
 * @param r1    First range of node entry pointers
 * @param r2    Second range of node entry pointers
 *
 * - Iterate over entries pointed to by r1->start,r1->end and r2->start,r2->end
 *   from src_entry_idx[]
 * - Write out entry pointers in smallest to largest order into dst_entry_idx[]
 *   starting at index r1->start
 * - Result is that dst_entry_idx[r1->start] to dst_entry_idx[r2->end] will be
 *   sorted in smallest to largest order
 *
 * @also castle_ct_modlist_iter_mergesort()
 */
static void castle_ct_modlist_iter_merge_ranges(c_modlist_iter_t *iter,
                                                struct entry_range *r1,
                                                struct entry_range *r2)
{
    uint32_t r1_idx = r1->start;    /* current index for r1 */
    uint32_t r2_idx = r2->start;    /* current index for r2 */
    uint32_t dst_idx = r1->start;   /* output index */
    uint32_t src_idx = 0;           /* index of next smallest entry (from r1 or r2) */
    void *r1_key, *r2_key;
    c_ver_t r1_ver, r2_ver;

    BUG_ON(r1->end+1 != r2->start); /* ranges *MUST* be contiguous */

    for (dst_idx = r1->start; dst_idx <= r2->end; dst_idx++)
    {
        might_resched();

        /* Both ranges have more entries if their indexes lie within the range. */
        if (r1_idx <= r1->end && r2_idx <= r2->end)
        {
            /* Both ranges have more entries, we need to do a comparison to
             * determine which range has the next smallest value. */
            castle_ct_modlist_iter_item_get(iter, r1_idx, &r1_key, &r1_ver, NULL);
            castle_ct_modlist_iter_item_get(iter, r2_idx, &r2_key, &r2_ver, NULL);

            if (castle_kv_compare(iter->btree, r1_key, r1_ver, r2_key, r2_ver) < 0)
            {
                /* r1 smaller than r2. */
                src_idx = r1_idx;
                r1_idx++;
            }
            else
            {
                /* r1 larger than or equal to r2. */
                src_idx = r2_idx;
                r2_idx++;
            }

            /* Update dst_entry_idx with the smallest available entry pointer. */
            castle_ct_modlist_iter_merge_index_fill(iter, src_idx, dst_idx, 1);

            continue;
        }

        /* If we reached here then one of the two entry ranges has been
         * exhausted.  We need do no more comparisons and can just populate
         * the remainder of the output index with the entries from the range
         * that has not yet been exhausted. */

        if (r1_idx <= r1->end)
            castle_ct_modlist_iter_merge_index_fill(iter, r1_idx, dst_idx, r1->end-r1_idx+1);
        else if (r2_idx <= r2->end)
            castle_ct_modlist_iter_merge_index_fill(iter, r2_idx, dst_idx, r2->end-r2_idx+1);
        else
            BUG();

        /* We're done. */
        break;
    }
}

/**
 * Handler called when immutable iterator advances to a new source btree node.
 *
 * - Set modlist_iter->enum_advanced
 * - Provides a mechanism for the modlist iterator to know when the immutable
 *   iterator has advanced to a new node
 * - Used for sorting efficiency
 *
 * @also castle_ct_modlist_iter_fill()
 */
static void castle_ct_modlist_iter_next_node(c_immut_iter_t *immut_iter)
{
    c_modlist_iter_t *modlist_iter = immut_iter->private;
    modlist_iter->enum_advanced = 1;
}

/**
 * Populate node_buffer with leaf btree nodes, set up entry indexes and node ranges.
 *
 * - Using immutable iterator (iter->enumerator) iterate over entries in the
 *   unsorted btree
 * - Immutable iterator has a callback when it advances to a new btree node.
 *   castle_ct_modlist_iter_next_node() is registered as the callback handler
 *   and sets iter->enum_advanced whenever a new source node is used
 * - Get a new buffer btree node whenever the source iterator node advances
 * - Keep getting (unsorted) entries from the immutable iterator and store them
 *   in the node_buffer.  Put an entry in dst_entry_idx[] pointing to the node
 *   and node_offset
 * - As we move to a new node when the immutable iterator moves, we are
 *   guaranteed that individual btree nodes are sorted.  Fill ranges[] with
 *   start and end index within dst_entry_idx[]
 *
 * @also castle_ct_modlist_iter_mergesort()
 */
static void castle_ct_modlist_iter_fill(c_modlist_iter_t *iter)
{
    struct castle_btree_type *btree = iter->btree;
    struct castle_btree_node *node = NULL;
    uint32_t node_idx, item_idx, node_offset;
    c_ver_t version;
    c_val_tup_t cvt;
    void *key;

    node_idx = item_idx = node_offset = 0;
    while (castle_ct_immut_iter.has_next(iter->enumerator))
    {
        might_resched();

        /* Get the next (unsorted) entry from the immutable iterator. */
        castle_ct_immut_iter.next(iter->enumerator, &key, &version, &cvt);
        debug("In enum got next: k=%p, version=%d, %u/%llu, cep="cep_fmt_str_nl,
                key, version, (uint32_t)cvt.type, cvt.length, cep2str(cvt.cep));
        debug("Dereferencing first 4 bytes of the key (should be length)=0x%x.\n",
                *((uint32_t *)key));
        debug("Inserting into the node=%d, under idx=%d\n", node_idx, node_offset);
        BUG_ON(CVT_LEAF_PTR(cvt));

        /* Advance to a new node if the immutable iterator has moved on.  This
         * is handled via the immutable iterator callback.  We rely on source
         * nodes being identically sized to our destination nodes. */
        if (iter->enum_advanced)
        {
            /* Set end entry for node range we just completed. */
            if (likely(node_idx))
                iter->ranges[node_idx-1].end = item_idx-1;
            /* Set start entry for node range we're moving to. */
            iter->ranges[node_idx].start = item_idx;

            /* Get a new node. */
            node = castle_ct_modlist_iter_buffer_get(iter, node_idx);
            castle_da_node_buffer_init(btree, node, btree->node_size(iter->tree, 0));

            /* We've advance, initialise a good state. */
            iter->enum_advanced = 0;
            node_offset = 0;
            node_idx++;
        }

        /* Insert entry into node. */
        btree->entry_add(node, node_offset, key, version, cvt);
        iter->dst_entry_idx[item_idx].node        = node_idx-1;
        iter->dst_entry_idx[item_idx].node_offset = node_offset;
        node_offset++;
        item_idx++;
    }

    if (likely(node_idx))
        iter->ranges[node_idx-1].end = item_idx-1;    /* @TODO this should be tidier */

    if (item_idx != atomic64_read(&iter->tree->item_count))
    {
        castle_printk(LOG_WARN, "Error. Different number of items than expected in CT=%d "
               "(dynamic=%d). Item_idx=%d, item_count=%ld\n",
               iter->tree->seq, iter->tree->dynamic,
               item_idx, atomic64_read(&iter->tree->item_count));
        WARN_ON(1);
    }
    iter->nr_items = item_idx;
    iter->nr_ranges = node_idx;
    //iter->err = iter->enumerator->err;
}

/**
 * Mergesort the underlying component tree into smallest->largest k,<-v order.
 *
 * L1 btrees are in insertion order but individual nodes have entries sorted in
 * k,<-v order.  To iterate over the btree we must first sort the whole tree.
 * This is done by merging leaf-nodes together repeatedly until we have a single
 * large k,<-v sorted set of entries.
 *
 * Internally the iterator uses:
 *
 * - node_buffer: contiguous buffer of btree leaf-nodes with entries
 * - src_entry_idx[], dst_entry_idx[]: two indirect indexes of entries within
 *   node_buffer.  We sort the data indirectly and hence for simplicity
 *   alternate src_entry_idx[] and dst_entry_idx[] for each round of merges
 * - ranges: ranges of entries within src_entry_idx[] that are guaranteed to
 *   be k,<-v sorted
 * - nr_ranges: number of ranges in src_entry_idx[]
 *
 * Mergesort implementation as follows:
 *
 * castle_ct_modlist_iter_fill() fills iter->entry_buffer with leaf-nodes from
 * the source btree.  For each entry that gets inserted into the buffer a
 * pointer to that entry goes into dst_entry_idx[].  Individual source btree
 * nodes are k,<-v sorted so we define ranges of entries on top of
 * dst_entry_idx[].  Each range encompasses the entries from a single source
 * btree node.  iter->nr_ranges contains the number of active ranges in
 * src_entry_idx[] (except after a fill when it is valid for dst_entry_idx[]).
 *
 * We go through the main mergesort loop until nr_ranges has reached 1 (single
 * sorted range of entries).  Each time we go through the loop we swap the src
 * and dst entry_idx[] such that src_entry_idx[] contains the most up-to-date
 * sorted data we have available.
 *
 * Take two ranges of entries and merge them together in _merge_ranges().  This
 * takes the entries from src_entry_idx[] and writes out sorted entries into
 * dst_entry_idx[].
 *
 * Update ranges[] with the new range start and end (new range start will be
 * range1.start and end will be range2.end - ranges must be contiguous).
 *
 * If we have an uneven number of ranges move the entry pointers from src_
 * to dst_entry_idx[] and ensure the range points to the correct entries.  No
 * merge is performed in this instance.  @TODO this is inefficient
 *
 * Update the total number of ranges and go again if necessary.
 *
 * @also castle_ct_modlist_iter_fill()
 * @also castle_ct_modlist_iter_merge_ranges()
 * @also castle_ct_modlist_iter_init()
 */
static void castle_ct_modlist_iter_mergesort(c_modlist_iter_t *iter)
{
    uint32_t src_range, dst_range;
    void *tmp_entry_idx;

    /* Populate internal entry buffer and initialise dst_entry_idx[] and the
     * initial node ranges for sorting. */
    castle_ct_modlist_iter_fill(iter);

    /* Repeatedly merge ranges of entry pointers until we have a single
     * all-encompassing smallest->largest sorted range we can use to return
     * entries when the iterator .has_next(), .next() functions are called. */
    while (iter->nr_ranges > 1)
    {
        /* Another merge.  Swap the src and dst entry indexes around.
         * We will now be sourcing from the previous iteration's dst_entry_idx
         * (also used by castle_ct_modlist_iter_fill()) and writing our values
         * out to our previous source. */
        tmp_entry_idx = iter->src_entry_idx;
        iter->src_entry_idx = iter->dst_entry_idx;  /* src = dst */
        iter->dst_entry_idx = tmp_entry_idx;        /* dst = src */

        src_range = dst_range = 0;

        /* So long as we have two remaining entry ranges, mergesort the entries
         * together to create a single range spanning the capacity of both. */
        while (src_range+1 < iter->nr_ranges)
        {
            /* Mergesort. */
            castle_ct_modlist_iter_merge_ranges(iter,
                                                &iter->ranges[src_range],
                                                &iter->ranges[src_range+1]);

            /* Update the destination range. */
            iter->ranges[dst_range].start = iter->ranges[src_range].start;
            iter->ranges[dst_range].end   = iter->ranges[src_range+1].end;

            src_range += 2;
            dst_range++;
        }

        /* Above we merged pairs of ranges.  Part of the merge process (handled
         * within castle_ct_modlist_iter_merge_ranges() is to populate the
         * dst_entry_idx.  If we started with an odd number of ranges we must
         * deal with the straggling range as a special case. */
        if (src_range < iter->nr_ranges)
        {
            /* We only have one range to merge so we fake up a range that
             * castle_ct_modlist_iter_merge_ranges() will determine to be
             * exhausted and therefore will populate dst_entry_idx with only
             * those entries from our one remaining src_range. */
            struct entry_range null_range;

            /* Mergesort. */
            null_range.start = iter->ranges[src_range].end+1;
            null_range.end   = iter->ranges[src_range].end;
            castle_ct_modlist_iter_merge_ranges(iter,
                                                &iter->ranges[src_range],
                                                &null_range);

            /* Update the destination range. */
            iter->ranges[dst_range].start = iter->ranges[src_range].start;
            iter->ranges[dst_range].end   = iter->ranges[src_range].end;

            src_range++;
            dst_range++;
        }
        /* else even number of source ranges */

        iter->nr_ranges = dst_range;
    }

    /* Finally ensure dst_entry_idx points to the final sorted index and free
     * the other temporary index right now. */
    castle_vfree(iter->src_entry_idx);
    iter->src_entry_idx = iter->dst_entry_idx;
    iter->dst_entry_idx = NULL;
}

/**
 * Initialise modlist btree iterator.
 *
 * See castle_ct_modlist_iter_mergesort() for full implementation details.
 *
 * - Initialise members
 * - Consume bytes from the global modlist iter byte budget
 * - Allocate memory for node_buffer, src_ and dst_entry_idx[] and ranges
 * - Initialise immutable iterator (for sort)
 * - Kick of mergesort
 *
 * NOTE: Caller must hold castle_da_level1_merge_init mutex.
 *
 * @also castle_ct_modlist_iter_mergesort()
 */
static void castle_ct_modlist_iter_init(c_modlist_iter_t *iter)
{
    struct castle_component_tree *ct = iter->tree;
    int buffer_size;

    BUG_ON(!mutex_is_locked(&castle_da_level1_merge_init));
    BUG_ON(atomic64_read(&ct->item_count) == 0);
    BUG_ON(!ct); /* component tree must be provided */

    iter->err = 0;
    iter->btree = castle_btree_type_get(ct->btree_type);
    iter->leaf_node_size = iter->btree->node_size(ct, 0);

    /* To prevent sudden kernel memory ballooning we impose a modlist byte
     * budget for all DAs.  Size the node buffer based on leaf nodes only. */
    buffer_size = atomic64_read(&ct->tree_ext_free.used);
    iter->nr_nodes = buffer_size / (iter->leaf_node_size * C_BLK_SIZE);
    if (atomic_sub_return(buffer_size, &castle_ct_modlist_iter_byte_budget) < 0)
    {
        castle_printk(LOG_INFO,
                "Couldn't allocate enough bytes for _modlist_iter_init from bytes budget.\n");
        atomic_add(buffer_size, &castle_ct_modlist_iter_byte_budget);
        iter->err = -ENOMEM;
        return;
    }

    /* Allocate immutable iterator.
     * For iterating over source entries during sort. */
    iter->enumerator = castle_malloc(sizeof(c_immut_iter_t), GFP_KERNEL);

    /* Allocate btree-entry buffer, two indexes for the buffer (for sorting)
     * and space to define ranges of sorted nodes within the index. */
    iter->node_buffer = castle_vmalloc(buffer_size);
    iter->src_entry_idx = castle_vmalloc(atomic64_read(&ct->item_count) * sizeof(struct item_idx));
    iter->dst_entry_idx = castle_vmalloc(atomic64_read(&ct->item_count) * sizeof(struct item_idx));
    iter->ranges = castle_vmalloc(iter->nr_nodes * sizeof(struct entry_range));

    /* Return ENOMEM if we failed any of our allocations. */
    if(!iter->enumerator || !iter->node_buffer || !iter->src_entry_idx || !iter->dst_entry_idx)
    {
        castle_ct_modlist_iter_free(iter);
        iter->err = -ENOMEM;
        return;
    }

    /* Initialise the immutable iterator */
    iter->enumerator->tree = ct;
    castle_ct_immut_iter_init(iter->enumerator, castle_ct_modlist_iter_next_node, iter);

    /* Finally, sort the data so we can return sorted entries to the caller. */
    castle_ct_modlist_iter_mergesort(iter);

    /* Good state before we accept requests. */
    iter->err = 0;
    iter->next_item = 0;
}

struct castle_iterator_type castle_ct_modlist_iter = {
    .register_cb = NULL,
    .prep_next   = NULL,
    .has_next    = (castle_iterator_has_next_t)castle_ct_modlist_iter_has_next,
    .next        = (castle_iterator_next_t)    castle_ct_modlist_iter_next,
    .skip        = NULL,
};

/**
 * Insert (key,version) into RB-tree.
 *
 * In case of duplicate (key,version) tuples, delete the older entry.  This
 * results in updates to existing (key,version) tuples and 'deletes' (actually
 * also replaces) with tombstones.
 *
 * @param iter [in]         Merged iterator that the RB tree belongs to
 * @param comp_iter [in]    Component iterator that the new kv pair belongs to
 *
 * @also _each_skip() callbacks
 */
static int castle_ct_merged_iter_rbtree_insert(c_merged_iter_t *iter,
                                               struct component_iterator *comp_iter)
{
    struct rb_root *root = &iter->rb_root;
    struct rb_node **p = &root->rb_node;
    struct rb_node *parent = NULL;
    struct rb_node *node = &comp_iter->rb_node;
    int nr_cmps = 0;
    int ret = 0;

    /* Go until end of the tree. */
    while (*p)
    {
        struct component_iterator *c_iter, *dup_iter = NULL, *new_iter = NULL;
        int kv_cmp;

        parent = *p;
        c_iter = rb_entry(parent, struct component_iterator, rb_node);

        BUG_ON(!c_iter->cached);
        BUG_ON(c_iter == comp_iter);

        /* Compare the entry in RB Tree with new entry. */
        kv_cmp = castle_kv_compare(iter->btree,
                                   comp_iter->cached_entry.k,
                                   comp_iter->cached_entry.v,
                                   c_iter->cached_entry.k,
                                   c_iter->cached_entry.v);
        nr_cmps++;

        /* New (key,version) is smaller than key in tree.  Traverse left. */
        if (kv_cmp < 0)
            p = &(*p)->rb_left;
        /* New (key,version) is bigger than key in tree.  Traverse right. */
        else if (kv_cmp > 0)
            p = &(*p)->rb_right;
        /* Both (key,version) pairs are equal.  Determine the older element and
         * drop it.
         *
         * Component iterators are stored in an array sorted with newer CTs
         * appearing earlier than older CTs.  We can use the pointers to the CTs
         * to detect which is more recent. */
        else if (c_iter > comp_iter)
        {
            /* If the new key is the latest, then just replace the one in
             * rb-tree with the new key. */
            rb_replace_node(&c_iter->rb_node, &comp_iter->rb_node, root);
            dup_iter = c_iter;
            new_iter = comp_iter;
        }
        else
        {
            ret = 1;
            dup_iter = comp_iter;
            new_iter = c_iter;
        }

        /* Skip the duplicated entry and clear cached bit of the component
         * iterator. */
        if (dup_iter)
        {
            debug("Duplicate entry found. Removing.\n");
            if (iter->each_skip)
                iter->each_skip(iter, dup_iter, new_iter);
            dup_iter->cached = 0;
            return ret;
        }
    }

    /* Link the node to tree. */
    rb_link_node(node, parent, p);
    /* Set color and inturn balance the tree. */
    rb_insert_color(node, root);

    return ret;
}

static struct component_iterator * castle_ct_merge_iter_rbtree_min_del(c_merged_iter_t *iter)
{
    struct rb_root *root = &iter->rb_root;
    struct rb_node *min;

    /* Get the first element in the sorted order(minimum). */
    min = rb_first(root);
    BUG_ON(!min);

    /* Erase the element from tree. */
    rb_erase(min, root);

    /* Return component tree. */
    return rb_entry(min, struct component_iterator, rb_node);
}

static void castle_ct_merge_iter_rbtree_remove(c_merged_iter_t *iter,
                                               struct component_iterator *comp_iter)
{
    struct rb_root *root = &iter->rb_root;
    struct rb_node *node = &comp_iter->rb_node;

    /* Erase the element from tree. */
    rb_erase(node, root);
}

static int _castle_ct_merged_iter_prep_next(c_merged_iter_t *iter,
                                            int sync_call)
{
    int i;
    struct component_iterator *comp_iter;

    /* Reset merged version iterator stats. */
    memset(&iter->stats, 0, sizeof(cv_nonatomic_stats_t));

    debug_iter("No of comp_iters: %u\n", iter->nr_iters);
    for (i = 0; i < iter->nr_iters; i++)
    {
        comp_iter = iter->iterators + i;

        debug_iter("%s:%p:%d\n", __FUNCTION__, iter, i);
        /* Replenish the cache */
        if(!comp_iter->completed && !comp_iter->cached)
        {
            debug("Reading next entry for iterator: %d.\n", i);
            if (!sync_call &&
                !comp_iter->iterator_type->prep_next(comp_iter->iterator)) {
                debug_iter("%s:%p:%p:%d - schedule\n", __FUNCTION__, iter, comp_iter->iterator, i);
                return 0;
            }
            if (comp_iter->iterator_type->has_next(comp_iter->iterator))
            {
                comp_iter->iterator_type->next(comp_iter->iterator,
                                               &comp_iter->cached_entry.k,
                                               &comp_iter->cached_entry.v,
                                               &comp_iter->cached_entry.cvt);
                comp_iter->cached = 1;
                iter->src_items_completed++;
                debug_iter("%s:%p:%d - cached\n", __FUNCTION__, iter, i);
                /* Insert the kv pair into RB tree. */
                /* It is possible that. this call could delete kv pairs of the component
                 * iterators (which is fine, as we go through that component iterator anyway)
                 * coming after this or it could delete the current kv pair itself. */
                if (castle_ct_merged_iter_rbtree_insert(iter, comp_iter))
                {
                    /* If the current kv pair is deleted, get the next entry in this
                     * iterator. */
                    i--;
                    continue;
                }
            }
            else
            {
                debug_iter("%s:%p:%d - nothing left\n", __FUNCTION__, iter, i);
                comp_iter->completed = 1;
                iter->non_empty_cnt--;
                debug("A component iterator run out of stuff, we are left with"
                      "%d iterators.\n",
                      iter->non_empty_cnt);
            }
        }
    }

    return 1;
}

static void castle_ct_merged_iter_register_cb(c_merged_iter_t *iter,
                                              castle_iterator_end_io_t cb,
                                              void *data)
{
    iter->end_io  = cb;
    iter->private = data;
}

static int castle_ct_merged_iter_prep_next(c_merged_iter_t *iter)
{
    debug_iter("%s:%p\n", __FUNCTION__, iter);
    return _castle_ct_merged_iter_prep_next(iter, 0);
}

static void castle_ct_merged_iter_end_io(void *rq_enum_iter, int err)
{
    c_merged_iter_t *iter = ((c_rq_enum_t *) rq_enum_iter)->private;

    debug_iter("%s:%p\n", __FUNCTION__, iter);
    if (castle_ct_merged_iter_prep_next(iter))
    {
        debug_iter("%s:%p - Done\n", __FUNCTION__, iter);
        iter->end_io(iter, 0);
        return;
    }
}

static int castle_ct_merged_iter_has_next(c_merged_iter_t *iter)
{
    debug_iter("%s:%p\n", __FUNCTION__, iter);
    BUG_ON(!_castle_ct_merged_iter_prep_next(iter, 1));
    debug("Merged iterator has next, err=%d, non_empty_cnt=%d\n",
            iter->err, iter->non_empty_cnt);
    return (!iter->err && (iter->non_empty_cnt > 0));
}

static void castle_ct_merged_iter_next(c_merged_iter_t *iter,
                                       void **key_p,
                                       c_ver_t *version_p,
                                       c_val_tup_t *cvt_p)
{
    struct component_iterator *comp_iter;

    debug_iter("%s:%p\n", __FUNCTION__, iter);
    debug("Merged iterator next.\n");

    /* Get the smallest kv pair from RB tree. */
    comp_iter = castle_ct_merge_iter_rbtree_min_del(iter);
    debug("Smallest entry is from iterator: %p.\n", comp_iter);
    comp_iter->cached = 0;

    /* Return the smallest entry */
    if(key_p) *key_p = comp_iter->cached_entry.k;
    if(version_p) *version_p = comp_iter->cached_entry.v;
    if(cvt_p) *cvt_p = comp_iter->cached_entry.cvt;
}

static void castle_ct_merged_iter_skip(c_merged_iter_t *iter,
                                       void *key)
{
    struct component_iterator *comp_iter;
    int i, skip_cached;

    debug_iter("%s:%p\n", __FUNCTION__, iter);
    /* Go through iterators, and do the following:
       * call skip in each of the iterators
       * check if we have something cached
       * if we do, and the cached k < key, flush it
     */
    for(i=0; i<iter->nr_iters; i++)
    {
        comp_iter = iter->iterators + i;
        if(comp_iter->completed)
            continue;

        /* Check if the cached entry needs to be skipped AHEAD of the skip
           being called on the appropriate component iterator (which may
           invalidate the cached key pointer */
        skip_cached = comp_iter->cached &&
                     (iter->btree->key_compare(comp_iter->cached_entry.k, key) < 0);
        /* Next skip in the component iterator */
        BUG_ON(!comp_iter->iterator_type->skip);

        /* If cached entry is not being skipped, bigger than the skip key, then no
         * need to call skip on low level iterator. */
        /* Flush cached entry if it was to small (this doesn't inspect the cached entry
           any more). */
        if (skip_cached)
        {
            comp_iter->iterator_type->skip(comp_iter->iterator, key);
            BUG_ON(iter->each_skip);
            if (comp_iter->cached)
            {
                castle_ct_merge_iter_rbtree_remove(iter, comp_iter);
                comp_iter->cached = 0;
            }
        }
    }
}

static void castle_ct_merged_iter_cancel(c_merged_iter_t *iter)
{
    if (iter->iterators)
        castle_free(iter->iterators);
}

/**
 * Initialise a meta iterator from a number of component iterators.
 *
 * Once initialised the iterator will return the smallest entry from any of the
 * component trees when castle_ct_merged_iter_next() is called.
 *
 * This iterator is used for merges and range queries (non-exhaustive list).
 */
static void castle_ct_merged_iter_init(c_merged_iter_t *iter,
                                       void **iterators,
                                       struct castle_iterator_type **iterator_types,
                                       castle_merged_iterator_each_skip each_skip)
{
    int i;

    debug("Initing merged iterator for %d component iterators.\n", iter->nr_iters);
    BUG_ON(iter->nr_iters <= 0);
    BUG_ON(!iter->btree);
    iter->err = 0;
    iter->src_items_completed = 0;
    iter->end_io = NULL;
    iter->rb_root = RB_ROOT;
    iter->iterators = castle_malloc(iter->nr_iters * sizeof(struct component_iterator), GFP_KERNEL);
    if(!iter->iterators)
    {
        castle_printk(LOG_WARN, "Failed to allocate memory for merged iterator.\n");
        iter->err = -ENOMEM;
        return;
    }
    iter->each_skip = each_skip;
    /* Memory allocated for the iterators array, init the state.
       Assume that all iterators have something in them, and let the has_next_check()
       handle the opposite. */
    iter->non_empty_cnt = iter->nr_iters;
    for(i=0; i<iter->nr_iters; i++)
    {
        struct component_iterator *comp_iter = iter->iterators + i;

        comp_iter->iterator      = iterators[i];
        comp_iter->iterator_type = iterator_types[i];
        comp_iter->cached        = 0;
        comp_iter->completed     = 0;

        if (comp_iter->iterator_type->register_cb)
            comp_iter->iterator_type->register_cb(comp_iter->iterator,
                                                  castle_ct_merged_iter_end_io,
                                                  (void *)iter);
    }
}

struct castle_iterator_type castle_ct_merged_iter = {
    .register_cb = (castle_iterator_register_cb_t)castle_ct_merged_iter_register_cb,
    .prep_next   = (castle_iterator_prep_next_t)  castle_ct_merged_iter_prep_next,
    .has_next    = (castle_iterator_has_next_t)   castle_ct_merged_iter_has_next,
    .next        = (castle_iterator_next_t)       castle_ct_merged_iter_next,
    .skip        = (castle_iterator_skip_t)       castle_ct_merged_iter_skip,
    .cancel      = (castle_iterator_cancel_t)     castle_ct_merged_iter_cancel,
};


#ifdef DEBUG
c_modlist_iter_t test_iter1;
c_modlist_iter_t test_iter2;
c_merged_iter_t  test_miter;
static USED void castle_ct_sort(struct castle_component_tree *ct1,
                                struct castle_component_tree *ct2)
{
    c_ver_t version;
    void *key;
    c_val_tup_t cvt;
    int i=0;
    void *iters[2];
    struct castle_iterator_type *iter_types[2];

    debug("Number of items in the component tree1: %ld, number of nodes: %ld, ct2=%ld, %ld\n",
            atomic64_read(&ct1->item_count),
            atomic64_read(&ct2->item_count));

    test_iter1.tree = ct1;
    castle_ct_modlist_iter_init(&test_iter1);
    test_iter2.tree = ct2;
    castle_ct_modlist_iter_init(&test_iter2);

#if 0
    while(castle_ct_modlist_iter_has_next(&test_iter))
    {
        castle_ct_modlist_iter_next(&test_iter, &key, &version, &cep);
        debug("Sorted: %d: k=%p, version=%d, cep=(0x%x, 0x%x)\n",
                i, key, version, cep.ext_id, cep.offset);
        debug("Dereferencing first 4 bytes of the key (should be length)=0x%x.\n",
                *((uint32_t *)key));
        i++;
    }
#endif
    test_miter.nr_iters = 2;
    test_miter.btree = test_iter1.btree;
    iters[0] = &test_iter1;
    iters[1] = &test_iter2;
    iter_types[0] = &castle_ct_modlist_iter;
    iter_types[1] = &castle_ct_modlist_iter;
    castle_ct_merged_iter_init(&test_miter,
                               iters,
                               iter_types,
                               NULL);
    debug("=============== SORTED ================\n");
    while(castle_ct_merged_iter_has_next(&test_miter))
    {
        castle_ct_merged_iter_next(&test_miter, &key, &version, &cvt);
        debug("Sorted: %d: k=%p, version=%d, cep=" cep_fmt_str_nl,
                i, key, version, cep2str(cvt.cep));
        debug("Dereferencing first 4 bytes of the key (should be length)=0x%x.\n",
                *((uint32_t *)key));
        i++;
    }
}
#endif

/* Has next, next and skip only need to call the corresponding functions on
   the underlying merged iterator */

static void castle_da_rq_iter_register_cb(c_da_rq_iter_t *iter,
                                          castle_iterator_end_io_t cb,
                                          void *data)
{
    iter->end_io  = cb;
    iter->private = data;
}

static int castle_da_rq_iter_prep_next(c_da_rq_iter_t *iter)
{
    return castle_ct_merged_iter_prep_next(&iter->merged_iter);
}


static int castle_da_rq_iter_has_next(c_da_rq_iter_t *iter)
{
    return castle_ct_merged_iter_has_next(&iter->merged_iter);
}

static void castle_da_rq_iter_end_io(void *merged_iter, int err)
{
    c_da_rq_iter_t *iter = ((c_merged_iter_t *)merged_iter)->private;

    if (castle_da_rq_iter_prep_next(iter))
    {
        iter->end_io(iter, 0);
        return;
    }
    else
        BUG();
}

static void castle_da_rq_iter_next(c_da_rq_iter_t *iter,
                                   void **key_p,
                                   c_ver_t *version_p,
                                   c_val_tup_t *cvt_p)
{
    castle_ct_merged_iter_next(&iter->merged_iter, key_p, version_p, cvt_p);
}

static void castle_da_rq_iter_skip(c_da_rq_iter_t *iter, void *key)
{
    castle_ct_merged_iter_skip(&iter->merged_iter, key);
}

void castle_da_rq_iter_cancel(c_da_rq_iter_t *iter)
{
    int i;

    castle_ct_merged_iter_cancel(&iter->merged_iter);
    for(i=0; i<iter->nr_cts; i++)
    {
        struct ct_rq *ct_rq = iter->ct_rqs + i;
        castle_btree_rq_enum_cancel(&ct_rq->ct_rq_iter);
        castle_ct_put(ct_rq->ct, 0);
    }
    castle_free(iter->ct_rqs);
}

/**
 * Range query iterator initialiser.
 *
 * Implemented as a merged iterator of CTs at every level of the doubling array.
 */
void castle_da_rq_iter_init(c_da_rq_iter_t *iter,
                            c_ver_t version,
                            c_da_t da_id,
                            void *start_key,
                            void *end_key)
{
    void **iters;
    struct castle_iterator_type **iter_types;
    struct castle_double_array *da;
    struct list_head *l;
    int i, j;

    da = castle_da_hash_get(da_id);
    BUG_ON(!da);
    BUG_ON(!castle_version_is_ancestor(da->root_version, version));
again:
    /* Try to allocate the right amount of memory, but remember that nr_trees
       may change, because we are not holding the da lock (cannot kmalloc holding
       a spinlock). */
    iter->nr_cts = da->nr_trees;
    iter->err    = 0;
    iter->end_io = NULL;
    iter->ct_rqs = castle_zalloc(iter->nr_cts * sizeof(struct ct_rq), GFP_KERNEL);
    iters        = castle_malloc(iter->nr_cts * sizeof(void *), GFP_KERNEL);
    iter_types   = castle_malloc(iter->nr_cts * sizeof(struct castle_iterator_type *), GFP_KERNEL);
    if(!iter->ct_rqs || !iters || !iter_types)
    {
        if(iter->ct_rqs)
            castle_free(iter->ct_rqs);
        if(iters)
            castle_free(iters);
        if(iter_types)
            castle_free(iter_types);
        iter->err = -ENOMEM;
        return;
    }

    read_lock(&da->lock);
    /* Check the number of trees under lock. Retry again if # changed. */
    if(iter->nr_cts != da->nr_trees)
    {
        read_unlock(&da->lock);
        castle_printk(LOG_WARN,
                "Warning. Untested. # of cts changed while allocating memory for rq.\n");
        castle_free(iter->ct_rqs);
        castle_free(iters);
        castle_free(iter_types);
        goto again;
    }
    /* Get refs to all the component trees, and release the lock */
    j=0;
    for(i=0; i<MAX_DA_LEVEL; i++)
    {
        list_for_each(l, &da->levels[i].trees)
        {
            struct castle_component_tree *ct;

            BUG_ON(j >= iter->nr_cts);
            ct = list_entry(l, struct castle_component_tree, da_list);
            iter->ct_rqs[j].ct = ct;
            castle_ct_get(ct, 0);
            BUG_ON((castle_btree_type_get(ct->btree_type)->magic != RW_VLBA_TREE_TYPE) &&
                   (castle_btree_type_get(ct->btree_type)->magic != RO_VLBA_TREE_TYPE));
            j++;
        }
    }
    read_unlock(&da->lock);
    BUG_ON(j != iter->nr_cts);

    /* Initialise range queries for individual cts */
    /* @TODO: Better to re-organize the code, such that these iterators belong to
     * merged iterator. Easy to manage resources - Talk to Gregor */
    for(i=0; i<iter->nr_cts; i++)
    {
        struct ct_rq *ct_rq = iter->ct_rqs + i;

        castle_btree_rq_enum_init(&ct_rq->ct_rq_iter,
                                   version,
                                   ct_rq->ct,
                                   start_key,
                                   end_key);
        /* @TODO: handle errors! Don't know how to destroy ct_rq_iter ATM. */
        BUG_ON(ct_rq->ct_rq_iter.err);
        iters[i]        = &ct_rq->ct_rq_iter;
        iter_types[i]   = &castle_btree_rq_iter;
    }

    /* Iterators have been initialised, now initialise the merged iterator */
    iter->merged_iter.nr_iters = iter->nr_cts;
    iter->merged_iter.btree    = castle_btree_type_get(RO_VLBA_TREE_TYPE);
    castle_ct_merged_iter_init(&iter->merged_iter,
                                iters,
                                iter_types,
                                NULL);
    castle_ct_merged_iter_register_cb(&iter->merged_iter,
                                      castle_da_rq_iter_end_io,
                                      iter);
    castle_free(iters);
    castle_free(iter_types);
}

struct castle_iterator_type castle_da_rq_iter = {
    .register_cb= (castle_iterator_register_cb_t)castle_da_rq_iter_register_cb,
    .prep_next  = (castle_iterator_prep_next_t)  castle_da_rq_iter_prep_next,
    .has_next   = (castle_iterator_has_next_t)   castle_da_rq_iter_has_next,
    .next       = (castle_iterator_next_t)       castle_da_rq_iter_next,
    .skip       = (castle_iterator_skip_t)       castle_da_rq_iter_skip,
    .cancel     = (castle_iterator_cancel_t)     castle_da_rq_iter_cancel,
};

/**********************************************************************************************/
/* Merges */
struct castle_da_merge {
    struct castle_double_array   *da;
    struct castle_btree_type     *out_btree;
    int                           level;
    unsigned int                  deserialising; /**< flag indicating when we are deserising merge
                                                      state from da->level[].merge.serdes, should
                                                      never be non-0 outside of the first
                                                      ever run of merge_init for a given
                                                      da level */
    int                           nr_trees;     /**< num of component trees being merged */
    struct castle_component_tree **in_trees;    /**< array of component trees to be merged */
    struct castle_component_tree *out_tree;
    void                         **iters;       /**< iterators for component trees */
    c_merged_iter_t              *merged_iter;
    int                           root_depth;
    c2_block_t                   *last_leaf_node_c2b; /**< Previous node c2b at depth 0. */
    void                         *last_key;           /**< last_key added to
                                                           out tree at depth 0. */
    int                           completing;
    uint64_t                      nr_entries;
    uint64_t                      large_chunks;
    int                           is_new_key;      /**< Is the current key different
                                                        from last key added to out_tree. */
    struct castle_da_merge_level {
        /* Node we are currently generating, and book-keeping variables about the node. */
        c2_block_t               *node_c2b;
        void                     *last_key;
        int                       next_idx;
        int                       valid_end_idx;
        c_ver_t                   valid_version;
    } levels[MAX_BTREE_DEPTH];

    /* Deamortization variables */
    struct work_struct            work;
    int                           budget_cons_rate;
    int                           budget_cons_units;
    int                           leafs_on_ssds;        /**< Are leaf btree nodes stored on SSD.*/
    int                           internals_on_ssds;    /**< Are internal nodes stored on SSD.  */
    struct list_head              new_large_objs;       /**< Large objects added since last
                                                             checkpoint (for merge serdes).     */
    struct castle_version_states  version_states;       /**< Merged version states.             */
    struct castle_version_delete_state snapshot_delete; /**< Snapshot delete state.             */

#ifdef CASTLE_PERF_DEBUG
    u64                           get_c2b_ns;           /**< ns in castle_cache_block_get()     */
    u64                           merged_iter_next_ns;
    u64                           da_medium_obj_copy_ns;
    u64                           nodes_complete_ns;
    u64                           budget_consume_ns;
    u64                           progress_update_ns;
    u64                           merged_iter_next_hasnext_ns;
    u64                           merged_iter_next_compare_ns;
#endif
#ifdef CASTLE_DEBUG
    uint8_t                       is_recursion;
#endif
    uint32_t                      skipped_count;        /**< Count of entries from deleted
                                                             versions.                          */
};

#define MAX_IOS             (1000) /* Arbitrary constants */
/* @TODO: Merges are now effectively always full throughput, because MIN is set high. */
#define MIN_BUDGET_DELTA    (1000000)
#define MAX_BUDGET          (1000000)
#define BIG_MERGE           (0)
#if ( (MIN_DA_SERDES_LEVEL) <= (BIG_MERGE) )
#error "MIN_DA_SERDES_LEVEL must be > BIG_MERGE or things will break"
#endif

/************************************/
/* Marge rate control functionality */
static void castle_da_merge_budget_consume(struct castle_da_merge *merge)
{
    struct castle_double_array *da;

    BUG_ON(in_atomic());
    if(castle_da_exiting)
        return;

    /* Check if we need to consume some merge budget */
    merge->budget_cons_units++;
    if(merge->budget_cons_units < merge->budget_cons_rate)
        return;

    da = merge->da;
    /* Consume a single unit of budget. */
    while(atomic_dec_return(&da->merge_budget) < 0)
    {
        /* We failed to get merge budget, readd the unit, and wait for some to appear. */
        atomic_inc(&da->merge_budget);
        /* Extra warning message, which we shouldn't see. Increase the MIN, if we do. */
        castle_printk(LOG_WARN,
                "WARNING, possible error: Merges running fast, but not throttling.\n");
        atomic_add(MIN_BUDGET_DELTA, &da->merge_budget);
        return;
        //wait_event(da->merge_budget_waitq, atomic_read(&da->merge_budget) > 0);
    }
}

#define REPLENISH_FREQUENCY (10)        /* Replenish budgets every 100ms. */
static int castle_da_merge_budget_replenish(struct castle_double_array *da, void *unused)
{
    int ios = atomic_read(&da->epoch_ios);
    int budget_delta = 0, merge_budget;

    atomic_set(&da->epoch_ios, 0);
    debug("Merge replenish, number of ios in last second=%d.\n", ios);
    if(ios < MAX_IOS)
        budget_delta = MAX_IOS - ios;
    if(budget_delta < MIN_BUDGET_DELTA)
        budget_delta = MIN_BUDGET_DELTA;
    BUG_ON(budget_delta <= 0);
    merge_budget = atomic_add_return(budget_delta, &da->merge_budget);
    if(merge_budget > MAX_BUDGET)
        atomic_sub(merge_budget - MAX_BUDGET, &da->merge_budget);
    wake_up(&da->merge_budget_waitq);

    return 0;
}

static void castle_merge_budgets_replenish(void *unused)
{
   castle_da_hash_iterate(castle_da_merge_budget_replenish, NULL);
}

/**
 * Replenish ios_budget from ios_rate and schedule IO wait queue kicks.
 *
 * NOTE: This might remove rather than replenish the budget, depending on
 * whether inserts are enabled/disabled(/throttled) on the DA.
 *
 * ios_rate is used to throttle inserts into the btree.  It is used as an
 * initialiser for ios_budget.
 *
 * This function is expected to be called periodically (e.g. via a timer) with
 * values of ios_rate that maintain a sustainable flow of inserts.
 *
 * - Update ios_budget
 * - Schedule queue kicks for all IO wait queues that have elements
 *
 * @also struct castle_double_array
 * @also castle_da_queue_kick()
 */
static int castle_da_ios_budget_replenish(struct castle_double_array *da, void *unused)
{
    int i;

    atomic_set(&da->ios_budget, da->ios_rate);

    if (da->ios_rate || castle_fs_exiting || castle_da_no_disk_space(da))
    {
        /* We just replenished the DA's ios_budget.
         *
         * We need to kick all of the write IO wait queues.  In the current
         * context we hold spin_lock_irq(&castle_da_hash_lock) so schedule this
         * work so we can drop the lock and return immediately. */
        for (i = 0; i < castle_double_array_request_cpus(); i++)
        {
            struct castle_da_io_wait_queue *wq = &da->ios_waiting[i];

            spin_lock(&wq->lock);
            if (!list_empty(&wq->list))
                /* wq->work is initialised as castle_da_queue_kick(). */
                queue_work_on(request_cpus.cpus[i], castle_wqs[0], &wq->work);
            spin_unlock(&wq->lock);
        }
    }

    return 0;
}

/**
 * Replenish ios_budget for all DAs on the system.
 */
static void castle_ios_budgets_replenish(void *unused)
{
   castle_da_hash_iterate(castle_da_ios_budget_replenish, NULL);
}

static inline void castle_da_merge_budget_io_end(struct castle_double_array *da)
{
    atomic_inc(&da->epoch_ios);
}

static DECLARE_WORK(merge_budgets_replenish_work, castle_merge_budgets_replenish, NULL);
static DECLARE_WORK(ios_budgets_replenish_work, castle_ios_budgets_replenish, NULL);

/************************************/
/* Throttling timers */
static struct timer_list throttle_timer;
static void castle_throttle_timer_fire(unsigned long first)
{
    schedule_work(&merge_budgets_replenish_work);
    schedule_work(&ios_budgets_replenish_work);
    /* Reschedule ourselves */
    setup_timer(&throttle_timer, castle_throttle_timer_fire, 0);
    mod_timer(&throttle_timer, jiffies + HZ/REPLENISH_FREQUENCY);
}

/************************************/
/* Actual merges */
static void castle_da_iterator_destroy(struct castle_component_tree *tree,
                                       void *iter)
{
    if(!iter)
        return;

    if(tree->dynamic)
    {
        /* For dynamic trees we are using modlist iterator. */
        castle_ct_modlist_iter_free(iter);
        castle_free(iter);
    } else
    {
        /* For static trees, we are using immut iterator. */
        /* @TODO: do we need to do better resource release here? */
        castle_ct_immut_iter_cancel(iter);
        castle_free(iter);
    }
}

/**
 * Allocate/initialise correct iterator type for level of merge.
 *
 * - Allocate a castle_ct_modlist_iter for T1 merges
 * - Allocate a castle_ct_immut_iter for all higher level merges
 */
static void castle_da_iterator_create(struct castle_da_merge *merge,
                                      struct castle_component_tree *tree,
                                      void **iter_p)
{
    if (tree->dynamic)
    {
        c_modlist_iter_t *iter = castle_malloc(sizeof(c_modlist_iter_t), GFP_KERNEL);
        BUG_ON(merge->deserialising); /* we only serialise merges with immut in_trees */
        if (!iter)
            return;
        iter->tree = tree;
        iter->merge = merge;
        if (tree->level == 1)
            castle_trace_da_merge(TRACE_START, TRACE_DA_MERGE_MODLIST_ITER_INIT_ID,
                    merge->da->id, tree->level, 0, 0);
        castle_ct_modlist_iter_init(iter);
        if (tree->level == 1)
            castle_trace_da_merge(TRACE_END, TRACE_DA_MERGE_MODLIST_ITER_INIT_ID,
                    merge->da->id, tree->level, 0, 0);
        if (iter->err)
        {
            castle_free(iter);
            return;
        }
        /* Success */
        *iter_p = iter;
    }
    else
    {
        c_immut_iter_t *iter = castle_malloc(sizeof(c_immut_iter_t), GFP_KERNEL);
        if (!iter)
            return;
        iter->tree = tree;
        castle_ct_immut_iter_init(iter, NULL, NULL);
        /* @TODO: after init errors? */
        *iter_p = iter;
    }
}

static struct castle_iterator_type* castle_da_iter_type_get(struct castle_component_tree *ct)
{
    if(ct->dynamic)
        return &castle_ct_modlist_iter;
    else
        return &castle_ct_immut_iter;
}

/**
 * each_skip() callback for merge merged iterator.
 *
 * Called whenever a duplicate entry gets skipped during merges.
 *
 * Store any stat changes in merged iterator stats structure.  These are to
 * be handled via the merge process (castle_da_merge_unit_do()).
 */
static void castle_da_each_skip(c_merged_iter_t *iter,
                                struct component_iterator *dup_iter,
                                struct component_iterator *new_iter)
{
    BUG_ON(!dup_iter->cached);
    BUG_ON(!new_iter->cached);
    BUG_ON(dup_iter->cached_entry.v != new_iter->cached_entry.v);

    if (CVT_LARGE_OBJECT(dup_iter->cached_entry.cvt))
    {
        /* No need to remove this large object, it gets deleted part of Tree
         * deletion. */
    }

    /* Update per-version statistics. */
    if (!CVT_TOMB_STONE(dup_iter->cached_entry.cvt))
    {
        iter->stats.keys--;

        if (CVT_TOMB_STONE(new_iter->cached_entry.cvt))
            iter->stats.tombstone_deletes++;
        else
            iter->stats.key_replaces++;
    }
    else
    {
        iter->stats.tombstones--;

        /* If the new entry is also a tombstone, don't bump the tombstone delete
         * counter: deleting something that is already deleted makes no sense. */

        /* If the new entry is a key, don't bump the key replaces counter:
         * merging a newer key with an older tombstone is logically the same as
         * inserting a new key. */
    }
}

/**
 * Extracts two oldest component trees from the DA, and waits for all the write references
 * to disappear. If either of the trees turns out to be empty is deallocated and an error
 * is returned.
 *
 * @return  -EAGAIN     A tree was deallocated, restart the merge.
 * @return   0          Trees were found, and stored in cts array.
 */
static int castle_da_merge_cts_get(struct castle_double_array *da,
                                   int level,
                                   struct castle_component_tree **cts)
{
    struct castle_component_tree *ct;
    struct list_head *l;
    int i;

    /* Zero out the CTs array. */
    cts[0] = cts[1] = NULL;
    read_lock(&da->lock);

    /* Find two oldest trees walking the list backwards. */
    list_for_each_prev(l, &da->levels[level].trees)
    {
        struct castle_component_tree *ct =
                            list_entry(l, struct castle_component_tree, da_list);

        /* If there are any trees being compacted, they must be older than the
           two trees we want to merge here. */
        if (ct->compacting)
            continue;

        if(!cts[1])
            cts[1] = ct;
        else
        if(!cts[0])
            cts[0] = ct;
    }
    read_unlock(&da->lock);

    /* Wait for RW refs to dissapear. Free the CT if it is empty after that. */
    for(i = 0; i < 2; i++)
    {
        ct = cts[i];

        /* Wait until write ref count reaches zero. */
        BUG_ON(!ct->dynamic && (atomic_read(&ct->write_ref_count) != 0));
        while(atomic_read(&ct->write_ref_count))
        {
            debug("Found non-zero write ref count on ct=%d scheduled for merge cnt=%d\n",
                ct->seq, atomic_read(&ct->write_ref_count));
            msleep_interruptible(10);
        }

        /* Check that the tree has non-zero elements. */
        if(atomic64_read(&ct->item_count) == 0)
        {
            printk("Found empty CT=%d, freeing it up.\n", ct->seq);
            /* No items in this CT, deallocate it by removing it from the DA,
               and dropping the ref. */
            CASTLE_TRANSACTION_BEGIN;
            write_lock(&da->lock);
            castle_component_tree_del(da, ct);
            write_unlock(&da->lock);
            CASTLE_TRANSACTION_END;
            castle_ct_put(ct, 0);

            return -EAGAIN;
        }
    }

    return 0;
}

/**
 * Creates iterators for each of the input trees. And merged iterator used to
 * construct the output tree.
 *
 * Doesn't cleanup half-created state on failure. It is done by castle_da_merge_dealloc()
 * which would be called from castle_da_merge_init().
 *
 * @param merge [in] merge to be created
 *
 * @return non-zero if failed to create iterators
 *
 * @see castle_da_merge_init
 * @see castle_da_merge_dealloc
 */
static int castle_da_iterators_create(struct castle_da_merge *merge)
{
    struct castle_btree_type *btree;
    int ret;
    struct castle_iterator_type *iter_types[merge->nr_trees];
    int i;

    /* Make sure iter_types is not too big.  It's on stack. */
    BUG_ON(sizeof(iter_types) > 512);

    debug("Creating iterators for the merge.\n");
    FOR_EACH_MERGE_TREE(i, merge)
        BUG_ON(!merge->in_trees[i]);

    btree = castle_btree_type_get(merge->in_trees[0]->btree_type);

    /* The wait for write ref count to reach zero should have already be done. */
    FOR_EACH_MERGE_TREE(i, merge)
        BUG_ON(atomic_read(&merge->in_trees[i]->write_ref_count) != 0);

    /* Alloc space for iterators. */
    ret = -ENOMEM;
    merge->iters = castle_zalloc(sizeof(void *) * merge->nr_trees, GFP_KERNEL);
    if (!merge->iters)
        goto err_out;

    /* Create appropriate iterators for all of the trees. */
    ret = -EINVAL;
    FOR_EACH_MERGE_TREE(i, merge)
    {
        castle_da_iterator_create(merge, merge->in_trees[i], &merge->iters[i]);

        /* Check if the iterators got created properly. */
        if (!merge->iters[i])
            goto err_out;
    }
    debug("Tree iterators created.\n");

    /* Init the merged iterator */
    ret = -ENOMEM;
    merge->merged_iter = castle_malloc(sizeof(c_merged_iter_t), GFP_KERNEL);
    if(!merge->merged_iter)
        goto err_out;
    debug("Merged iterator allocated.\n");

    merge->merged_iter->nr_iters = merge->nr_trees;
    merge->merged_iter->btree    = btree;
    FOR_EACH_MERGE_TREE(i, merge)
        iter_types[i] = castle_da_iter_type_get(merge->in_trees[i]);
    castle_ct_merged_iter_init(merge->merged_iter,
                               merge->iters,
                               iter_types,
                               castle_da_each_skip);
    ret = merge->merged_iter->err;
    debug("Merged iterator inited with ret=%d.\n", ret);
    if(ret)
        goto err_out;

    /* Fast-forward merge iterator and immutable iterators states */
    if(merge->deserialising)
    {
        int i;
        struct component_iterator *comp[2], *curr_comp;
        c_immut_iter_t *immut[2];
        struct castle_dmserlist_entry *merge_mstore =
                                        merge->da->levels[merge->level].merge.serdes.mstore_entry;

        debug("%s::Fast-forward iterators on merge %p (da %d level %d)\n",
                      __FUNCTION__, merge, merge->da->id, merge->level);

        BUG_ON(merge->nr_trees!=2);

        /* merged iter state */
        merge->merged_iter->err                 = merge_mstore->iter_err;
        merge->merged_iter->non_empty_cnt       = merge_mstore->iter_non_empty_cnt;
        merge->merged_iter->src_items_completed = merge_mstore->iter_src_items_completed;

        /* immut iters states */
        curr_comp=merge->merged_iter->iterators;
        for(i=0; i<2; i++)
        {
            BUG_ON(i>1);
            comp[i]=curr_comp++;
            BUG_ON(!comp[i]);
            immut[i]=(c_immut_iter_t *)comp[i]->iterator;
            BUG_ON(!immut[i]);

            comp[i]->completed   = immut[i]->completed = merge_mstore->iter_component_completed[i];
            comp[i]->cached      = merge_mstore->iter_component_cached[i];

            immut[i]->curr_idx   = merge_mstore->iter_immut_curr_idx[i];
            immut[i]->cached_idx = merge_mstore->iter_immut_cached_idx[i];
            immut[i]->next_idx   = merge_mstore->iter_immut_next_idx[i];

            if(immut[i]->curr_c2b)
                put_c2b(immut[i]->curr_c2b);
            immut[i]->curr_c2b = NULL;

            if(immut[i]->next_c2b)
                put_c2b(immut[i]->next_c2b);
            immut[i]->next_c2b = NULL;

            /* Restore curr_c2b */
            if(!EXT_POS_INVAL(merge_mstore->iter_immut_curr_c2b_cep[i]))
            {
                uint16_t node_size;
                c_ext_pos_t cep;

                cep                = merge_mstore->iter_immut_curr_c2b_cep[i];
                castle_da_merge_node_size_get(merge, 0 /* always at leaf node? */, &node_size);
                immut[i]->curr_c2b = castle_cache_block_get(cep, node_size);
                BUG_ON(!immut[i]->curr_c2b);

                write_lock_c2b(immut[i]->curr_c2b);
                if(!c2b_uptodate(immut[i]->curr_c2b))
                    BUG_ON(submit_c2b_sync(READ, immut[i]->curr_c2b));
                write_unlock_c2b(immut[i]->curr_c2b);

                /* Restore current btree node */
                immut[i]->curr_node = c2b_bnode(immut[i]->curr_c2b);
                BUG_ON(!immut[i]->curr_node);
                BUG_ON(immut[i]->curr_node->magic != BTREE_NODE_MAGIC);

                if(comp[i]->cached)
                {
                    /* Restore the cache */
                    immut[i]->btree->entry_get(immut[i]->curr_node, immut[i]->cached_idx,
                            &comp[i]->cached_entry.k,
                            &comp[i]->cached_entry.v,
                            &comp[i]->cached_entry.cvt);
                    /* Restore the rbtree */
                    /* Assume we should never serialise on a deleted kv pair */
                    BUG_ON(castle_ct_merged_iter_rbtree_insert(merge->merged_iter, comp[i]));
                } /* replenished cache */
            } /* restored curr_c2b */
            else
                BUG_ON(!immut[i]->completed);

            /* Restore next_c2b */
            if(!EXT_POS_INVAL(merge_mstore->iter_immut_next_c2b_cep[i]))
            {
                uint16_t node_size;
                c_ext_pos_t cep;
                struct castle_btree_node *node;

                cep                = merge_mstore->iter_immut_next_c2b_cep[i];
                castle_da_merge_node_size_get(merge, 0 /* always at leaf node? */, &node_size);
                immut[i]->next_c2b = castle_cache_block_get(cep, node_size);
                BUG_ON(!immut[i]->next_c2b);

                write_lock_c2b(immut[i]->next_c2b);
                if(!c2b_uptodate(immut[i]->next_c2b))
                    BUG_ON(submit_c2b_sync(READ, immut[i]->next_c2b));
                write_unlock_c2b(immut[i]->next_c2b);

                /* Sanity check the node */
                node = c2b_bnode(immut[i]->next_c2b);
                BUG_ON(!node);
                BUG_ON(node->magic != BTREE_NODE_MAGIC);
            } /* restored next_c2b */
        } /* restored c_immut_iters */
    } /* merged iterator fast-forwarded to serialised state */

    /* Success */
    return 0;

err_out:
    debug("Failed to create iterators. Ret=%d\n", ret);

    BUG_ON(!ret);
    return ret;
}

/**
 * Check if any of the components of DA are blocked on Low Free-Space.
 *
 * @param [in] da - Double array to be checked.
 *
 * @return 1 - DA is already suffering due to LFS
 *         0 - So far no component suffered due to LFS
 */
static int castle_da_no_disk_space(struct castle_double_array *da)
{
    if (atomic_read(&da->lfs_victim_count))
        return 1;

    return 0;
}

/**
 * Set structure for Low Free Space (LFS) handler. This functions sets the size of each
 * extent that got to be created by the LFS handler when more space is available. LFS handler
 * would allocate space and fill the extent ids in the same structure.
 *
 * @param [inout] LFS Structure.
 * @param [in] Size of Internal tree extent size (in chunks).
 * @param [in] Size of B-Tree extent size (in chunks).
 * @param [in] Size of Medium Object extent size (in chunks).
 *
 * @also castle_da_lfs_ct_init
 * @also castle_da_lfs_ct_reset
 * @also castle_da_lfs_ct_space_alloc
 * @also castle_da_lfs_ct_init_tree
 */
static void castle_da_lfs_ct_init(struct castle_da_lfs_ct_t *lfs,
                                  c_chk_cnt_t internal_tree_size,
                                  c_chk_cnt_t tree_size,
                                  c_chk_cnt_t data_size)
{
    /* Setting up the strucuture, there shouldn't be any reserved space. */
    BUG_ON(lfs->space_reserved);

    /* Shouldn't see any valid ext_ids. */
    BUG_ON(!EXT_ID_INVAL(lfs->internal_ext.ext_id) ||
           !EXT_ID_INVAL(lfs->tree_ext.ext_id) ||
           !EXT_ID_INVAL(lfs->data_ext.ext_id));
    BUG_ON(lfs->internal_ext.size || lfs->tree_ext.size || lfs->data_ext.size);

    /* Set-up LFS structure, assuming space allocation will fail. */
    lfs->tree_ext.size = tree_size;
    lfs->data_ext.size = data_size;
    lfs->internal_ext.size = internal_tree_size;
    lfs->leafs_on_ssds = lfs->internals_on_ssds = 0;
}

/**
 * Reset the LFS structure.
 *
 * @param [inout] LFS Structure.
 *
 * @also castle_da_lfs_ct_init
 * @also castle_da_lfs_ct_space_alloc
 * @also castle_da_lfs_ct_init_tree
 */
static void castle_da_lfs_ct_reset(struct castle_da_lfs_ct_t *lfs)
{
    lfs->internal_ext.ext_id = lfs->tree_ext.ext_id = lfs->data_ext.ext_id = INVAL_EXT_ID;
    lfs->internal_ext.size = lfs->tree_ext.size = lfs->data_ext.size = 0;
    lfs->space_reserved = 0;
    lfs->leafs_on_ssds = lfs->internals_on_ssds = 0;

    /* Make sure all writes are completed, before next thread tries to do some checks
     * during lfs_init. */
    wmb();
}

/**
 * Use the space allocated by LFS handler in CT. Make sure LFS structure has extents of same
 * size required by CT and set up CT.
 *
 * @param [out] Component Tree to be set.
 * @param [in] LFS structure with reserved space (allocated extents).
 * @param [in] Size of Internal tree extent size (in chunks).
 * @param [in] Size of B-Tree extent size (in chunks).
 * @param [in] Size of Medium Object extent size (in chunks).
 *
 * @also castle_da_lfs_ct_init
 * @also castle_da_lfs_ct_reset
 * @also castle_da_lfs_ct_space_alloc
 */
static int castle_da_lfs_ct_init_tree(struct castle_component_tree *ct,
                                       struct castle_da_lfs_ct_t *lfs,
                                       c_chk_cnt_t internal_tree_size,
                                       c_chk_cnt_t tree_size,
                                       c_chk_cnt_t data_size)
{
    /* We shouldnt be here, if the space is not already reserved. */
    BUG_ON(!lfs->space_reserved);

    /* Space is already reserved, we should have had valid extents already. */
    BUG_ON(EXT_ID_INVAL(lfs->internal_ext.ext_id));
    BUG_ON(EXT_ID_INVAL(lfs->tree_ext.ext_id));
    BUG_ON(EXT_ID_INVAL(lfs->data_ext.ext_id));

    /* Sizes of extents should match. */
    if (tree_size > lfs->tree_ext.size ||
        data_size > lfs->data_ext.size ||
        internal_tree_size > lfs->internal_ext.size)
    {
        /* Reserved space is not enough. Free this space. And try to allcoate again.
         * Note: This can be made better by freeing only unmatched extents. */
        castle_extent_free(lfs->internal_ext.ext_id);
        castle_extent_free(lfs->tree_ext.ext_id);
        castle_extent_free(lfs->data_ext.ext_id);

        castle_da_lfs_ct_reset(lfs);

        return -1;
    }

    /* Setup extent IDs. */
    ct->internal_ext_free.ext_id = lfs->internal_ext.ext_id;
    ct->tree_ext_free.ext_id     = lfs->tree_ext.ext_id;
    ct->data_ext_free.ext_id     = lfs->data_ext.ext_id;

    /* Setup extent freespaces. */
    castle_ext_freespace_init(&ct->internal_ext_free,
                               ct->internal_ext_free.ext_id);
    castle_ext_freespace_init(&ct->tree_ext_free,
                               ct->tree_ext_free.ext_id);
    castle_ext_freespace_init(&ct->data_ext_free,
                               ct->data_ext_free.ext_id);

    return 0;
}

/**
 * Low Freespace handler for Component Tree extents. Gets called by extents code, when more
 * space is available.
 *
 * @param [inout] lfs           - Low Free Space structure.
 * @param [in]    is_realloc    - Is re-allocation (previoud allocation failed due to
 *                                low free space).
 * @param [in]    lfs_callback  - Callback to be used in case of low freespace.
 * @param [in]    lfs_data      - Data pointer to be used by callback.
 * @param [in]    use_ssd       - Use SSD for Internal nodes.
 *
 * @also castle_da_lfs_ct_init
 * @also castle_da_lfs_ct_reset
 * @also castle_da_lfs_ct_space_alloc
 * @also castle_da_lfs_ct_init_tree
 */
static int castle_da_lfs_ct_space_alloc(struct castle_da_lfs_ct_t *lfs,
                                        int                        is_realloc,
                                        c_ext_event_callback_t     lfs_callback,
                                        void                      *lfs_data,
                                        int                        use_ssd)
{
    struct castle_double_array *da = lfs->da;
    c_ext_id_t internal_ext_id, tree_ext_id, data_ext_id;

    /* If the DA is dead already, no need to handle the event anymore. */
    if (da == NULL)
        return 0;

    /* Function shouldnt have been called, if space is already reserved. */
    BUG_ON(lfs->space_reserved);

    debug("Allocating space for a ct for da: %u, and extents of size - %u, %u, %u\n",
          lfs->da_id,
          lfs->internal_ext.size,
          lfs->tree_ext.size,
          lfs->data_ext.size);

    /* Size of extents to be created should have been set. */
    BUG_ON(!lfs->internal_ext.size || !lfs->tree_ext.size || !lfs->data_ext.size);
    BUG_ON(!EXT_ID_INVAL(lfs->internal_ext.ext_id) || !EXT_ID_INVAL(lfs->tree_ext.ext_id) ||
           !EXT_ID_INVAL(lfs->data_ext.ext_id));

    internal_ext_id = tree_ext_id = data_ext_id = INVAL_EXT_ID;

    /* Start an extent transaction, to make sure all the extent operations are atomic. */
    castle_extent_transaction_start();

    /* Attempt to allocate an SSD extent for internal nodes. */
    if (use_ssd)
    {
        lfs->internals_on_ssds = 1;
        lfs->internal_ext.ext_id = castle_extent_alloc(SSD_RDA,
                                                       da->id,
                                                       EXT_T_INTERNAL_NODES,
                                                       lfs->internal_ext.size, 1,
                                                       NULL, NULL);
    }

    if (EXT_ID_INVAL(lfs->internal_ext.ext_id))
    {
        /* FAILED to allocate internal node SSD extent.
         * ATTEMPT to allocate internal node HDD extent. */
        lfs->internals_on_ssds = 0;
        lfs->internal_ext.ext_id = castle_extent_alloc(DEFAULT_RDA,
                                                       da->id,
                                                       EXT_T_INTERNAL_NODES,
                                                       lfs->internal_ext.size, 1,
                                                       lfs_data, lfs_callback);
        if (EXT_ID_INVAL(lfs->internal_ext.ext_id))
        {
            /* FAILED to allocate internal node HDD extent. */
            castle_printk(LOG_WARN, "Merge failed due to space constraint for internal node tree.\n");
            goto no_space;
        }
    }
    else
    {
        /* SUCCEEDED allocating internal node SSD extent.
         * ATTEMPT to allocate leaf node SSD extent, but only if explicitly requested. */
        if(castle_use_ssd_leaf_nodes && use_ssd)
            lfs->tree_ext.ext_id = castle_extent_alloc(SSD_RDA,
                                                       da->id,
                                                       EXT_T_LEAF_NODES,
                                                       lfs->tree_ext.size, 1,
                                                       NULL, NULL);
    }

    lfs->leafs_on_ssds = 1;
    if (EXT_ID_INVAL(lfs->tree_ext.ext_id))
    {
        /* FAILED to allocate leaf node SSD extent.
         * ATTEMPT to allocate leaf node HDD extent. */
        lfs->leafs_on_ssds = 0;
        lfs->tree_ext.ext_id = castle_extent_alloc(DEFAULT_RDA,
                                                   da->id,
                                                   EXT_T_LEAF_NODES,
                                                   lfs->tree_ext.size, 1,
                                                   lfs_data, lfs_callback);
    }

    if (EXT_ID_INVAL(lfs->tree_ext.ext_id))
    {
        /* FAILED to allocate leaf node HDD extent. */
        castle_printk(LOG_WARN, "Extents allocation failed due to space constraint for "
                                "leaf node tree.\n");
        goto no_space;
    }

    /* Allocate an extent for medium objects of merged tree for the size equal to
     * sum of both the trees. */
    lfs->data_ext.ext_id = castle_extent_alloc(DEFAULT_RDA,
                                               da->id,
                                               EXT_T_MEDIUM_OBJECTS,
                                               lfs->data_ext.size, 1,
                                               lfs_data, lfs_callback);
    if (EXT_ID_INVAL(lfs->data_ext.ext_id))
    {
        castle_printk(LOG_WARN, "Merge failed due to space constraint for data\n");
        goto no_space;
    }

    /* Mark it as space reserved. */
    lfs->space_reserved = 1;

    /* Make sure all writes are completed, before decrementing victim count. */
    wmb();

    /* If it's a reallocation (last allocation failed due to low free space), reduce the count of lfs
     * victims in DA; If there are no more victims left for DA, then restart merges. */
    if (is_realloc && atomic_dec_and_test(&da->lfs_victim_count))
        castle_da_merge_restart(da, NULL);

    /* End extent transaction. */
    castle_extent_transaction_end();

    return 0;

no_space:
    /* If the allocation is not a reallocation, update victim count. */
    if (!is_realloc)
        atomic_inc(&da->lfs_victim_count);

    /* Take a copy of ext IDs. */
    internal_ext_id = lfs->internal_ext.ext_id;
    tree_ext_id = lfs->tree_ext.ext_id;
    BUG_ON(!EXT_ID_INVAL(lfs->data_ext.ext_id));

    /* Reset ext ids. */
    lfs->internal_ext.ext_id = lfs->tree_ext.ext_id = lfs->data_ext.ext_id = INVAL_EXT_ID;
    lfs->leafs_on_ssds = lfs->internals_on_ssds = 0;

    /* End extent transaction. */
    castle_extent_transaction_end();

    /* Incase of failure release free space. It is safe to call castle_extent_free as it doesnt
     * try to get global extent lock again. */
    if (!EXT_ID_INVAL(internal_ext_id))
        castle_extent_free(internal_ext_id);
    if (!EXT_ID_INVAL(tree_ext_id))
        castle_extent_free(tree_ext_id);

    debug("Failed to allocate from realloc\n");

    return -ENOSPC;
}

/**
 * Low Freespace event handler function for T0 extents. Will be called by extent code
 * when more space is available.
 *
 * @param [inout] data - void * for lfs structure
 *
 * @also castle_da_lfs_ct_space_alloc
 */
static int castle_da_lfs_rwct_callback(void *data)
{
    return castle_da_lfs_ct_space_alloc(data,
                                        1,    /* Reallocation. */
                                        castle_da_lfs_rwct_callback,
                                        data,
                                        0);   /* T0. Dont use SSDs. */
}

/**
 * Low Freespace event handler function for merge extents. Will be called by extent code
 * when more space is available.
 *
 * @param [inout] data - void * for lfs structure
 *
 * @also castle_da_lfs_ct_space_alloc
 */
static int castle_da_lfs_merge_ct_callback(void *data)
{
    return castle_da_lfs_ct_space_alloc(data,
                                        1,    /* Reallocation. */
                                        castle_da_lfs_merge_ct_callback,
                                        data,
                                        1);   /* Not a T0. Use SSD. */
}

/**
 * Allocates extents for the output tree, medium objects and Bloom filetrs. Tree may be split
 * between two extents (internal nodes in an SSD-backed extent, leaf nodes on HDDs).
 *
 * @param merge     Merge state structure.
 */
static int castle_da_merge_extents_alloc(struct castle_da_merge *merge)
{
    c_byte_off_t internal_tree_size, tree_size, data_size, bloom_size;
    int i, ret;
    struct castle_da_lfs_ct_t *lfs = &merge->da->levels[merge->level].lfs;

    /* Allocate an extent for merged tree for the size equal to sum of all the
     * trees being merged (could be a total merge).
     */
    internal_tree_size = tree_size = data_size = bloom_size = 0;
    FOR_EACH_MERGE_TREE(i, merge)
    {
        BUG_ON(!castle_ext_freespace_consistent(&merge->in_trees[i]->tree_ext_free));
        tree_size += atomic64_read(&merge->in_trees[i]->tree_ext_free.used);

        BUG_ON(!castle_ext_freespace_consistent(&merge->in_trees[i]->data_ext_free));
        data_size += atomic64_read(&merge->in_trees[i]->data_ext_free.used);
        data_size = MASK_CHK_OFFSET(data_size + C_CHK_SIZE);

        bloom_size += atomic64_read(&merge->in_trees[i]->item_count);
    }
    /* In case of multiple version test-case, in worst case tree could grow upto
     * double the size. Ex: For every alternative k_n in o/p stream of merged
     * iterator, k_n has only one version and k_(n+1) has (p-1) versions, where p
     * is maximum number of versions that can fit in a node. */
    tree_size = 2 * (MASK_CHK_OFFSET(tree_size) + C_CHK_SIZE);
    /* Calculate total size of internal nodes, assuming that leafs are stored on HDDs ... */
    internal_tree_size = tree_size;
    /* ... number of leaf nodes ... */
    internal_tree_size /= (VLBA_HDD_RO_TREE_NODE_SIZE * C_BLK_SIZE);
    /* ... number of level 1 nodes ... */
    internal_tree_size /= castle_btree_vlba_max_nr_entries_get(VLBA_SSD_RO_TREE_NODE_SIZE);
    internal_tree_size ++;
    /* ... size of level 1 ... */
    internal_tree_size *= (VLBA_SSD_RO_TREE_NODE_SIZE * C_BLK_SIZE);
    /* ... chunk rounding ... */
    internal_tree_size  = MASK_CHK_OFFSET(internal_tree_size + C_CHK_SIZE);
    /* ... factor of 2 explosion, just as before ... */
    internal_tree_size *= 2;
    /* NOTE: Internal nodes on HDDs will always require less space than internal nodes
       on SSDs, because the overheads are smaller (node headers amortised between greater
       number of entries in the node). */

    BUG_ON(!EXT_ID_INVAL(merge->out_tree->internal_ext_free.ext_id) ||
           !EXT_ID_INVAL(merge->out_tree->tree_ext_free.ext_id));

__again:
    /* If the space is not already reserved for the merge, allocate it from freespace. */
    if (!lfs->space_reserved)
    {
        /* Initialize the lfs structure with required extent sizes. */
        castle_da_lfs_ct_init(lfs,
                              CHUNK(internal_tree_size),
                              CHUNK(tree_size),
                              CHUNK(data_size));

        /* Allocate space from freespace. */
        ret = castle_da_lfs_ct_space_alloc(lfs,
                                           0,   /* First allocation. */
                                           castle_da_lfs_merge_ct_callback,
                                           lfs,
                                           1);  /* Not a T0. Use SSD. */

        /* If failed to allocate space, return error. lfs structure is already set.
         * Low freespace handler would allocate space, when more freespace is available. */
        if (ret)    return ret;
    }

    /* Successfully allocated space. Initialize the component tree with alloced extents.
     * castle_da_lfs_ct_init_tree() would fail if the space reserved by lfs handler is not
     * enough for CT. */
    if (castle_da_lfs_ct_init_tree(merge->out_tree,
                                   lfs,
                                   CHUNK(internal_tree_size),
                                   CHUNK(tree_size),
                                   CHUNK(data_size)))
        goto __again;

    merge->internals_on_ssds = lfs->internals_on_ssds;
    merge->leafs_on_ssds = lfs->leafs_on_ssds;

    /* Done with lfs strcuture; reset it. */
    castle_da_lfs_ct_reset(lfs);

    /* Allocate Bloom filters. */
    if ((ret = castle_bloom_create(&merge->out_tree->bloom, merge->da->id, bloom_size)))
        merge->out_tree->bloom_exists = 0;
    else
        merge->out_tree->bloom_exists = 1;

    return 0;
}


static c_val_tup_t castle_da_medium_obj_copy(struct castle_da_merge *merge,
                                             c_val_tup_t old_cvt)
{
    c_ext_pos_t old_cep, new_cep;
    c_val_tup_t new_cvt;
    int total_blocks, blocks, i;
    c2_block_t *s_c2b, *c_c2b;
#ifdef CASTLE_PERF_DEBUG
    struct castle_component_tree *tree = NULL;
    struct timespec ts_start, ts_end;
#endif

    old_cep = old_cvt.cep;
    /* Old cvt needs to be a medium object. */
    BUG_ON(!CVT_MEDIUM_OBJECT(old_cvt));
    /* It needs to be of the right size. */
    BUG_ON(!is_medium(old_cvt.length));
    /* It must belong to one of the in_trees data extent. */
    FOR_EACH_MERGE_TREE(i, merge)
        if (old_cvt.cep.ext_id == merge->in_trees[i]->data_ext_free.ext_id)
            break;
    BUG_ON(i == merge->nr_trees);
    /* We assume objects are page aligned. */
    BUG_ON(BLOCK_OFFSET(old_cep.offset) != 0);

    /* Allocate space for the new copy. */
    total_blocks = (old_cvt.length - 1) / C_BLK_SIZE + 1;
    BUG_ON(castle_ext_freespace_get(&merge->out_tree->data_ext_free,
                                     total_blocks * C_BLK_SIZE,
                                     0,
                                    &new_cep) < 0);
    BUG_ON(BLOCK_OFFSET(new_cep.offset) != 0);
    /* Save the cep to return later. */
    new_cvt = old_cvt;
    new_cvt.cep = new_cep;

    /* Do the actual copy. */
    debug("Copying "cep_fmt_str" to "cep_fmt_str_nl,
            cep2str(old_cep), cep2str(new_cep));
#ifdef CASTLE_PERF_DEBUG
    /* Figure out which tree to update stats for. */
    FOR_EACH_MERGE_TREE(i, merge)
        if (old_cep.ext_id == merge->in_trees[i]->data_ext_free.ext_id)
            tree = merge->in_trees[i];
#endif

    while (total_blocks > 0)
    {
        int chk_off, pgs_to_end;

        /* Chunk-align blocks if total_blocks is large enough to make it worthwhile. */
        chk_off = CHUNK_OFFSET(old_cep.offset);
        if (chk_off)
            pgs_to_end = (C_CHK_SIZE - chk_off) >> PAGE_SHIFT;

        /* Be careful about subtraction, if it goes negative, and is compared to
           BLKS_PER_CHK the test is likely not to work correctly. */
        if (chk_off && (total_blocks >= 2*BLKS_PER_CHK + pgs_to_end))
            /* Align for a minimum of 2 full blocks (1 can be inefficient) */
            blocks = pgs_to_end;
        else if (total_blocks > BLKS_PER_CHK)
            blocks = BLKS_PER_CHK;
        else
            blocks = total_blocks;
        total_blocks -= blocks;

        castle_perf_debug_getnstimeofday(&ts_start);
        s_c2b = castle_cache_block_get(old_cep, blocks);
        c_c2b = castle_cache_block_get(new_cep, blocks);
        castle_perf_debug_getnstimeofday(&ts_end);
        castle_perf_debug_bump_ctr(tree->get_c2b_ns, ts_end, ts_start);
        if (merge->level > 1)
            castle_cache_advise(s_c2b->cep, C2_ADV_PREFETCH|C2_ADV_SOFTPIN|C2_ADV_FRWD, -1, -1, 0);
        else
            castle_cache_advise(s_c2b->cep, C2_ADV_PREFETCH|C2_ADV_FRWD, -1, -1, 0);
        /* Make sure that we lock _after_ prefetch call. */
        write_lock_c2b(s_c2b);
        write_lock_c2b(c_c2b);
        if(!c2b_uptodate(s_c2b))
        {
            /* c2b is not marked as up-to-date.  We hope this is because we are
             * at the start of the extent and have just issued a prefetch call.
             * If this is true, the underlying c2p is up-to-date so a quick call
             * into submit_c2b_sync() should detect this and update the c2b to
             * reflect this change.
             *
             * Alternatively it could mean that some of our prefetched c2bs have
             * been evicted.
             *
             * By analysing the time spent in submit_c2b_sync() it should be
             * possible to determine which of these scenarios are occurring. */
            castle_perf_debug_getnstimeofday(&ts_start);
            BUG_ON(submit_c2b_sync(READ, s_c2b));
            castle_perf_debug_getnstimeofday(&ts_end);
            castle_perf_debug_bump_ctr(tree->data_c2bsync_ns, ts_end, ts_start);
        }
        update_c2b(c_c2b);
        memcpy(c2b_buffer(c_c2b), c2b_buffer(s_c2b), blocks * PAGE_SIZE);
        dirty_c2b(c_c2b);
        write_unlock_c2b(c_c2b);
        write_unlock_c2b(s_c2b);
        put_c2b(c_c2b);
        put_c2b(s_c2b);
        old_cep.offset += blocks * PAGE_SIZE;
        new_cep.offset += blocks * PAGE_SIZE;
    }
    debug("Finished copy, i=%d\n", i);

    return new_cvt;
}

/**
 * Works out what node size should be used for given level in the btree in a given merge.
 *
 * @param merge     Merge state structure.
 * @param level     Level counted from leaves.
 * @param node_size Return argument: size of the node.
 */
static inline void castle_da_merge_node_size_get(struct castle_da_merge *merge,
                                                 uint8_t level,
                                                 uint16_t *node_size)
{
    if(level > 0)
    {
        if(merge->internals_on_ssds)
            *node_size = VLBA_SSD_RO_TREE_NODE_SIZE;
        else
            *node_size = VLBA_HDD_RO_TREE_NODE_SIZE;
        return;
    }

    if(merge->leafs_on_ssds)
        *node_size = VLBA_SSD_RO_TREE_NODE_SIZE;
    else
        *node_size = VLBA_HDD_RO_TREE_NODE_SIZE;
}

/**
 * Works out which extent, and what node size should be used for given level in the btree
 * in a given merge.
 *
 * @param merge     Merge state structure.
 * @param level     Level counted from leaves.
 * @param node_size Return argument: size of the node.
 * @param ext_free  Return argument: extent freespace structure.
 */
static inline void castle_da_merge_node_info_get(struct castle_da_merge *merge,
                                                 uint8_t level,
                                                 uint16_t *node_size,
                                                 c_ext_free_t **ext_free)
{
    castle_da_merge_node_size_get(merge, level, node_size);
    /* If level is zero, we are allocating from tree_ext. Size depends on whether the
       extent is on SSDs or HDDs. */
    if(level > 0)
    {
        /* Internal nodes extent should always exist. */
        BUG_ON(EXT_ID_INVAL(merge->out_tree->internal_ext_free.ext_id));
        *ext_free = &merge->out_tree->internal_ext_free;
        return;
    }

    BUG_ON(level != 0);
    /* Leaf nodes extent should always exist. */
    BUG_ON(EXT_ID_INVAL(merge->out_tree->tree_ext_free.ext_id));
    *ext_free = &merge->out_tree->tree_ext_free;
}

/**
 * Add an entry to the nodes that are being constructed in merge.
 *
 * @param merge [in, out] Doubling array merge structure
 * @param depth [in] B-tree depth at which entry should be added. 0 being leaf nodes.
 * @param key [in] key of the entry to be added
 * @param version [in]  version of the entry to be added
 * @param cvt [in] value tuple of the entry to be added
 * @param is_re_add [in] are we trying to re-add the entry to output tree?
 *                       (possible when we are trying to move entries from one node to
 *                       another node while completing the former node.)
 * Note: if is_re_add flag is set, then the data wont be processed again, just
 * the key gets added.  Used when entry is being moved from one node to another
 * node.
 */
static inline void castle_da_entry_add(struct castle_da_merge *merge,
                                       int depth,
                                       void *key,
                                       c_ver_t version,
                                       c_val_tup_t cvt,
                                       int is_re_add)
{
    struct castle_da_merge_level *level = merge->levels + depth;
    struct castle_btree_type *btree = merge->out_btree;
    struct castle_btree_node *node;
    int key_cmp;
#ifdef CASTLE_PERF_DEBUG
    struct timespec ts_start, ts_end;
#endif

    /* Deal with medium and large objects first. For medium objects, we need to copy them
       into our new medium object extent. For large objects, we need to save the aggregate
       size. plus take refs to extents? */
    /* It is possible to do castle_da_entry_add() on the same entry multiple
     * times. Don't process data again. */
    if (!is_re_add)
    {
        if(CVT_MEDIUM_OBJECT(cvt))
        {
            castle_perf_debug_getnstimeofday(&ts_start);
            cvt = castle_da_medium_obj_copy(merge, cvt);
            castle_perf_debug_getnstimeofday(&ts_end);
            castle_perf_debug_bump_ctr(merge->da_medium_obj_copy_ns, ts_end, ts_start);
        }
        if(CVT_LARGE_OBJECT(cvt))
        {
            merge->large_chunks += castle_extent_size_get(cvt.cep.ext_id);
            /* No need to add Large Objects under lock as merge is done in sequence. No concurrency
             * issues on the tree. With merge serialisation, checkpoint thread uses the list on
             * the output tree, which is only spliced in da_merge_marshall (under serdes lock) and
             * da_merge_package (which explicitly takes serdes lock).*/
            /* Adding LO to a temp list, wait for merge_serialise to splice when appropriate, or
               da_merge_package to do final splice. */
            castle_ct_large_obj_add(cvt.cep.ext_id, cvt.length, &merge->new_large_objs, NULL);
            castle_extent_get(cvt.cep.ext_id);
            debug("%s::large object ("cep_fmt_str") for da %d level %d.\n",
                __FUNCTION__, cep2str(cvt.cep), merge->da->id, merge->level);
        }
    }

    BUG_ON(is_re_add &&
           CVT_MEDIUM_OBJECT(cvt) &&
           (cvt.cep.ext_id != merge->out_tree->data_ext_free.ext_id));

    debug("Adding an entry at depth: %d for merge on da %d level %d\n",
        depth, merge->da->id, merge->level);
    BUG_ON(depth >= MAX_BTREE_DEPTH);
    /* Alloc a new block if we need one */
    if(!level->node_c2b)
    {
        c_ext_free_t *ext_free;
        uint16_t node_size;
        c_ext_pos_t cep;

        castle_da_merge_node_info_get(merge, depth, &node_size, &ext_free);
        if(merge->root_depth < depth)
        {
            debug("Creating a new root level: %d\n", depth);
            BUG_ON(merge->root_depth != depth - 1);
            merge->root_depth = depth;
            merge->out_tree->node_sizes[depth] = node_size;
        }
        BUG_ON(level->next_idx      != 0);
        BUG_ON(level->valid_end_idx >= 0);

        debug("Allocating a new node at depth: %d\n", depth);
        BUG_ON(node_size != btree->node_size(merge->out_tree, depth));
        BUG_ON(castle_ext_freespace_get(ext_free,
                                        node_size * C_BLK_SIZE,
                                        0,
                                        &cep) < 0);
        debug("Got "cep_fmt_str_nl, cep2str(cep));

        castle_perf_debug_getnstimeofday(&ts_start);
        level->node_c2b = castle_cache_block_get(cep, node_size);
        castle_perf_debug_getnstimeofday(&ts_end);
        castle_perf_debug_bump_ctr(merge->get_c2b_ns, ts_end, ts_start);
        debug("Locking the c2b, and setting it up to date.\n");
        write_lock_c2b(level->node_c2b);
        update_c2b(level->node_c2b);
        /* Init the node properly */
        node = c2b_bnode(level->node_c2b);
        castle_da_node_buffer_init(btree, node, node_size);
        debug("%s::Allocating a new node at depth: %d for merge %p (da %d level %d)\n",
            __FUNCTION__, depth, merge, merge->da->id, merge->level);
    }
    else if (depth > 0)
            write_lock_c2b(level->node_c2b);

    node = c2b_bnode(level->node_c2b);
    debug("Adding at idx=%d depth=%d into node %p for merge on da %d level %d\n",
        level->next_idx, depth, node, merge->da->id, merge->level);
    debug("Adding an idx=%d, key=%p, *key=%d, version=%d\n",
            level->next_idx, key, *((uint32_t *)key), version);
    /* Add the entry to the node (this may get dropped later, but leave it here for now */
    BUG_ON(CVT_LEAF_PTR(cvt));
    btree->entry_add(node, level->next_idx, key, version, cvt);

    /* unlock the c2b so checkpoint can writeback merge state, but for the sake of performance,
       don't do this for leaf nodes, which will be unlocked and relocked on unit merge boundary. */
    /* TODO@tr actually come to think of it, this might rate-limit checkpoint's progress to unit
       merge boundary anyway. i.o.w. we may have had the same effect if we left the locking
       scheme as it was in da_entry_add, node_complete, etc, and simply unlocked and locked ALL
       node level c2bs at unit merge boundary. Nevertheless, this "frequent internal node
       lock toggling" approach might be beneficial for partial merges... */
    if (depth > 0)
        write_unlock_c2b(level->node_c2b);

    /* Compare the current key to the last key. Should never be smaller */
    /* key_compare() is a costly function. Trying to avoid duplicates. We already
     * did comparision between last key added to the out_tree and current key in
     * snapshot_delete algorithm (in castle_da_entry_skip()). Reuse the result
     * of it here again. */
    /* Note: In case of re-adds is_new_key doesnt represent comparision between key being
     * added and last key added to the node. But, it repesents the comparision between last
     * 2 keys added to the tree. Still, it is okay as in case of re-adds both the comparisions
     * yield same value. */

    key_cmp = (level->next_idx != 0) ?
               ((depth == 0)? merge->is_new_key: btree->key_compare(key, level->last_key)) :
               0;
    debug("Key cmp=%d\n", key_cmp);
    BUG_ON(key_cmp < 0);

    /* Work out if the current/previous entry could be a valid node end.
       Case 1: We've just started a new node (node_idx == 0) => current must be a valid node entry */
    if(level->next_idx == 0)
    {
        debug("Node valid_end_idx=%d, Case1.\n", level->next_idx);
        BUG_ON(level->valid_end_idx >= 0);
        /* Save last_key, version as a valid_version, and init valid_end_idx.
           Note: last_key has to be taken from the node, bacuse current key pointer
                 may get invalidated on the iterator next() call.
         */
        level->valid_end_idx = 0;
        btree->entry_get(node, level->next_idx, &level->last_key, NULL, NULL);
        level->valid_version = version;
    } else
    /* Case 2: We've moved on to a new key. Previous entry is a valid node end. */
    if(key_cmp > 0)
    {
        debug("Node valid_end_idx=%d, Case2.\n", level->next_idx);
        btree->entry_get(node, level->next_idx, &level->last_key, NULL, NULL);
        BUG_ON(level->next_idx <= 0);
        level->valid_end_idx = level->next_idx - 1;
        level->valid_version = 0;
    } else
    /* Case 3: Version is STRONGLY ancestoral to valid_version. */
    if(castle_version_is_ancestor(version, level->valid_version))
    {
        debug("Node valid_end_idx=%d, Case3.\n", level->next_idx);
        BUG_ON(version == level->valid_version);
        level->valid_end_idx = level->next_idx;
        level->valid_version = version;
    }

    /* Node may be (over-)complete now, if it is full. Set next_idx to -1 (invalid) */
    if(btree->need_split(node, 0))
    {
        debug("Node now complete.\n");
        level->next_idx = -1;
    }
    else
        /* Go to the next node_idx */
        level->next_idx++;

    /* Get the last_key stored in leaf nodes. */
    if (depth == 0)
    {
        merge->last_key = level->last_key;
        BUG_ON(merge->last_key == NULL);
    }
}

static void castle_da_node_complete(struct castle_da_merge *merge, int depth)
{
    struct castle_da_merge_level *level = merge->levels + depth;
    struct castle_btree_type *btree = merge->out_btree;
    struct castle_btree_node *node;
    int node_idx;
    void *key;
    c_ver_t version;
    c_val_tup_t cvt, node_cvt;
    c2_block_t *node_c2b;
    int valid_end_idx;

    /* Make sure we are not in recursion. */
#ifdef CASTLE_DEBUG
    BUG_ON(merge->is_recursion);
    merge->is_recursion = 1;
#endif

    castle_printk(LOG_DEBUG, "%s::Completing node at depth=%d for da %d level %d\n",
        __FUNCTION__, depth, merge->da->id, merge->level);
    BUG_ON(depth >= MAX_BTREE_DEPTH);
    node      = c2b_bnode(level->node_c2b);
    BUG_ON(!node);
    /* Version of the node should be the last valid_version */
    debug("Node version=%d\n", level->valid_version);
    node->version = level->valid_version;
    if(depth > 0)
        node->is_leaf = 0;

    /* Note: This code calls castle_da_entry_add(), which would change all
     * parameters in level. Taking a copy of required members. */
    node_c2b        = level->node_c2b;
    valid_end_idx   = level->valid_end_idx;

    /* Reset the variables to the correct state for castle_da_entry_add(). */
    level->node_c2b      = NULL; /* this forces the next da_entry_add call to make a new node */
    level->last_key      = NULL;
    level->next_idx      = 0;
    level->valid_end_idx = -1;
    level->valid_version = INVAL_VERSION;

    /* When a node is complete, we need to copy the entries after valid_end_idx to
       the corresponding buffer */
    node_idx = valid_end_idx + 1;
    BUG_ON(node_idx <= 0 || node_idx > node->used);
    debug("Entries to be copied to the buffer are in range [%d, %d)\n",
            node_idx, node->used);
    while(node_idx < node->used)
    {
        /* If merge is completing, there shouldnt be any splits any more. */
        BUG_ON(merge->completing);
        btree->entry_get(node, node_idx,  &key, &version, &cvt);
        BUG_ON(CVT_LEAF_PTR(cvt));
        castle_printk(LOG_DEBUG, "%s::spliting node at depth %d for da %d level %d.\n",
            __FUNCTION__, depth, merge->da->id, merge->level);
        castle_da_entry_add(merge, depth, key, version, cvt, 1);
        node_idx++;
        BUG_ON(level->node_c2b == NULL);
        /* Check if the node completed, it should never do */
        BUG_ON(level->next_idx < 0);
    }

    /* for non-leaf nodes, the c2b will be unlocked */
    if (depth > 0)
        write_lock_c2b(node_c2b);
    debug("Dropping entries [%d, %d] from the original node\n",
            valid_end_idx + 1, node->used - 1);
    /* Now that entries are safely in the new node, drop them from the node */
    if((valid_end_idx + 1) <= (node->used - 1))
        btree->entries_drop(node, valid_end_idx + 1, node->used - 1);

    BUG_ON(node->used != valid_end_idx + 1);
    btree->entry_get(node, valid_end_idx, &key, &version, &cvt);
    debug("Inserting into parent key=%p, *key=%d, version=%d\n",
            key, *((uint32_t*)key), node->version);
    BUG_ON(CVT_LEAF_PTR(cvt));

    /* Insert correct pointer in the parent, unless we've just completed the
       root node at the end of the merge. */
    if(merge->completing && (merge->root_depth == depth))
    {
        /* Node c2b was set to NULL earlier in this function. When we are completing the merge
           we should never have to create new nodes at the same lavel (i.e. there shouldn't be
           any castle_da_entry_adds above). */
        BUG_ON(level->node_c2b);
        debug("Just completed the root node (depth=%d), at the end of the merge.\n",
                depth);
        goto release_node;
    }
    CVT_NODE_SET(node_cvt, (node_c2b->nr_pages * C_BLK_SIZE), node_c2b->cep);
    castle_da_entry_add(merge, depth+1, key, node->version, node_cvt, 0);
release_node:
    debug("Releasing c2b for cep=" cep_fmt_str_nl, cep2str(node_c2b->cep));
    debug("Completing a node with %d entries at depth %d\n", node->used, depth);
    /* Hold on to last leaf node for the sake of last_key. No need of lock, this
     * is a immutable node. */
    if (depth == 0)
    {
        c2_block_t *last_leaf_c2b = merge->last_leaf_node_c2b;

        /* Release the refernece to the previous last node. */
        if (last_leaf_c2b)
        {
            /* The last_key pointer mustn't be pointing to the node any more. */
            BUG_ON(ptr_in_range(merge->last_key,
                                c2b_buffer(last_leaf_c2b),
                                last_leaf_c2b->nr_pages * PAGE_SIZE));
            put_c2b(last_leaf_c2b);
        }

        merge->last_leaf_node_c2b = node_c2b;
        get_c2b(merge->last_leaf_node_c2b);
    }

    /* Release the c2b. */
    dirty_c2b(node_c2b);
    write_unlock_c2b(node_c2b);
    put_c2b(node_c2b);

#ifdef CASTLE_DEBUG
    merge->is_recursion = 0;
#endif
}

static inline int castle_da_nodes_complete(struct castle_da_merge *merge)
{
    struct castle_da_merge_level *level;
    int i;

    debug("Checking if we need to complete nodes.");
    /* Check if the level i node has been completed, which may trigger a cascade of
       completes up the tree. */
    for(i=0; i<MAX_BTREE_DEPTH-1; i++)
    {
        level = merge->levels + i;
        /* Complete if next_idx < 0 */
        if(level->next_idx < 0)
            castle_da_node_complete(merge, i);
        else
            /* As soon as we see an incomplete node, we need to break out: */
            goto out;
    }
    /* If we reached the top of the tree, we must fail the merge */
    if(i == MAX_BTREE_DEPTH - 1)
        return -EINVAL; /* TODO@tr change this to a BUG_ON; nothing graceful about this fail */

out:
    debug("We got as far as depth=%d\n", i);

    return 0;
}

static struct castle_component_tree* castle_da_merge_package(struct castle_da_merge *merge,
                                                             c_ext_pos_t root_cep)
{
    struct castle_component_tree *out_tree;
    int i;
    c_merge_serdes_state_t serdes_state;

    out_tree = merge->out_tree;
    debug("Using component tree id=%d to package the merge.\n", out_tree->seq);
    /* Root node is the last node that gets completed, and therefore will be saved in last_node */
    out_tree->tree_depth = merge->root_depth+1;
    castle_printk(LOG_INFO, "Depth of ct=%d (%p) is: %d\n",
            out_tree->seq, out_tree, out_tree->tree_depth);
    out_tree->root_node = root_cep;

    debug("Root for that tree is: " cep_fmt_str_nl, cep2str(out_tree->root_node));
    /* Write counts out */
    atomic64_set(&out_tree->item_count, merge->nr_entries);
    atomic64_set(&out_tree->large_ext_chk_cnt, merge->large_chunks);
    BUG_ON(atomic_read(&out_tree->ref_count)       != 1);
    BUG_ON(atomic_read(&out_tree->write_ref_count) != 0);

    /* update list of large objects */
    serdes_state = atomic_read(&merge->da->levels[merge->level].merge.serdes.valid);
    if(serdes_state > NULL_DAM_SERDES)
        mutex_lock(&merge->da->levels[merge->level].merge.serdes.mutex);
    list_splice_init(&merge->new_large_objs, &out_tree->large_objs);
    if(serdes_state > NULL_DAM_SERDES)
        mutex_unlock(&merge->da->levels[merge->level].merge.serdes.mutex);

    debug("Number of entries=%ld, number of nodes=%ld\n",
            atomic64_read(&out_tree->item_count));

    /* Add the new tree to the doubling array */
    BUG_ON(merge->da->id != out_tree->da);
    castle_printk(LOG_INFO, "Finishing merge of ");
    FOR_EACH_MERGE_TREE(i, merge)
        castle_printk(LOG_INFO, "ct%d=%d, ", i, merge->in_trees[i]->seq);
    castle_printk(LOG_INFO, "new_tree=%d\n", out_tree->seq);
    debug("Adding to doubling array, level: %d\n", out_tree->level);

    FAULT(MERGE_FAULT);

    return out_tree;
}

static void castle_da_max_path_complete(struct castle_da_merge *merge, c_ext_pos_t root_cep)
{
    struct castle_btree_type *btree = merge->out_btree;
    struct castle_btree_node *node;
    c2_block_t *node_c2b, *next_node_c2b;
    struct castle_component_tree *ct = merge->out_tree;
    uint8_t level;

    BUG_ON(!merge->completing);
    /* Start with the root node. */
    node_c2b = castle_cache_block_get(root_cep,
                                      btree->node_size(ct, merge->root_depth));
    /* Lock and update the c2b. */
    write_lock_c2b(node_c2b);
    if(!c2b_uptodate(node_c2b))
        BUG_ON(submit_c2b_sync(READ, node_c2b));
    node = c2b_bnode(node_c2b);
    debug("Maxifying the right most path, starting with root_cep="cep_fmt_str_nl,
            cep2str(node_c2b->cep));
    /* Init other temp vars. */
    level = 0;
    while(!node->is_leaf)
    {
        void *k;
        c_ver_t v;
        c_val_tup_t cvt;

        /* Replace right-most entry with (k=max_key, v=0) */
        btree->entry_get(node, node->used-1, &k, &v, &cvt);
        BUG_ON(!CVT_NODE(cvt) || CVT_LEAF_PTR(cvt));
        debug("The node is non-leaf, replacing the right most entry with (max_key, 0).\n");
        btree->entry_replace(node, node->used-1, btree->max_key, 0, cvt);
        /* Change the version of the node to 0 */
        node->version = 0;
        /* Dirty the c2b */
        dirty_c2b(node_c2b);
        /* Go to the next btree node */
        debug("Locking next node cep=" cep_fmt_str_nl,
              cep2str(cvt.cep));
        next_node_c2b = castle_cache_block_get(cvt.cep,
                                               btree->node_size(ct, merge->root_depth - level));
        write_lock_c2b(next_node_c2b);
        /* We unlikely to need a blocking read, because we've just had these
           nodes in the cache. */
        if(!c2b_uptodate(next_node_c2b))
            BUG_ON(submit_c2b_sync(READ, next_node_c2b));
        /* Release the old node. */
        debug("Unlocking prev node cep=" cep_fmt_str_nl,
               cep2str(node_c2b->cep));
        write_unlock_c2b(node_c2b);
        put_c2b(node_c2b);

        node_c2b = next_node_c2b;
        node = c2b_bnode(node_c2b);
        level++;
    }
    /* Release the leaf node. */
    debug("Unlocking prev node cep="cep_fmt_str_nl,
           cep2str(node_c2b->cep));
    write_unlock_c2b(node_c2b);
    put_c2b(node_c2b);
}

/**
 * Complete merge process.
 *
 * Each level can have atmost one uncompleted node. Complete each node with the
 * entries we got now, and link the node to its parent. During this process, each
 * non-leaf node can get one extra entry in worst case. Mark valid_end_idx in each
 * level to used-1. And call castle_da_node_complete on every level, which would
 * complete the node and might add one entry in next higher level.
 *
 * @param merge [in, out] merge strucutre to be completed.
 *
 * @return ct Complete out tree
 *
 * @see castle_da_node_complete
 */
static struct castle_component_tree* castle_da_merge_complete(struct castle_da_merge *merge)
{
    struct castle_da_merge_level *level;
    struct castle_btree_node *node;
    c_ext_pos_t root_cep = INVAL_EXT_POS;
    int next_idx, i;

    BUG_ON(!CASTLE_IN_TRANSACTION);

    merge->completing = 1;
    castle_printk(LOG_DEBUG, "Complete merge at level: %d|%d\n", merge->level, merge->root_depth);
    /* Force the nodes to complete by setting next_idx negative. Valid node idx
       can be set to the last entry in the node safely, because it happens in
       conjunction with setting the version to 0. This guarantees that all
       versions in the node are decendant of the node version. */
    for(i=0; i<MAX_BTREE_DEPTH; i++)
    {
        debug("Flushing at depth: %d\n", i);
        level = merge->levels + i;
        /* Node index == 0 indicates that there is no node at this level,
           therefore we don't have to complete anything. */
        next_idx = level->next_idx;
        /* Record the root cep for later use. */
        if(i == merge->root_depth)
        {
            /* Root node must always exist, and have > 0 entries.
               -1 is also allowed, if the node overflowed once the node for
               previous (merge->root_depth-1) got completed. */
            BUG_ON(next_idx == 0 || next_idx < -1);
            root_cep = merge->levels[i].node_c2b->cep;
        }
        if(next_idx != 0)
        {
            debug("Artificially completing the node at depth: %d\n", i);

            /* Complete the node by marking last entry as valid end. Also, mark
             * the version of this node to 0, as the node might contain multiple
             * entries. */
            node = c2b_bnode(level->node_c2b);
            /* Point the valid_end_idx past the last entry ... */
            level->valid_end_idx = next_idx < 0 ? node->used : level->next_idx;
            /* ... and now point it at the last entry. */
            level->valid_end_idx--;
            level->valid_version = 0;
            level->next_idx = -1;
            castle_da_node_complete(merge, i);
        }
    }
    /* Write out the max keys along the max path. */
    if (merge->nr_entries)
        castle_da_max_path_complete(merge, root_cep);

    /* Complete Bloom filters. */
    if (merge->out_tree->bloom_exists)
        castle_bloom_complete(&merge->out_tree->bloom);

    /* Package the merge result. */
    return castle_da_merge_package(merge, root_cep);
}

static void castle_ct_large_objs_remove(struct list_head *);

/**
 * Deallocate a serdes state of merge state from merge->da.
 *
 * @param merge [in] in-flight merge.
 *
 * @note assumes caller takes da->levels[].merge.serdes.mutex lock
 * @also castle_da_merge_dealloc
 */
static void castle_da_merge_serdes_dealloc(struct castle_da_merge *merge)
{
    struct castle_double_array *da;
    int level;
    c_merge_serdes_state_t serdes_state;
    da=merge->da;
    level=merge->level;

    BUG_ON(!merge);
    BUG_ON(!merge->da);
    BUG_ON(level < MIN_DA_SERDES_LEVEL);

    serdes_state = atomic_read(&da->levels[level].merge.serdes.valid);
    if(serdes_state == NULL_DAM_SERDES)
    {
        castle_printk(LOG_WARN, "%s::deallocating non-initialised merge SERDES state on "
                "da %d level %d: repeated call???\n",
                __FUNCTION__, da->id, level);
        return;
    }

    debug("%s::deallocating merge serdes state for da %d level %d\n",
            __FUNCTION__, da->id, level);

    BUG_ON(!da->levels[level].merge.serdes.mstore_entry);
    BUG_ON(!merge->out_tree);
    BUG_ON(!da->levels[level].merge.serdes.out_tree);
    BUG_ON(merge->out_tree != da->levels[level].merge.serdes.out_tree);
    da->levels[level].merge.serdes.out_tree=NULL;
    castle_free(da->levels[level].merge.serdes.mstore_entry);
    da->levels[level].merge.serdes.mstore_entry=NULL;

    serdes_state = NULL_DAM_SERDES;
    atomic_set(&da->levels[level].merge.serdes.valid, (int)serdes_state);
}

static void castle_da_merge_dealloc(struct castle_da_merge *merge, int err)
{
    int i;
    c_merge_serdes_state_t serdes_state;
    serdes_state = atomic_read(&merge->da->levels[merge->level].merge.serdes.valid);

    if(!merge)
        return;

    if(serdes_state > NULL_DAM_SERDES)
        mutex_lock(&merge->da->levels[merge->level].merge.serdes.mutex);

    /* Release the last leaf node c2b. */
    if (merge->last_leaf_node_c2b)
        put_c2b(merge->last_leaf_node_c2b);

    /* Free all the buffers */
    if (merge->snapshot_delete.occupied)
        castle_free(merge->snapshot_delete.occupied);
    if (merge->snapshot_delete.need_parent)
        castle_free(merge->snapshot_delete.need_parent);

    for(i=0; i<MAX_BTREE_DEPTH; i++)
    {
        c2_block_t *c2b = merge->levels[i].node_c2b;
        if(c2b)
        {
            castle_printk(LOG_DEBUG, "%s::putting c2b of btree node %i for da %d level %d.\n",
                __FUNCTION__, i, merge->da->id, merge->level);
            /* leaf nodes remain locked throughout a merge */
            if(i==0)
                write_unlock_c2b(c2b);
            put_c2b(c2b);
        }
    }
    FOR_EACH_MERGE_TREE(i, merge)
        castle_da_iterator_destroy(merge->in_trees[i], merge->iters[i]);
    if (merge->iters)
        castle_free(merge->iters);
    if (merge->merged_iter)
        castle_ct_merged_iter_cancel(merge->merged_iter);

    if(!err)
    {
        if(serdes_state > NULL_DAM_SERDES)
        {
            debug("%s::Merge (da id=%d, level=%d) completed; "
                    "deallocating merge serialisation state.\n",
                    __FUNCTION__, merge->da->id, merge->level);
            castle_da_merge_serdes_dealloc(merge);
        }

        debug("Destroying old CTs.\n");
        /* If succeeded at merging, old trees need to be destroyed (they've already been removed
           from the DA by castle_da_merge_package(). */
        FOR_EACH_MERGE_TREE(i, merge)
            castle_ct_put(merge->in_trees[i], 0);
        if (merge->nr_entries == 0)
        {
            castle_printk(LOG_WARN, "Empty merge at level: %u\n", merge->level);
            castle_ct_put(merge->out_tree, 0);
        }
    }
    else
    {
        /* merge either aborted (ret==-ESHUTDOWN) or failed. */

        int merge_out_tree_retain=0; /* if this is set, state will be left for the final checkpoint
                                        to write to disk, and cleanup duty will be left to
                                        da_dealloc. */

        /* Retain extents, if we are checkpointing merges and interrupting the merge. */
        /* Note: Don't retain extents, if DA is already marked for deletion. */
        if( (err==-ESHUTDOWN) && (!castle_da_deleted(merge->da)) && (serdes_state > NULL_DAM_SERDES) )
        {
            /* merge aborted, we are checkpointing, and this is a checkpointable merge level */

            /* It is possible to abort a merge even before doing a unit of work, so the following
               check is necessary before calling serdes_out_tree_check since serialisation
               state is lazily initialized (i.e. alloc and init on first write) and out_tree_check
               assumes serialisation state is valid (which of course implies it's initialized etc).
            */
            /* No need for mutex - we are merge thread, noone else should ever change ser state
               besides the freshness flag, which is irrelevant here */
            if( (serdes_state == VALID_AND_FRESH_DAM_SERDES) ||
                    (serdes_state == VALID_AND_STALE_DAM_SERDES) )
                castle_da_merge_serdes_out_tree_check(
                        merge->da->levels[merge->level].merge.serdes.mstore_entry,
                        merge->da,
                        merge->level);

            merge_out_tree_retain=1;
            debug("%s::leaving output extents for merge %p deserialisation "
                    "(da %d, level %d).\n", __FUNCTION__, merge, merge->da->id, merge->level);
        }
        else if (serdes_state > NULL_DAM_SERDES)
        {
            /* merge failed, we are checkpointing, and this is a checkpointable merge level */
            castle_printk(LOG_ERROR, "Merge %p (da id=%d, level=%d) failed with err=%d "
                    "(!=0, and !=-ESHUTDOWN); deallocating merge serialisation state.\n",
                    merge, merge->da->id, merge->level, err);
            castle_da_merge_serdes_dealloc(merge);
        }

        if (merge->out_tree->bloom_exists)
        {
            /* Abort (i.e. free) incomplete bloom filters */
            castle_bloom_abort(&merge->out_tree->bloom);
            if(!merge_out_tree_retain)
                castle_bloom_destroy(&merge->out_tree->bloom); /* free the extent */
            merge->out_tree->bloom_exists=0;
        }

        /* If we don't need to retain list of large objects for checkpoint writeback, free the
           list so we don't encounter a ref_count sanity check BUG. If we do need to save it
           for checkpoint, it will be freed in da_dealloc. */
        if(!merge_out_tree_retain)
        {
            mutex_lock(&merge->out_tree->lo_mutex);
            castle_ct_large_objs_remove(&merge->out_tree->large_objs);
            mutex_unlock(&merge->out_tree->lo_mutex);
        }
        else
        {
            struct list_head *lh, *tmp;
            int lo_count=0;
            mutex_lock(&merge->out_tree->lo_mutex);
            list_for_each_safe(lh, tmp, &merge->out_tree->large_objs)
            {
                struct castle_large_obj_entry *lo =
                    list_entry(lh, struct castle_large_obj_entry, list);
                int lo_ref_cnt = castle_extent_ref_cnt_get(lo->ext_id);
                /* we expect the input cct and output cct to both have reference to the LO ext */
                BUG_ON(lo_ref_cnt < 2);
                lo_count++;
            }
            mutex_unlock(&merge->out_tree->lo_mutex);
            debug("%s::leaving %d large objects for checkpoint of merge %p "
                    "(da %d, level %d).\n", __FUNCTION__, lo_count, merge, merge->da->id,
                    merge->level);
        }

        /* Always free the list of new large_objs; we don't want to write them out because they
           won't correspond to serialised state. */
        castle_ct_large_objs_remove(&merge->new_large_objs);

        /* Free the component tree, if one was allocated. */
        if(merge->out_tree)
        {
            BUG_ON(atomic_read(&merge->out_tree->write_ref_count) != 0);
            BUG_ON(atomic_read(&merge->out_tree->ref_count) != 1);
            if(!merge_out_tree_retain)
            {
                castle_ct_put(merge->out_tree, 0);
                merge->out_tree=NULL;
            }
            else
            {
                /* leave free-ing to da_dealloc, but remove from hash now so that
                   ct_hash_destroy_check doesn't bitch about it. */
                castle_ct_hash_remove(merge->out_tree);
            }
        }
    }

    if (serdes_state > NULL_DAM_SERDES)
        mutex_unlock(&merge->da->levels[merge->level].merge.serdes.mutex);

    /* Free the merged iterator, if one was allocated. */
    if (merge->merged_iter)
        castle_free(merge->merged_iter);

    castle_version_states_free(&merge->version_states);
    castle_free(merge);
}

static int castle_da_merge_progress_update(struct castle_da_merge *merge, uint32_t unit_nr)
{
    uint64_t items_completed, total_items, unit_items;
    uint32_t total_units;
    int i;

    /* If the merge is not marked for deamortization complete the merge. */
    if (!merge->da->levels[merge->level].merge.deamortize)
        return 0;

    total_units = 1 << merge->level;
    /* Don't stop the last merge unit, let it run out of iterator. */
    if(unit_nr >= total_units)
        return 0;
    /* Otherwise, check whether we've got far enough. */
    total_items = 0;
    FOR_EACH_MERGE_TREE(i, merge)
        total_items  += atomic64_read(&merge->in_trees[i]->item_count);
    unit_items   = total_items * (uint64_t)unit_nr / (uint64_t)total_units;
    items_completed = merge->merged_iter->src_items_completed;
    if(items_completed >= unit_items)
        return 1;
    return 0;
}

/**
 * Is entry from a version marked for deletion that has no descendant keys.
 *
 * @param merge [in]    merge stream that entry comes from
 * @param key [in]      key of the entry
 * @param version [in]  version of the entry
 *
 * @return 1            Entry can be skipped
 *
 * @also castle_version_is_deletable
 */
static int castle_da_entry_skip(struct castle_da_merge *merge,
                                void *key,
                                c_ver_t version)
{
    struct castle_btree_type *btree = merge->out_btree;
    struct castle_version_delete_state *state = &merge->snapshot_delete;
    void *last_key = merge->last_key;

    merge->is_new_key = (last_key)? btree->key_compare(key, last_key): 1;
    /* Compare the keys. If looking at new key then reset data
     * structures. */
    if (merge->is_new_key)
    {
        int nr_bytes = state->last_version/8 + 1;

        memset(state->occupied, 0, nr_bytes);
        memset(state->need_parent, 0, nr_bytes);
        state->next_deleted = NULL;
    }

    return castle_version_is_deletable(state, version);
}

static int castle_da_merge_unit_do(struct castle_da_merge *merge, uint32_t unit_nr)
{
    void *key;
    c_ver_t version;
    c_val_tup_t cvt;
    int ret;
#ifdef CASTLE_PERF_DEBUG
    struct timespec ts_start, ts_end;
#endif

    while (castle_ct_merged_iter_has_next(merge->merged_iter))
    {
        cv_nonatomic_stats_t stats;

        might_resched();

        /* @TODO: we never check iterator errors. We should! */

        castle_perf_debug_getnstimeofday(&ts_start);
        castle_ct_merged_iter_next(merge->merged_iter, &key, &version, &cvt);
        castle_perf_debug_getnstimeofday(&ts_end);
        castle_perf_debug_bump_ctr(merge->merged_iter_next_ns, ts_end, ts_start);
        debug("Merging entry id=%lld: k=%p, *k=%d, version=%d, cep="cep_fmt_str_nl,
                i, key, *((uint32_t *)key), version, cep2str(cvt.cep));
        BUG_ON(CVT_INVALID(cvt));

        /* Start with merged iterator stats (see castle_da_each_skip()). */
        stats = merge->merged_iter->stats;

        /* Skip entry if version marked for deletion and no descendant keys. */
        if (castle_da_entry_skip(merge, key, version))
        {
            /* Update per-version and merge statistics.
             *
             * We do not need to decrement keys/tombstones for level 1 merges
             * as these keys have not yet been accounted for; skip them. */
            merge->skipped_count++;
            stats.version_deletes++;
            if (CVT_TOMB_STONE(cvt))
                stats.tombstones--;
            else
                stats.keys--;
            castle_version_live_stats_adjust(version, stats);
            if (merge->level == 1)
            {
                /* Key & tombstones inserts have not been accounted for in
                 * level 1 merges so don't record removals. */
                stats.keys = 0;
                stats.tombstones = 0;
            }
            castle_version_private_stats_adjust(version, stats, &merge->version_states);

            /*
             * The skipped key gets freed along with the input extent.
             */

            goto entry_done;
        }

        /* Update merge serialisation state. */
        if ((castle_merges_checkpoint) && (merge->level >= MIN_DA_SERDES_LEVEL))
            castle_da_merge_serialise(merge);

        /* Add entry to the output btree.
         *
         * - Add to level 0 node (and recurse up the tree)
         * - Update the bloom filter */
        castle_da_entry_add(merge, 0, key, version, cvt, 0);
        if (merge->out_tree->bloom_exists)
            castle_bloom_add(&merge->out_tree->bloom, merge->out_btree, key);

        /* Update per-version and merge statistics.
         * We are starting with merged iterator stats (from above). */
        merge->nr_entries++;
        if (merge->level == 1)
        {
            /* Live stats to reflect adjustments by castle_da_each_skip(). */
            castle_version_live_stats_adjust(version, stats);

            /* Key & tombstone inserts have not been accounted for in private
             * level 1 merge version stats.  Zero any stat adjustments made in
             * castle_da_each_skip() and perform accounting now. */
            stats.keys = 0;
            stats.tombstones = 0;

            if (CVT_TOMB_STONE(cvt))
                stats.tombstones++;
            else
                stats.keys++;

            castle_version_private_stats_adjust(version, stats, &merge->version_states);
        }
        else
        {
            castle_version_live_stats_adjust(version, stats);
            castle_version_private_stats_adjust(version, stats, &merge->version_states);
        }

        /* Try to complete node. */
        castle_perf_debug_getnstimeofday(&ts_start);
        ret = castle_da_nodes_complete(merge);
        castle_perf_debug_getnstimeofday(&ts_end);
        castle_perf_debug_bump_ctr(merge->nodes_complete_ns, ts_end, ts_start);
        if (ret != EXIT_SUCCESS)
            goto err_out;

entry_done:
        castle_perf_debug_getnstimeofday(&ts_start);
        castle_da_merge_budget_consume(merge);
        castle_perf_debug_getnstimeofday(&ts_end);
        castle_perf_debug_bump_ctr(merge->budget_consume_ns, ts_end, ts_start);
        /* Update the progress, returns non-zero if we've completed the current unit. */
        castle_perf_debug_getnstimeofday(&ts_start);
        if(castle_da_merge_progress_update(merge, unit_nr))
        {
            castle_perf_debug_getnstimeofday(&ts_end);
            castle_perf_debug_bump_ctr(merge->progress_update_ns, ts_end, ts_start);
            return EAGAIN;
        }

        FAULT(MERGE_FAULT);
    }

    /* If we got few number of entries than the number of units. We might need to do few empty units
     * at the end to be in sync with other merges. */
    if (unit_nr != (1U << merge->level))
    {
        debug_merges("Going through an empty unit\n");
        return EAGAIN;
    }

    /* Return success, if we are finished with the merge. */
    return EXIT_SUCCESS;

err_out:
    /* While we handle it, merges should never fail.
     *
     * Per-version statistics will now be inconsistent. */
    WARN_ON(1);
    if (ret)
        castle_printk(LOG_WARN, "Merge failed with %d\n", ret);
    castle_da_merge_dealloc(merge, ret);

    return ret;
}

static inline void castle_da_merge_token_return(struct castle_double_array *da,
                                                int level,
                                                struct castle_merge_token *token)
{
    int driver_level;

    BUG_ON(read_can_lock(&da->lock));
    BUG_ON(token->ref_cnt <= 0);
    driver_level = token->driver_level;
    token->ref_cnt--;
    if(token->ref_cnt == 0)
    {
        /* Return the token to the driver level => anihilate the token. */
        BUG_ON(da->levels[driver_level].merge.driver_token != token);
        da->levels[driver_level].merge.driver_token = NULL;
        token->driver_level = -1;
        token->ref_cnt      = 0;
        list_add(&token->list, &da->merge_tokens);
    }
}

static inline void castle_da_merge_token_push(struct castle_double_array *da,
                                              int level,
                                              struct castle_merge_token *token)
{
    BUG_ON(read_can_lock(&da->lock));
    /* Token push moves the token to the next level, if that level is in a merge,
       or returns it to the driver level if not. */
    BUG_ON(level+1 >= MAX_DA_LEVEL);
    token->ref_cnt++;
    if(da->levels[level+1].nr_trees >= 2)
        list_add(&token->list, &da->levels[level+1].merge.merge_tokens);
    else
        castle_da_merge_token_return(da, level, token);
}

static inline void castle_da_merge_token_activate(struct castle_double_array *da,
                                                  int level,
                                                  struct castle_merge_token *token)
{
    BUG_ON(read_can_lock(&da->lock));
    /* Token is activated by pushing it to the next level up, and saving it as the active
       token at this level. */
    BUG_ON(level+1 >= MAX_DA_LEVEL);
    /* Take a ref for this active token. */
    token->ref_cnt++;
    da->levels[level].merge.active_token = token;
    /* Attempt to push it to the higher level. */
    castle_da_merge_token_push(da, level, token);
}

static inline struct castle_merge_token* castle_da_merge_token_get(struct castle_double_array *da,
                                                                   int level)
{
    struct castle_merge_token *token;

    if(list_empty(&da->levels[level].merge.merge_tokens))
        return NULL;

    token = list_first_entry(&da->levels[level].merge.merge_tokens,
                              struct castle_merge_token,
                              list);
    /* Remove the token from list of inactive tokens. */
    list_del(&token->list);

    return token;
}

static inline struct castle_merge_token* castle_da_merge_token_generate(struct castle_double_array *da,
                                                                        int level)
{
    struct castle_merge_token *token;

    BUG_ON(list_empty(&da->merge_tokens));
    BUG_ON(da->levels[level].merge.driver_token);
    /* Get a token out of the list. */
    token = list_first_entry(&da->merge_tokens, struct castle_merge_token, list);
    list_del(&token->list);
    /* Initialise the token. */
    token->driver_level = level;
    token->ref_cnt      = 0;
    /* Save the token as our driver token. */
    da->levels[level].merge.driver_token = token;

    return token;
}

#define exit_cond (castle_da_exiting || castle_da_deleted(da))
static inline int castle_da_merge_wait_event(struct castle_double_array *da, int level)
{
    int32_t this_level_units, prev_level_units, nr_trees, backlog;
    struct castle_merge_token *token;
    int not_ready_wake;

    not_ready_wake = 0;
    /* Protect the reads/updates to merge variables with DA lock. */
    write_lock(&da->lock);
    /* If the merge isn't deamortised (total merges only), start immediately. */
    if (!da->levels[level].merge.deamortize)
    {
        BUG_ON(level != BIG_MERGE);
        da->levels[level].merge.units_commited++;
        write_unlock(&da->lock);
        return 1;
    }

    this_level_units = da->levels[level].merge.units_commited;
    /* Level 1 merges don't have any merges happening below. */
    prev_level_units = (level == 1) ? 0 : da->levels[level-1].merge.units_commited;
    nr_trees = da->levels[level].nr_trees;
    BUG_ON(nr_trees < 2);
    /* Backlog is - work to be done - work completed. */
    backlog = (1U << (level - 1)) * (nr_trees - 2) + prev_level_units - this_level_units;

    debug_merges("Checking whether to merge the next unit. tlu=%d, plu=%d, nt=%d\n",
            this_level_units, prev_level_units, nr_trees);

    /* We should not have any active tokens (tokens are returned to the driver merge on unit
       complete). */
    BUG_ON(da->levels[level].merge.active_token != NULL);

    /* If we have merge backlog of more than 1 unit, schedule it without any further checks. */
    if(exit_cond || ((level != 1) && (backlog > 1)))
    {
        debug_merges("Unthrottled merge.\n");
        goto ready_out;
    }

    /* Otherwise, there are two cases. Either this merge is a driver merge, or not. */
    if ((level == da->driver_merge) && (level == 1 || da->levels[level-1].nr_trees < 2))
    {
        debug_merges("This is a driver merge.\n");
        /* Return any tokens that we may have. Should that actually every happen?. */
        while((token = castle_da_merge_token_get(da, level)))
        {
            castle_printk(LOG_WARN, "WARNING: merge token in a driver merge!.\n");
            castle_da_merge_token_return(da, level, token);
            not_ready_wake = 1;
        }
        /* If we are a driver merge, check whether we can generate a token to make progress. */
        if(da->levels[level].merge.driver_token != NULL)
        {
            debug_merges("The merge has an outstanding driver token.\n");
            goto not_ready_out;
        }
        /* Generate the token. */
        token = castle_da_merge_token_generate(da, level);
        /* Activate the token. */
        castle_da_merge_token_activate(da, level, token);
        goto ready_out;
    }

    /* We are not driving merges, and the backlog <= 1. We are only allowed to make progress
       if backlog==1 _and_ we can activate a token. */
    if(backlog == 1)
    {
        token = castle_da_merge_token_get(da, level);
        if(!token)
        {
            debug_merges("Backlog of 1, but no token.\n");
            goto not_ready_out;
        }

        debug_merges("Deamortised merge currently at %d units, token from driver level %d.\n",
                this_level_units, token->driver_level);
        /* Activate the token. */
        castle_da_merge_token_activate(da, level, token);
        /* We already had a ref to this token, before doing activate. Activate took one more,
           return one of them back. */
        BUG_ON(token->ref_cnt < 2);
        /* This only does ref_cnt--, because ref_cnt is >= 2 */
        castle_da_merge_token_return(da, level, token);

        goto ready_out;
    }

    debug_merges("The merge is ahead (backlog=%d)\n", backlog);
    /* We are not driving merges, and the backlog <= 0. We are therefore ahead of other merges,
       and therefore we shoud not hold on to any tokens we may have on our inactive token list. */
    BUG_ON(backlog > 0);
    while((token = castle_da_merge_token_get(da, level)))
    {
        debug_merges("Pushing token for driver_level=%d\n", token->driver_level);
        castle_da_merge_token_push(da, level, token);
        /* We are getting rid of the token, therefore we must drop the ref to it. */
        castle_da_merge_token_return(da, level, token);
        not_ready_wake = 1;
    }

not_ready_out:
    write_unlock(&da->lock);
    if(not_ready_wake)
        wake_up(&da->merge_waitq);
    return 0;

ready_out:
    da->levels[level].merge.units_commited = this_level_units+1;
    write_unlock(&da->lock);
    wake_up(&da->merge_waitq);
    return 1;
}

static inline uint32_t castle_da_merge_units_inc_return(struct castle_double_array *da, int level)
{
    int ignore;

    /* Wait until we are allowed to proceed with the merge. */
    __wait_event_interruptible(da->merge_waitq, castle_da_merge_wait_event(da, level), ignore);
    debug_merges("Merging unit %d.\n", da->levels[level].merge.units_commited);

    return da->levels[level].merge.units_commited;
}

static inline void castle_da_merge_unit_complete(struct castle_double_array *da, int level)
{
    struct castle_merge_token *token;

    debug_merges("Completing unit %d\n", da->levels[level].merge.units_commited);
    BUG_ON(read_can_lock(&da->lock));
    /* We'll be looking at level+1, make sure we don't go out of bounds. */
    BUG_ON(level+1 >= MAX_DA_LEVEL);

    /* Return the token back to the driver merge, if we've got one. */
    if((token = da->levels[level].merge.active_token))
    {
        debug_merges("Returning an active merge token for driver_level=%d\n", token->driver_level);
        castle_da_merge_token_return(da, level, token);
        da->levels[level].merge.active_token = NULL;
    }
    /* Wakeup everyone waiting on merge state update. */
    wake_up(&da->merge_waitq);
}

static inline void castle_da_merge_intermediate_unit_complete(struct castle_double_array *da,
                                                              int level)
{
    write_lock(&da->lock);
    castle_da_merge_unit_complete(da, level);
    write_unlock(&da->lock);
}

/**
 *
 * WARNING: Caller must hold da write lock.
 */
static inline void castle_da_driver_merge_reset(struct castle_double_array *da)
{
    int level;

    /* Function should be called with DA locked. */
    BUG_ON(read_can_lock(&da->lock));
    if (!castle_dynamic_driver_merge)
    {
        da->driver_merge = 1;
        return;
    }

    /* Set the lowest level with two fullygrown trees as driver. */
    for (level=1; level<MAX_DA_LEVEL; level++)
    {
        /* Compute driver merge from currently ongong merges only. */
        if (castle_da_merge_running(da, level) && (da->levels[level].nr_trees >= 2))
        {
            if (level != da->driver_merge)
                castle_printk(LOG_INFO, "Changing driver merge %d -> %d\n",
                        da->driver_merge, level);
            da->driver_merge = level;
            break;
        }
    }

    wake_up(&da->merge_waitq);
}

static int __castle_da_driver_merge_reset(struct castle_double_array *da, void *unused)
{
    write_lock(&da->lock);
    castle_da_driver_merge_reset(da);
    write_unlock(&da->lock);

    return 0;
}

/**
 * Computes the appropriate level to put the output array from a total merge.
 */
static int castle_da_total_merge_output_level_get(struct castle_double_array *da,
                                                  struct castle_component_tree *out_tree)
{
    int i, nr_units, unit_is_tree, out_tree_level;

    /* DA should be write locked => we shouldn't be able to read lock. */
    BUG_ON(read_can_lock(&da->lock));
    out_tree_level = 1;
    /* Take either MAX_DYNAMIC_TREE_SIZE or MAX_DYNAMIC_DATA_SIZE as unit - based on
     * which part of the out_tree is bigger. */
    unit_is_tree = (atomic64_read(&out_tree->tree_ext_free.used) >
                    atomic64_read(&out_tree->data_ext_free.used));

    /* Calculate the output size (in terms of # of units). */
    nr_units = (unit_is_tree)?
               atomic64_read(&out_tree->tree_ext_free.used) / (MAX_DYNAMIC_TREE_SIZE * C_CHK_SIZE):
               atomic64_read(&out_tree->data_ext_free.used) / (MAX_DYNAMIC_DATA_SIZE * C_CHK_SIZE);

    /* Calculate the level it should go. Logarithm of nr_units. */
    out_tree_level = order_base_2(nr_units);
    /* Total merge output _must_ be put in level 2+, because we don't want to mix different tree
       types in level 1, and of course we don't want to put it in level 0 either. */
    if(out_tree_level <= 1)
        out_tree_level = 2;
    castle_printk(LOG_INFO, "Total merge: #units: %d, size appropriate for level: %d\n",
                   nr_units, out_tree_level);
    /* Make sure no other trees exist above this level. */
    for (i=MAX_DA_LEVEL-1; i>=out_tree_level; i--)
        if (da->levels[i].nr_trees)
            break;
    out_tree_level = i+1;
    castle_printk(LOG_INFO, "Outputting at level: %d\n", out_tree_level);

    return out_tree_level;
}

static tree_seq_t castle_da_merge_last_unit_complete(struct castle_double_array *da,
                                                     int level,
                                                     struct castle_da_merge *merge)
{
    struct castle_component_tree *out_tree;
    struct castle_merge_token *token;
    tree_seq_t out_tree_id;
    int i;

    out_tree = castle_da_merge_complete(merge);
    if(!out_tree)
        return INVAL_TREE;

    out_tree_id = out_tree->seq;
    /* If we succeeded at creating the last tree, remove the in_trees, and add the out_tree.
       All under appropriate locks. */

    /* Get the lock. */
    write_lock(&da->lock);
    /* Notify interested parties about merge completion, _before_ moving trees around. */
    castle_da_merge_unit_complete(da, level);
    /* If this was a total merge, the output level needs to be computed.
       Otherwise the level should already be set to the next level up. */
    if(level == BIG_MERGE)
        out_tree->level = castle_da_total_merge_output_level_get(da, out_tree);
    else
        BUG_ON(out_tree->level != level + 1);
    /* Delete the old trees from DA list.
       Note 1: Old trees may still be used by IOs and will only be destroyed on the last ct_put.
               But we want to remove it from the DA straight away. The out_tree now takes over
               their functionality.
       Note 2: DA structure modifications don't race with checkpointing because transaction lock
               is taken.
     */
    FOR_EACH_MERGE_TREE(i, merge)
    {
        BUG_ON(merge->da->id != merge->in_trees[i]->da);
        castle_component_tree_del(merge->da, merge->in_trees[i]);
    }
    if (merge->nr_entries)
        castle_component_tree_add(merge->da, out_tree, NULL /*head*/, 0 /*not in init*/);

    /* Reset the number of completed units. */
    BUG_ON(da->levels[level].merge.units_commited != (1U << level));
    da->levels[level].merge.units_commited = 0;
    /* Return any merge tokens we may still hold if we are not going to be doing more merges. */
    if(da->levels[level].nr_trees < 2)
    {
        while((token = castle_da_merge_token_get(da, level)))
        {
            debug_merges("Returning merge token from completed merge, driver_level=%d\n",
                    token->driver_level);
            castle_da_merge_token_return(da, level, token);
        }
    }
    /* Reduce the number of ongoing merges count. Don't do it for compaction. */
    if (level != 0)
        atomic_dec(&da->ongoing_merges);

    /* Release the lock. */
    write_unlock(&da->lock);

    castle_da_merge_restart(da, NULL);

    castle_printk(LOG_INFO, "Completed merge at level: %d and deleted %u entries\n",
            merge->level, merge->skipped_count);

    return out_tree_id;
}

/**
 * Initialize merge process for multiple component trees. Merges, other than
 * compaction, process on 2 trees only.
 *
 * @param da        [in]    doubling array to be merged
 * @param level     [in]    merge level in doubling array
 * @param nr_trees  [in]    number of trees to be merged
 * @param in_trees  [in]    component trees to be merged
 *
 * @return intialized merge structure. NULL in case of error.
 */
static struct castle_da_merge* castle_da_merge_init(struct castle_double_array *da,
                                                    int level,
                                                    int nr_trees,
                                                    struct castle_component_tree **in_trees)
{
    struct castle_btree_type *btree;
    struct castle_da_merge *merge = NULL;
    int i, ret;

    debug_merges("Merging ct=%d (dynamic=%d) with ct=%d (dynamic=%d)\n",
             in_trees[0]->seq, in_trees[0]->dynamic, in_trees[1]->seq, in_trees[1]->dynamic);

    /* Sanity checks. */
    BUG_ON(nr_trees < 2);
    BUG_ON(da->levels[level].merge.units_commited != 0);
    BUG_ON((level != BIG_MERGE) && (nr_trees != 2));
    /* Work out what type of trees are we going to be merging. Bug if in_trees don't match. */
    btree = castle_btree_type_get(in_trees[0]->btree_type);
    for (i=0; i<nr_trees; i++)
    {
        /* Btree types may, and often will be different during big merges. */
        BUG_ON((level != BIG_MERGE) && (btree != castle_btree_type_get(in_trees[i]->btree_type)));
        BUG_ON((level != BIG_MERGE) && (in_trees[i]->level != level));
    }

    /* Malloc everything ... */
    ret = -ENOMEM;
    merge = castle_zalloc(sizeof(struct castle_da_merge), GFP_KERNEL);
    if (!merge)
        goto error_out;
    if (castle_version_states_alloc(&merge->version_states,
                castle_versions_count_get(da->id, CVH_TOTAL)) != EXIT_SUCCESS)
        goto error_out;
    merge->da                   = da;
    merge->out_btree            = castle_btree_type_get(RO_VLBA_TREE_TYPE);
    merge->level                = level;
    merge->deserialising        = 0;
    merge->nr_trees             = nr_trees;
    merge->in_trees             = in_trees;
    merge->out_tree             = NULL;
    merge->merged_iter          = NULL;
    merge->root_depth           = -1;
    merge->last_leaf_node_c2b   = NULL;
    merge->last_key             = NULL;
    merge->completing           = 0;
    merge->nr_entries           = 0;
    merge->large_chunks         = 0;
    merge->budget_cons_rate     = 1;
    merge->budget_cons_units    = 0;
    merge->is_new_key           = 1;
    merge->skipped_count        = 0;
    for (i = 0; i < MAX_BTREE_DEPTH; i++)
    {
        merge->levels[i].last_key      = NULL;
        merge->levels[i].next_idx      = 0;
        merge->levels[i].valid_end_idx = -1;
        merge->levels[i].valid_version = INVAL_VERSION;
    }

    /* Deserialise ongoing merge state */
    /* only reason a lock might be needed here would be if we were racing with double_array_read,
       which should never happen */
    if(da->levels[level].merge.serdes.des){
        castle_printk(LOG_DEBUG, "%s::found serialised merge in da %d level %d, attempting des\n",
                __FUNCTION__, da->id, level);
        castle_da_merge_des_check(merge, da, level, nr_trees, in_trees);
        /* by this point, merge->deserialising flag is set, but we also maintain the
           da->levels[level].merge.serdes.des flag for checkpoint's sake.
           TODO@tr get rid of merge->deserialising; use only da->levels[level].merge.serdes.des
                   so we never get any inconsistency/confusion */

        castle_da_merge_deserialise(merge, da, level);
        merge->out_tree = da->levels[level].merge.serdes.out_tree;
    }

    if(!merge->out_tree)
    {
        BUG_ON(merge->deserialising);
        merge->out_tree = castle_ct_alloc(da, RO_VLBA_TREE_TYPE, level+1);
        if(!merge->out_tree)
            goto error_out;
        merge->out_tree->internal_ext_free.ext_id = INVAL_EXT_ID;
        merge->out_tree->tree_ext_free.ext_id = INVAL_EXT_ID;
        merge->out_tree->data_ext_free.ext_id = INVAL_EXT_ID;
        INIT_LIST_HEAD(&merge->out_tree->large_objs);
    }
    INIT_LIST_HEAD(&merge->new_large_objs);

#ifdef CASTLE_PERF_DEBUG
    merge->get_c2b_ns                   = 0;
    merge->merged_iter_next_ns          = 0;
    merge->da_medium_obj_copy_ns        = 0;
    merge->nodes_complete_ns            = 0;
    merge->budget_consume_ns            = 0;
    merge->progress_update_ns           = 0;
    merge->merged_iter_next_hasnext_ns  = 0;
    merge->merged_iter_next_compare_ns  = 0;
#endif
#ifdef CASTLE_DEBUG
    merge->is_recursion                 = 0;
#endif
    /* Bit-arrays for snapshot delete algorithm. */
    merge->snapshot_delete.last_version = castle_version_max_get();
    castle_printk(LOG_INFO, "MERGE Level: %d, #versions: %d\n",
            level, merge->snapshot_delete.last_version);
    merge->snapshot_delete.occupied     = castle_malloc(merge->snapshot_delete.last_version / 8 + 1,
                                                        GFP_KERNEL);
    if (!merge->snapshot_delete.occupied)
        goto error_out;
    merge->snapshot_delete.need_parent  = castle_malloc(merge->snapshot_delete.last_version / 8 + 1,
                                                        GFP_KERNEL);
    if (!merge->snapshot_delete.need_parent)
        goto error_out;
    merge->snapshot_delete.next_deleted = NULL;

    /* Iterators */
    ret = castle_da_iterators_create(merge); /* built-in handling of deserialisation, triggered by
                                                merge->deserialising. */
    if(ret)
        goto error_out;

    if(!merge->deserialising)
    {
        ret = castle_da_merge_extents_alloc(merge);
        if(ret)
            goto error_out;
    }

    if(merge->deserialising)
    {
#ifdef DEBUG_MERGE_SERDES
        da->levels[level].merge.serdes.merge_completed=0;
#endif
        da->levels[level].merge.serdes.out_tree=merge->out_tree;
        da->levels[level].merge.serdes.des=0;
        merge->deserialising=0;
        atomic_set(&da->levels[level].merge.serdes.valid, VALID_AND_STALE_DAM_SERDES);
        castle_printk(LOG_INIT, "Resuming merge on da %d level %d.\n", da->id, level);
    }
    return merge;

error_out:
    BUG_ON(!ret);
    castle_printk(LOG_ERROR, "%s::Failed a merge with ret=%d\n", __FUNCTION__, ret);
    castle_da_merge_dealloc(merge, ret);
    debug_merges("Failed a merge with ret=%d\n", ret);

    return NULL;
}

#ifdef CASTLE_PERF_DEBUG
static void castle_da_merge_perf_stats_flush_reset(struct castle_double_array *da,
                                                   struct castle_da_merge *merge,
                                                   uint32_t units_cnt)
{
    u64 ns;
    int i;

    /* Btree c2b_sync() time. */
    ns = 0;
    FOR_EACH_MERGE_TREE(i, merge)
    {
        ns += in_trees[i]->bt_c2bsync_ns;
        in_trees[i]->bt_c2bsync_ns = 0;
    }
    castle_trace_da_merge_unit(TRACE_VALUE,
                               TRACE_DA_MERGE_UNIT_C2B_SYNC_WAIT_BT_NS_ID,
                               da->id,
                               merge->level,
                               units_cnt,
                               ns);

    /* Data c2b_sync() time. */
    ns = 0;
    FOR_EACH_MERGE_TREE(i, merge)
    {
        ns += in_trees[i]->data_c2bsync_ns;
        in_trees[i]->data_c2bsync_ns = 0;
    }
    castle_trace_da_merge_unit(TRACE_VALUE,
                               TRACE_DA_MERGE_UNIT_C2B_SYNC_WAIT_DATA_NS_ID,
                               da->id,
                               merge->level,
                               units_cnt,
                               ns);

    /* castle_cache_block_get() time. */
    castle_trace_da_merge_unit(TRACE_VALUE,
                               TRACE_DA_MERGE_UNIT_GET_C2B_NS_ID,
                               da->id,
                               merge->level,
                               units_cnt,
                               merge->get_c2b_ns);
    merge->get_c2b_ns = 0;

    /* Merge time. */
    castle_trace_da_merge_unit(TRACE_VALUE,
                               TRACE_DA_MERGE_UNIT_MOBJ_COPY_NS_ID,
                               da->id,
                               merge->level,
                               units_cnt,
                               merge->da_medium_obj_copy_ns);
    merge->da_medium_obj_copy_ns = 0;

}
#endif /* CASTLE_PERF_DEBUG */


/**
 * Produce a serialisable "snapshot" of merge state. Saves state in merge->da.
 *
 * @param merge [in] in-flight merge.
 *
 * @also castle_da_merge_unit_do
 * @note blocks on serdes.mutex
 * @note positioning of the call is crucial: it MUST be after iter state is updated,
 *       and before the output tree is updated.
 */
static void castle_da_merge_serialise(struct castle_da_merge *merge)
{
    struct castle_double_array *da;
    int level;
    c_merge_serdes_state_t current_state;
    c_merge_serdes_state_t new_state;

    BUG_ON(!merge);
    da=merge->da;
    level=merge->level;
    BUG_ON(level < MIN_DA_SERDES_LEVEL);

    current_state = atomic_read(&da->levels[level].merge.serdes.valid);
    /*
    Possible state transitions: (MT = this thread, CT = checkpoint thread)
        NULL_DAM_SERDES            -> INVALID_DAM_SERDES         [label="MT allocs"]
        INVALID_DAM_SERDES         -> INVALID_DAM_SERDES         [label="MT updates iter state or"]
        INVALID_DAM_SERDES         -> VALID_AND_FRESH_DAM_SERDES [label="MT found new key boundary, updates out cct state"]
        VALID_AND_FRESH_DAM_SERDES -> VALID_AND_STALE_DAM_SERDES [label="CT flushes extents"]
        VALID_AND_STALE_DAM_SERDES -> INVALID_DAM_SERDES         [label="MT updates iter state"]
    Note: CT writes merge state to mstore when state is VALID_AND_STALE or VALID_AND_FRESH, but if
          it is VALID_AND_STALE then it does not change SERDES state. When it is VALID_AND_FRESH
          then after checkpoint it changes state to VALID_AND_STALE.
    */

    BUG_ON(current_state >= MAX_DAM_SERDES);

    if( unlikely(current_state == NULL_DAM_SERDES ) )
    {
        /* first write - initialise */
        mutex_lock(&da->levels[level].merge.serdes.mutex);
        debug("%s::initialising mstore entry for merge %p in "
                "da %d, level %d\n", __FUNCTION__, merge, da->id, level);
        BUG_ON(da->levels[level].merge.serdes.mstore_entry);
        da->levels[level].merge.serdes.mstore_entry=
            castle_zalloc(sizeof(struct castle_dmserlist_entry), GFP_KERNEL);
#ifdef DEBUG_MERGE_SERDES
        da->levels[level].merge.serdes.merge_completed=0;
#endif
        da->levels[level].merge.serdes.out_tree=merge->out_tree;
        castle_da_merge_marshall(da->levels[level].merge.serdes.mstore_entry, merge,
                DAM_MARSHALL_ALL);

        new_state = INVALID_DAM_SERDES;
        atomic_set(&da->levels[level].merge.serdes.valid, (int)new_state);
        mutex_unlock(&da->levels[level].merge.serdes.mutex);
        return;
    }

    if( unlikely(current_state == INVALID_DAM_SERDES) )
    {
        mutex_lock(&da->levels[level].merge.serdes.mutex);
        BUG_ON(!da->levels[level].merge.serdes.mstore_entry);
        if( unlikely(merge->is_new_key) )
        {
            /* update output tree state */
            castle_da_merge_marshall(da->levels[level].merge.serdes.mstore_entry, merge,
                    DAM_MARSHALL_OUTTREE);

            castle_printk(LOG_DEBUG, "%s::found new_key boundary; existing serialisation for "
                    "da %d, level %d is now checkpointable, so stop updating it.\n",
                    __FUNCTION__, da->id, level);

            /* Commit and zero private stats to global crash-consistent tree. */
            castle_version_states_commit(&merge->version_states);

            /* mark serialisation as checkpointable, and no longer updatable */
            new_state = VALID_AND_FRESH_DAM_SERDES;
            atomic_set(&da->levels[level].merge.serdes.valid, (int)new_state);
            mutex_unlock(&da->levels[level].merge.serdes.mutex);
            return;
        }

        /* update iterator state */
        castle_printk(LOG_DEBUG, "%s::updating mstore entry for merge in "
                "da %d, level %d\n", __FUNCTION__, da->id, level);
        castle_da_merge_marshall(da->levels[level].merge.serdes.mstore_entry, merge,
                DAM_MARSHALL_ITERS);

        mutex_unlock(&da->levels[level].merge.serdes.mutex);
        return;
    }

    if( unlikely(current_state == VALID_AND_STALE_DAM_SERDES) )
    {
        /* we just got back from checkpoint - so FORCE an update */
        mutex_lock(&da->levels[level].merge.serdes.mutex);
        BUG_ON(!da->levels[level].merge.serdes.mstore_entry);

        debug("%s::updating mstore entry for merge in "
                "da %d, level %d\n", __FUNCTION__, da->id, level);
        castle_da_merge_marshall(da->levels[level].merge.serdes.mstore_entry, merge,
                DAM_MARSHALL_ITERS);

        new_state = INVALID_DAM_SERDES;
        atomic_set(&da->levels[level].merge.serdes.valid, (int)new_state);
        mutex_unlock(&da->levels[level].merge.serdes.mutex);
        return; /* state now 1,1 */
    }

    if( likely(current_state == VALID_AND_FRESH_DAM_SERDES) )
    {
        /* state 2,1 -- this is usually the most common case. */

        /* Noop: Wait for checkpoint to write existing serialisation point before updating it.
           This code branch is entered once per merge key... at the moment the cost is one atomic
           read, BUG_ONs aside.
        */

        BUG_ON(!da->levels[level].merge.serdes.mstore_entry);
        return;
    }

    /* all states should have been covered above */
    castle_printk(LOG_ERROR, "%s::should not have gotten here, with merge %p\n", __FUNCTION__, merge);
    BUG();
}

/**
 * Marshalls merge structure into a disk-writable mstore structure.
 *
 * @param merge_mstore [out] structure into which merge is packed
 * @param merge [in] merge state
 * @param partial_marshall [in] flag to indicate how much stuff to marshall;
 *        0 = everything, 1 = iterators, 2 = output tree
 *
 * @note no locking performed within, caller expected to lock
 * @note assumes merge is in serialisable state (e.g. new_key boundary)
 */
static void castle_da_merge_marshall(struct castle_dmserlist_entry *merge_mstore,
                                     struct castle_da_merge *merge,
                                     c_da_merge_marshall_set_t partial_marshall)
{
    unsigned int i;
    struct component_iterator *comp[2], *curr_comp;
    c_immut_iter_t *immut[2];
    int lo_count=0;

    /* Try to catch (at compile-time) any screwups to dmserlist structure; if we fail to compile
       here, review struct castle_dmserlist_entry, MAX_BTREE_DEPTH, and
       SIZEOF_CASTLE_DMSERLIST_ENTRY */
    BUILD_BUG_ON( sizeof(struct castle_dmserlist_entry) != SIZEOF_CASTLE_DMSERLIST_ENTRY );

    BUG_ON(!merge);
    BUG_ON(!merge_mstore);
    BUG_ON(!merge->merged_iter->iterators);

    if(unlikely(partial_marshall==DAM_MARSHALL_OUTTREE)) goto update_output_tree_state;

    /* iterators */
    /* iterator marshalling happens often... make it as cheap as possible! */

    castle_printk(LOG_DEBUG, "%s::merge %p (da %d, level %d) iterator marshall\n", __FUNCTION__,
            merge, merge->da->id, merge->level);

    merge_mstore->iter_err                    = merge->merged_iter->err;
    merge_mstore->iter_non_empty_cnt          = merge->merged_iter->non_empty_cnt;
    merge_mstore->iter_src_items_completed    = merge->merged_iter->src_items_completed;
    curr_comp=merge->merged_iter->iterators;
    for(i=0; i<2; i++)
    {
        BUG_ON(i>1);
        comp[i]=curr_comp++;
        BUG_ON(!comp[i]);
        immut[i]=(c_immut_iter_t *)comp[i]->iterator;
        BUG_ON(!immut[i]);

        /* There are 'completed' flags for each immut iterator within c_immut_iter_t and also
           c_merged_iter_t. This seems like a duplicate so we serialise only 1 and restore the other
           on deserialisation. If the following BUGs, then the completed flags can have different
           states at serialisation boundary, which means we have to handle both seperately. */
        BUG_ON(immut[i]->completed != comp[i]->completed);
        merge_mstore->iter_component_completed[i]         = comp[i]->completed;
        merge_mstore->iter_component_cached[i]            = comp[i]->cached;
        merge_mstore->iter_immut_curr_idx[i]              = immut[i]->curr_idx;
        merge_mstore->iter_immut_cached_idx[i]            = immut[i]->cached_idx;
        merge_mstore->iter_immut_next_idx[i]              = immut[i]->next_idx;

        if(immut[i]->curr_c2b)
            merge_mstore->iter_immut_curr_c2b_cep[i] = immut[i]->curr_c2b->cep;
        else
        {
            /* the only known valid situation in which an immutable iterator may not have curr_c2b
               is when it is completed. */
            BUG_ON(!comp[i]->completed);
            merge_mstore->iter_immut_curr_c2b_cep[i] = INVAL_EXT_POS;
        }

        if(immut[i]->next_c2b)
            merge_mstore->iter_immut_next_c2b_cep[i] = immut[i]->next_c2b->cep;
        else
            merge_mstore->iter_immut_next_c2b_cep[i] = INVAL_EXT_POS;

#ifdef DEBUG_MERGE_SERDES
        if(comp[i]->cached)
        {
            vlba_key_t *key;
            key = (vlba_key_t *)comp[i]->cached_entry.k;
            debug("%s::Currently cached key (hash) 0x%llx of length %d on comp[%d] "
                    "for marshalling merge (da %d level %d).\n",
                    __FUNCTION__, murmur_hash_64(key->_key, key->length, 0), key->length, i,
                    merge->da->id, merge->level);
        }
#endif
    }
    if (partial_marshall) return;

update_output_tree_state:
    /* output tree */
    /* output tree marshalling is expensive... make it rare (i.e. once per checkpoint) */

    castle_printk(LOG_DEBUG, "%s::merge %p (da %d, level %d) output tree marshall with "
            "%d new LOs.\n", __FUNCTION__, merge, merge->da->id, merge->level, lo_count);

    {
        struct list_head *lh, *tmp;
        list_for_each_safe(lh, tmp, &merge->new_large_objs)
        {
            struct castle_large_obj_entry *lo =
                list_entry(lh, struct castle_large_obj_entry, list);
            int lo_ref_cnt = castle_extent_ref_cnt_get(lo->ext_id);
            /* we expect the input cct and output cct to both have reference to the LO ext */
            BUG_ON(lo_ref_cnt < 2);
            lo_count++;
        }
    }
    /* update list of large objects */
    /* no need to take out_tree lo_mutex because we are here with serdes mutex, which will block
       checkpoint thread, which is the only race candidate */
    list_splice_init(&merge->new_large_objs, &merge->out_tree->large_objs);

    BUG_ON(!merge->out_tree);
    BUG_ON(!merge->da->levels[merge->level].merge.serdes.out_tree);
    BUG_ON(merge->out_tree != merge->da->levels[merge->level].merge.serdes.out_tree );
    BUG_ON(EXT_POS_INVAL(merge->out_tree->internal_ext_free));
    BUG_ON(EXT_POS_INVAL(merge->out_tree->tree_ext_free));
    BUG_ON(EXT_POS_INVAL(merge->out_tree->data_ext_free));
    castle_da_ct_marshall(&merge_mstore->out_tree, merge->out_tree);
    merge_mstore->root_depth         = merge->root_depth; //TODO@tr figure out if this is the same as cct->tree_depth?
    merge_mstore->large_chunks       = merge->large_chunks;
    merge_mstore->completing         = merge->completing;
    merge_mstore->is_new_key         = merge->is_new_key;
    merge_mstore->skipped_count      = merge->skipped_count;
    merge_mstore->nr_entries         = merge->nr_entries;
    merge_mstore->last_leaf_node_cep = INVAL_EXT_POS;
    if(merge->last_leaf_node_c2b)
        merge_mstore->last_leaf_node_cep = merge->last_leaf_node_c2b->cep;

    for(i=0; i<MAX_BTREE_DEPTH; i++)
    {
        BUG_ON(merge->levels[i].next_idx <= merge->levels[i].valid_end_idx);
        /* if the above ever BUGs, then an assumption about how to deserialise - specifically what
           entries should be dropped - is broken! */

        merge_mstore->next_idx[i]            = merge->levels[i].next_idx;
        merge_mstore->valid_end_idx[i]       = merge->levels[i].valid_end_idx;
        merge_mstore->valid_version[i]       = merge->levels[i].valid_version;

        merge_mstore->node_c2b_cep[i]        = INVAL_EXT_POS;
        merge_mstore->node_used[i]           = 0;

        if(merge->levels[i].node_c2b)
        {
            struct castle_btree_node *node;

            BUG_ON(EXT_POS_INVAL(merge->levels[i].node_c2b->cep));
            merge_mstore->node_c2b_cep[i] = merge->levels[i].node_c2b->cep;

            node=c2b_bnode(merge->levels[i].node_c2b);
            castle_printk(LOG_DEBUG, "%s::merge %p (da %d, level %d) sanity check node_c2b[%d] ("
                    cep_fmt_str")\n", __FUNCTION__, merge, merge->da->id, merge->level, i,
                    cep2str(merge_mstore->node_c2b_cep[i]));
            BUG_ON(!node);
            BUG_ON(node->magic != BTREE_NODE_MAGIC);
            merge_mstore->node_used[i] = node->used; /* to know which entries to drop at DES time */

            debug("%s::level[%d] for merge %p (da %d level %d) node size %d, node isleaf %d\n",
                    __FUNCTION__, i, merge, merge->da->id, merge->level, node->size, node->is_leaf);

            /* dirty the incomplete node so it will be flushed at next checkpoint */
            if(i > 0)
                write_lock_c2b(merge->levels[i].node_c2b);
            dirty_c2b(merge->levels[i].node_c2b);
            if(i > 0)
                write_unlock_c2b(merge->levels[i].node_c2b);
        }//fi
    }//rof

    /* bloom build parameters, so we can resume building the output CT's bloom filter */
    merge_mstore->have_bbp = 0;
    if(merge->out_tree->bloom_exists)
    {
        struct castle_bloom_build_params *bf_bp = merge->out_tree->bloom.private;
        BUG_ON(!bf_bp);

        /* just me testing a theory... */
        /* if these ever BUG, it means we need to flush the bloom build param extents as well */
        BUG_ON(bf_bp->chunk_cep.ext_id != bf_bp->node_cep.ext_id);
        BUG_ON(bf_bp->chunk_cep.ext_id != merge->out_tree->bloom.ext_id);

        debug("%s::merge %p (da %d, level %d) bloom_build_param marshall.\n",
                __FUNCTION__, merge, merge->da->id, merge->level);
        castle_bloom_build_param_marshall(&merge_mstore->out_tree_bbp, bf_bp);
        merge_mstore->have_bbp = 1;
    }

    if (partial_marshall) return;

    /* the rest of the merge state */
    /* this stuff should never change; once-per-merge marshalling done here */

    debug("%s::merge %p (da %d, level %d) total marshall\n", __FUNCTION__,
            merge, merge->da->id, merge->level);

    merge_mstore->da_id              = merge->da->id;
    merge_mstore->level              = merge->level;
    merge_mstore->btree_type         = merge->out_btree->magic;

    /* make sure we haven't mixed up the trees and iterators */
    BUG_ON(immut[0]->tree->seq != merge->in_trees[0]->seq);
    BUG_ON(immut[1]->tree->seq != merge->in_trees[1]->seq);

    merge_mstore->in_tree_0          = merge->in_trees[0]->seq;
    merge_mstore->in_tree_1          = merge->in_trees[1]->seq;

    merge_mstore->leafs_on_ssds      = merge->leafs_on_ssds;
    merge_mstore->internals_on_ssds  = merge->internals_on_ssds;

    return;
}

/* During merge deserialisation, recover c2bs on a serialised output tree. Get the c2b, update it
   (i.e. READ), then return the c2b pointer in writelocked for condition. */
static c2_block_t* castle_da_merge_des_out_tree_c2b_write_fetch(struct castle_da_merge *merge,
                                                                c_ext_pos_t cep,
                                                                int depth)
{
    c2_block_t *c2b=NULL;
    uint16_t node_size=0;

    BUG_ON(!merge);
    BUG_ON(EXT_POS_INVAL(cep));

    castle_printk(LOG_DEBUG, "%s::recovering node for merge on da %d level %d from "cep_fmt_str", btree level %d.\n",
            __FUNCTION__, merge->da->id, merge->level, cep2str(cep), depth);
    castle_da_merge_node_size_get(merge, depth, &node_size);
    BUG_ON(node_size==0);

    c2b = castle_cache_block_get(cep, node_size);
    BUG_ON(!c2b);

    write_lock_c2b(c2b);
    /* If c2b is not up to date, issue a blocking READ to update */
    if(!c2b_uptodate(c2b))
        BUG_ON(submit_c2b_sync(READ, c2b));
    /* do not write_unlock leaf node c2b; merge thread expects to find it in a locked state. */
    if(depth > 0)
        write_unlock_c2b(c2b);
    return c2b;
}

/**
 * Deserialise merge structure
 *
 * @param merge [out] structure into which state is unpackeded, and if error set 'deserialising'
 *        flag to 0
 * @param da [in] doubling array containing in-flight merge state
 * @param level [in] merge level in doubling array containing in-flight merge state
 */
static void castle_da_merge_deserialise(struct castle_da_merge *merge,
                                        struct castle_double_array *da,
                                        int level)
{
    struct castle_dmserlist_entry *merge_mstore;
    struct castle_btree_node *node;
    struct list_head *lh, *tmp;
    struct castle_component_tree *des_tree = da->levels[level].merge.serdes.out_tree;
    int i;

    merge_mstore=da->levels[level].merge.serdes.mstore_entry;

    /* out_btree (type) can be assigned directly because we passed the BUG_ON() btree_type->magic
       in da_merge_des_check. */
    merge->out_btree         = castle_btree_type_get(RO_VLBA_TREE_TYPE);
    merge->root_depth        = merge_mstore->root_depth;
    merge->large_chunks      = merge_mstore->large_chunks;
    merge->completing        = merge_mstore->completing;
    merge->is_new_key        = merge_mstore->is_new_key;
    merge->skipped_count     = merge_mstore->skipped_count;
    merge->nr_entries        = merge_mstore->nr_entries;
    merge->leafs_on_ssds     = merge_mstore->leafs_on_ssds;
    merge->internals_on_ssds = merge_mstore->internals_on_ssds;

    /* get reference to all LOs so the extents don't get dropped when the input cct is put */
    mutex_lock(&des_tree->lo_mutex);
    list_for_each_safe(lh, tmp, &des_tree->large_objs)
    {
        struct castle_large_obj_entry *lo =
            list_entry(lh, struct castle_large_obj_entry, list);
        castle_extent_get(lo->ext_id);
    }
    mutex_unlock(&des_tree->lo_mutex);

    node=NULL;
    merge->last_key=NULL;
    for(i=0; i<MAX_BTREE_DEPTH; i++)
    {
        BUG_ON(merge->levels[i].node_c2b); /* Initialising merge - this should always be NULL */
        merge->levels[i].node_c2b      = NULL;
        merge->levels[i].last_key      = NULL;

        merge->levels[i].next_idx      = merge_mstore->next_idx[i];
        merge->levels[i].valid_end_idx = merge_mstore->valid_end_idx[i];
        merge->levels[i].valid_version = merge_mstore->valid_version[i];

        /* Recover each btree level's node_c2b and last_key */
        if(!EXT_POS_INVAL(merge_mstore->node_c2b_cep[i]))
        {
            debug("%s::sanity check for merge %p (da %d level %d) node_c2b[%d] ("cep_fmt_str")\n",
                    __FUNCTION__, merge, da->id, level,
                    i, cep2str(merge_mstore->node_c2b_cep[i]) );

            merge->levels[i].node_c2b =
                castle_da_merge_des_out_tree_c2b_write_fetch(merge, merge_mstore->node_c2b_cep[i], i);
            BUG_ON(!merge->levels[i].node_c2b);
            /* sanity check on btree node */
            node = c2b_bnode(merge->levels[i].node_c2b);
            debug("%s::recovered node at %p with magic %lx for merge %p (da %d level %d) from "
                    cep_fmt_str" \n",
                    __FUNCTION__, node, node->magic, merge, da->id, level, cep2str(merge_mstore->node_c2b_cep[i]) );
            BUG_ON(!node);
            BUG_ON(node->magic != BTREE_NODE_MAGIC);

            BUG_ON(merge_mstore->node_used[i] > (node->used) );
            if(merge_mstore->next_idx[i] < (node->used))
            {
                int drop_start=0;
                int drop_end=0;
                debug("%s::for merge %p (da %d level %d) entries_drop on node_c2b[%d] "
                        "ser used = %d, current used = %d, valid_end_idx = %d, next_idx = %d, node size = %d\n",
                        __FUNCTION__, merge, da->id, level, i,
                        merge_mstore->node_used[i],
                        node->used,
                        merge_mstore->valid_end_idx[i],
                        merge_mstore->next_idx[i],
                        node->size);

                /* if the following BUGs, then it seems possible that some node entries were dropped
                   after the serialisation point, which means serdes is more tricky :-( */
                BUG_ON(node->used < merge_mstore->node_used[i]);
                if(node->used != merge_mstore->node_used[i])
                {
                    drop_start = merge_mstore->node_used[i];
                    drop_end   = node->used - 1;
                    merge->out_btree->entries_drop(node, drop_start, drop_end);
                }
            }
            /* recover last key */
            if(node->used)
            {
                merge->out_btree->entry_get(node, node->used - 1,
                        &merge->levels[i].last_key, NULL, NULL);
                if(i==0)
                    merge->last_key = merge->levels[i].last_key;
            }
        }
    }

    merge->last_leaf_node_c2b = NULL;
    if(!EXT_POS_INVAL(merge_mstore->last_leaf_node_cep))
    {
        debug("%s::last_leaf_node_c2b for merge %p (da %d level %d)\n",
                __FUNCTION__, merge, da->id, level);
        merge->last_leaf_node_c2b =
            castle_da_merge_des_out_tree_c2b_write_fetch(merge, merge_mstore->last_leaf_node_cep,
                    0 /* leaf */);
        BUG_ON(!merge->last_leaf_node_c2b);
        node = c2b_bnode(merge->last_leaf_node_c2b);
        BUG_ON(!node);
        BUG_ON(node->magic != BTREE_NODE_MAGIC);

        /* if we don't already have the last_key, then it is on the already completed node. */
        if( (!merge->last_key) && (node->used) )
            merge->out_btree->entry_get(node, node->used - 1, &merge->last_key, NULL, NULL);
    }

    return;
}

/**
 * Sanity checks on deserialising merge state.
 *
 * @param merge [out] deserialising flag set to 1 if serdes sanity checks passed
 * @param da [in] doubling array containing in-flight merge state
 * @param level [in] merge level in doubling array containing in-flight merge state
 * @param nr_trees [in] number of trees to be merged
 * @param in_trees [in] component trees to be merged
 *
 * @also castle_double_array_read()
 * @also castle_da_merge_init()
 * @also struct castle_da_merge
 */
static void castle_da_merge_des_check(struct castle_da_merge *merge, struct castle_double_array *da,
                                      int level, int nr_trees,
                                      struct castle_component_tree **in_trees)
{
    struct castle_dmserlist_entry *merge_mstore;
    /* Sanity checks... */
    BUG_ON(merge->deserialising); /* noone else should ever set this flag */
    if(nr_trees!=2)
    {
        castle_printk(LOG_ERROR, "%s::doesn't work with %d trees; not "
                "deserialising merge state for da %d level %d\n", __FUNCTION__, nr_trees, da->id, level);
        return;
    }

    BUG_ON(!da);
    BUG_ON(!merge);
    BUG_ON(level < MIN_DA_SERDES_LEVEL);

    merge_mstore=da->levels[level].merge.serdes.mstore_entry;

    /* if BUG here, there is a problem with the mstore read (probably double_array_read) */
    BUG_ON(!merge_mstore);
    /* if BUG on the following two, it is likely there is a problem with serialisation -
       the wrong state information was written, or it was written to the wrong place */
    BUG_ON(merge_mstore->da_id          != da->id);
    BUG_ON(merge_mstore->level          != level);
    BUG_ON(merge_mstore->out_tree.level != level + 1);
    BUG_ON(merge_mstore->btree_type     != castle_btree_type_get(RO_VLBA_TREE_TYPE)->magic);

    if( (da->levels[level].merge.serdes.mstore_entry->in_tree_0 != in_trees[0]->seq) ||
            (da->levels[level].merge.serdes.mstore_entry->in_tree_1 != in_trees[1]->seq))
    {
        castle_printk(LOG_ERROR, "%s::merge des mismatched input trees on "
                "da %d level %d (seqs %d and %d vs %d and %d); the merge completed after "
                "checkpoint?\n",
                __FUNCTION__, da->id, level,
                da->levels[level].merge.serdes.mstore_entry->in_tree_0,
                da->levels[level].merge.serdes.mstore_entry->in_tree_1,
                in_trees[0]->seq, in_trees[1]->seq);

        BUG();
    }

    /* Sane. Proceed. */
    debug("Interrupted merge da %d level %d passed initial SERDES logic sanity checks.\n",
            da->id, level);
    merge->deserialising=1;

    return;
}

/**
 * Merge multiple trees into one. The same function gets used by both compaction
 * (total merges) and standard 2 tree merges.
 *
 * @param da [in] doubling array to be merged
 * @param nr_trees [in] number of trees to be merged
 * @param in_trees [in] list of trees
 * @param level [in] level of the double array - 0 for total merge
 *
 * @return non-zero if failure
 */
static int castle_da_merge_do(struct castle_double_array *da,
                              int nr_trees,
                              struct castle_component_tree *in_trees[],
                              int level)
{
    struct castle_da_merge *merge;
    uint32_t units_cnt;
    tree_seq_t out_tree_id=0;
    int ret;
    c_merge_serdes_state_t serdes_state;

    castle_trace_da_merge(TRACE_START,
                          TRACE_DA_MERGE_ID,
                          da->id,
                          level,
                          in_trees[0]->seq,
                          in_trees[1]->seq);

    /* Initialise the merge, including merged iterator and component iterators.
     * Level 1 merges have modlist component btrees that need sorting - this is
     * currently done using a malloc'd buffer.  Serialise function entry across
     * all DAs to prevent races decrementing the modlist mem budget. */
    if (level == 1) mutex_lock(&castle_da_level1_merge_init);
    merge = castle_da_merge_init(da, level, nr_trees, in_trees);
    if (level == 1) mutex_unlock(&castle_da_level1_merge_init);
    if(!merge)
    {
        castle_printk(LOG_WARN, "Could not start a merge for DA=%d, level=%d.\n", da->id, level);
        return -EAGAIN;
    }
    castle_printk(LOG_DEBUG, "%s::MERGE START - DA %d L %d, with input cts %d and %d \n",
            __FUNCTION__, da->id, level, in_trees[0]->seq, in_trees[1]->seq);
#ifdef DEBUG
    debug_merges("MERGE START - L%d -> ", level);
    FOR_EACH_MERGE_TREE(i, merge)
        debug_merges("[%d]", merge->in_trees[i]->seq);
    debug_merges("\n");
#endif

    /* Merge no fail zone starts here. Can't fail from here. Expected to complete, unless
     * someone aborts merge in between. */

    /* Mark merge as running. */
    castle_da_merge_running_set(da, level);

    __castle_da_driver_merge_reset(da, NULL);

    /* Hard-pin T1s in the cache. */
    if (level == 1)
    {
        castle_cache_advise((c_ext_pos_t){in_trees[0]->data_ext_free.ext_id, 0},
                C2_ADV_EXTENT|C2_ADV_HARDPIN, -1, -1, 0);
        castle_cache_advise((c_ext_pos_t){in_trees[1]->data_ext_free.ext_id, 0},
                C2_ADV_EXTENT|C2_ADV_HARDPIN, -1, -1, 0);
    }

    /* Do the merge. */
    do {
        /* We unlock some c2bs before the unit merge boundary to allow checkpoint thread to proceed
           with flushes. It is assumed that no other thread would ever have a writelock on these
           c2bs. */
        uint8_t relock_bloom_node_c2b = 0;
        uint8_t relock_bloom_chunk_c2b = 0;
        /* unlock output ct active leaf c2b, so checkpoint can quickly flush partial merges */
<<<<<<< HEAD
        c2_block_t *c2b = merge->levels[0].node_c2b;
        if(c2b)
            write_unlock_c2b(c2b);
        /* Wait until we are allowed to do next unit of merge. */
        units_cnt = castle_da_merge_units_inc_return(da, level);
        /* relock output ct active leaf c2b, as unit_do expects to find it */
        if(c2b)
            write_lock_c2b(c2b);
=======
        //c2_block_t *c2b = merge->levels[0].node_c2b;
        //if(c2b)
        //    write_unlock_c2b(c2b);
        /* ditto the in-progress bloom filter */
        if (merge->out_tree->bloom_exists)
        {
            struct castle_bloom_build_params *bf_bp =  merge->out_tree->bloom.private;
            if(bf_bp)
            {
                if(bf_bp->chunk_c2b)
                {
                    if(c2b_write_locked(bf_bp->chunk_c2b))
                    {
                        castle_printk(LOG_DEBUG, "%s::unlocking bloom filter chunk_c2b for merge on da %d level %d.\n",
                                __FUNCTION__, da->id, level);
                        write_unlock_c2b(bf_bp->chunk_c2b);
                        relock_bloom_chunk_c2b = 1;
                    }
                }
                if(bf_bp->node_c2b)
                {
                    if(c2b_write_locked(bf_bp->node_c2b))
                    {
                        castle_printk(LOG_DEBUG, "%s::unlocking bloom filter node_c2b for merge on da %d level %d.\n",
                                __FUNCTION__, da->id, level);
                        write_unlock_c2b(bf_bp->node_c2b);
                        relock_bloom_node_c2b = 1;
                    }
                }
            }
        }

        /* Wait until we are allowed to do next unit of merge. */
        units_cnt = castle_da_merge_units_inc_return(da, level);
        /* relock output ct active leaf c2b, as unit_do expects to find it */
        //if(c2b)
        //    write_lock_c2b(c2b);
        /* ditto the in-progress bloom filter */
        if (merge->out_tree->bloom_exists)
        {
            struct castle_bloom_build_params *bf_bp = merge->out_tree->bloom.private;
            if(relock_bloom_node_c2b)
            {
                castle_printk(LOG_DEBUG, "%s::relocking bloom filter node_c2b for merge on da %d level %d.\n",
                        __FUNCTION__, da->id, level);
                write_lock_c2b(bf_bp->node_c2b);
            }
            if(relock_bloom_chunk_c2b)
            {
                castle_printk(LOG_DEBUG, "%s::relocking bloom filter chunk_c2b for merge on da %d level %d.\n",
                        __FUNCTION__, da->id, level);
                write_lock_c2b(bf_bp->chunk_c2b);
            }
        }
>>>>>>> 36dc303d

        debug("%s::doing unit %d on merge %p (da %d level %d)\n", __FUNCTION__,
            units_cnt, merge, da->id, level);
        /* Trace event. */
        castle_trace_da_merge_unit(TRACE_START,
                                   TRACE_DA_MERGE_UNIT_ID,
                                   da->id,
                                   level,
                                   units_cnt,
                                   0);
        /* Check for castle stop and merge abort */
        if (castle_merges_abortable && exit_cond)
        {
            castle_printk(LOG_INIT, "Merge for DA=%d, level=%d, aborted.\n", da->id, level);
            ret = -ESHUTDOWN;
            CASTLE_TRANSACTION_BEGIN;
            goto merge_aborted;
        }

        /* Perform the merge work. */
        ret = castle_da_merge_unit_do(merge, units_cnt);

        serdes_state = atomic_read(&da->levels[level].merge.serdes.valid);
        if((serdes_state > NULL_DAM_SERDES) && (!castle_merges_checkpoint))
        {
            /* user changed castle_merges_checkpoint param from 1 to 0 */
            castle_printk(LOG_USERINFO,
                    "Discarding checkpoint state for in-flight merge on DA=%d, level=%d.\n",
                    da->id, level);
            mutex_lock(&merge->da->levels[merge->level].merge.serdes.mutex);
            castle_da_merge_serdes_dealloc(merge);
            mutex_unlock(&merge->da->levels[merge->level].merge.serdes.mutex);
        }
        /* Trace event. */
        castle_trace_da_merge_unit(TRACE_END,
                                   TRACE_DA_MERGE_UNIT_ID,
                                   da->id,
                                   level,
                                   units_cnt,
                                   0);
        debug_merges("Completing %d unit for merge at level: %d\n", units_cnt, level);

#ifdef CASTLE_PERF_DEBUG
        /* Output & reset performance stats. */
        castle_da_merge_perf_stats_flush_reset(da, merge, units_cnt);
#endif
        /* Exit on errors. */
        if (ret < 0)
        {
            /* Merges should never fail.
             *
             * Per-version statistics will now be out of sync. */
            out_tree_id = INVAL_TREE;
            castle_printk(LOG_WARN, "%s::MERGE FAILED - DA %d L %d, with input cts %d and %d \n",
                    __FUNCTION__, da->id, level, in_trees[0]->seq, in_trees[1]->seq);
            CASTLE_TRANSACTION_BEGIN;
            goto merge_failed;
        }
        /* Only ret>0 we are expecting to continue, i.e. ret==EAGAIN. */
        BUG_ON(ret && (ret != EAGAIN));
        /* Notify interested parties that we've completed current merge unit. */
        if (ret == EAGAIN)
            castle_da_merge_intermediate_unit_complete(da, level);
    } while(ret);

    CASTLE_TRANSACTION_BEGIN;
    castle_printk(LOG_DEBUG, "%s::MERGE COMPLETING - DA %d L %d, with input cts %d and %d, "
        "and output ct %d.\n", __FUNCTION__, da->id, level, in_trees[0]->seq, in_trees[1]->seq,
        merge->out_tree->seq);

#ifdef DEBUG_MERGE_SERDES
    serdes_state = atomic_read(&da->levels[level].merge.serdes.valid);
    if(serdes_state > NULL_DAM_SERDES)
    {
        //TODO@tr figure out if there is still a point to this or not
        /* using mutex here to synchronize merge thread against checkpoint thread - cannot allow
           checkpoint to sanity check iterator state when we are about to drop the input ccts */
        mutex_lock(&da->levels[level].merge.serdes.mutex);
        da->levels[level].merge.serdes.merge_completed=1;
        mutex_unlock(&da->levels[level].merge.serdes.mutex);
    }
#endif

    /* Finish the last unit, packaging the output tree. */
    out_tree_id = castle_da_merge_last_unit_complete(da, level, merge);
    ret = TREE_INVAL(out_tree_id) ? -ENOMEM : 0;

    /* Commit and zero private stats to global crash-consistent tree. */
    castle_version_states_commit(&merge->version_states);

merge_aborted:
merge_failed:
    /* Unhard-pin T1s in the cache. Do this before we deallocate the merge and extents. */
    if (level == 1)
    {
        castle_cache_advise_clear((c_ext_pos_t){in_trees[0]->data_ext_free.ext_id, 0},
                C2_ADV_EXTENT|C2_ADV_HARDPIN, -1, -1, 0);
        castle_cache_advise_clear((c_ext_pos_t){in_trees[1]->data_ext_free.ext_id, 0},
                C2_ADV_EXTENT|C2_ADV_HARDPIN, -1, -1, 0);
    }

    debug("%s::MERGE END with ret %d - DA %d L %d, produced out ct seq %d \n",
        __FUNCTION__, ret, da->id, level, out_tree_id);
    debug_merges("MERGE END - L%d -> [%u]\n", level, out_tree_id);

    castle_da_merge_dealloc(merge, ret);

    /* safe for checkpoint to run now because we've completed and cleaned up all merge state */
    CASTLE_TRANSACTION_END;

    /* Mark merge as completed. */
    castle_da_merge_running_clear(da, level);

    __castle_da_driver_merge_reset(da, NULL);

    castle_trace_da_merge(TRACE_END, TRACE_DA_MERGE_ID, da->id, level, out_tree_id, 0);
    if(ret==-ESHUTDOWN) return -ESHUTDOWN; /* merge abort */
    if(ret)
    {
        castle_printk(LOG_WARN, "Merge for DA=%d, level=%d, failed to merge err=%d.\n",
                da->id, level, ret);
        return -EAGAIN;
    }

    return 0;
}

/**
 * Marks the DA 'dirty', i.e. that a total merge will be required to deal with snapshot deletion.
 *
 * @param da_id     DA id to mark as dirty.
 */
void castle_da_version_delete(c_da_t da_id)
{
    struct castle_double_array *da = castle_da_hash_get(da_id);

    atomic_inc(&(da->nr_del_versions));

    /* Mark DA for compaction. */
    castle_da_need_compaction_set(da);

    /* Wakeup compaction thread. */
    wake_up(&da->merge_waitq);
}

/**
 * Checks for ongoing merge units in any of the merges above the given level.
 *
 * @param da    Doubling array.
 * @param level Search will start with level+1
 * @return 0:   If no ongoing merge units.
 * @return 1:   If there are some ongoing merge units.
 */
static int castle_da_merge_units_ongoing(struct castle_double_array *da, int level)
{
    int i;

    BUG_ON(write_can_lock(&da->lock));
    /* Check for ongoing merge units on top levels. */
    for(i=level+1; i<MAX_DA_LEVEL; i++)
    {
        /* Check for ongoing merge units. */
        if (da->levels[i].merge.active_token)
            return 1;
    }

    return 0;
}

/**
 * Determines whether to do a total merge.
 *
 * Do not do big-merge in case:
 *  - DA has few outstanding low free space victims
 *  - DA is not marked for compaction
 *  - there is a ongoing merge unit
 *
 * @param da [in] DA id.
 * @return whether to start big-merge or not.
 */
static int castle_da_big_merge_trigger(struct castle_double_array *da)
{
    int ret = 0;

    /* Don't start merge, if there is no disk space. */
    if (castle_da_no_disk_space(da))
        return 0;

    read_lock(&da->lock);

    /* Check if marked for compaction. */
    if (!castle_da_need_compaction(da))
    {
        debug_merges("Not marked for compaction.\n");
        goto out;
    }

    /* Make sure there are no ongoing merges. */
    if (atomic_read(&da->ongoing_merges))
    {
        debug_merges("Total merge cannot be triggered - ongoing merges : %u\n",
                     atomic_read(&da->ongoing_merges));
        goto out;
    }

    /* All checks succeeded, total merge can start. */
    ret = 1;

out:
    read_unlock(&da->lock);

    return ret;
}

/**
 * Do a total merge on all trees in a DA. Triggered, after completing the last level
 * merge, if any versions marked for deletion.
 *
 * @param da_p [in] doubling array to run total merge on.
 */
static int castle_da_big_merge_run(void *da_p)
{
    struct castle_double_array *da = (struct castle_double_array *)da_p;
    struct castle_component_tree **in_trees;
    struct list_head *l;
    int level=0, ignore;
    int nr_trees=0;
    int i, ret = 0;

    /* Disable deamortization of total merges. */
    da->levels[BIG_MERGE].merge.deamortize = 0;

    debug_merges("Starting big-merge thread.\n");
    do {
        /* Start big-merge only when the DA has versions marked for deletion
         * and only after completing the top-level merge(to make sure no merge
         * is going on). */
        __wait_event_interruptible(da->merge_waitq,
                                   exit_cond || castle_da_big_merge_trigger(da),
                                   ignore);

        /* Exit without doing a merge, if we are stopping execution, or da has been deleted. */
        if(exit_cond)
            break;

        /* Otherwise do a merge. */
        castle_printk(LOG_INFO, "Triggered a total merge.\n");

        /* Allocate array for in_tree pointers, but do that without holding the lock. */
        in_trees = NULL;

        /* Lock the DA, because we may reset the compacting flag. */
        write_lock(&da->lock);

        /* Count number of trees to compact. Don't compact level-1 trees.
         *
         * Note: Merging T1s need memory as we need to sort them before merge. If we try to
         * include T1s in compaction, we might run out of memory.
         */
        for (nr_trees=0, level=2; level<MAX_DA_LEVEL; level++)
            nr_trees += da->levels[level].nr_trees;

        /* Merge cannot be scheduled with < 2 trees. */
        if(nr_trees < 2)
        {
            /* Don't compact any more (not enough trees). */
            castle_printk(LOG_USERINFO, "Aborting compaction: Need minimum 2 trees above"
                                        " level 1.\n");
            castle_da_need_compaction_clear(da);
            write_unlock(&da->lock);
            goto wait_and_try;
        }

        /* Mark all the trees for compaction. So, we start compaction on them after allocating
         * resources. */
        for (level=2, i=0; level<MAX_DA_LEVEL; level++)
        {
            list_for_each(l, &da->levels[level].trees)
            {
                struct castle_component_tree *ct = list_entry(l, struct castle_component_tree, da_list);

                BUG_ON(ct->compacting);
                ct->compacting = 1;
                da->levels[level].nr_trees--;
                da->levels[level].nr_compac_trees++;
                i++;
                BUG_ON(i > nr_trees);
            }
        }
        BUG_ON(i != nr_trees);

        write_unlock(&da->lock);

        /* Allocate in_trees array for appropriate number of trees. */
        in_trees = castle_zalloc(sizeof(struct castle_component_tree *) * nr_trees,
                                 GFP_KERNEL);
        if (!in_trees)
        {
            castle_printk(LOG_USERINFO, "Aborting compaction: Failed to allocate memory.\n");
            goto wait_and_try;
        }

        /* Now, lock the DA, take the in trees and start the merge. */
        write_lock(&da->lock);

        /* Allocated memory for in_trees; store all trees on in_trees array. */
        for (level=2, i=0; level<MAX_DA_LEVEL; level++)
        {
            list_for_each(l, &da->levels[level].trees)
            {
                struct castle_component_tree *ct =
                            list_entry(l, struct castle_component_tree, da_list);

                /* Store trees marked for compaction. */
                if (ct->compacting)
                {
                    in_trees[i] = ct;
                    i++;
                }

                BUG_ON(i > nr_trees);
            }
        }

        /* We should have seen all marked in trees. */
        BUG_ON(i != nr_trees);

        write_unlock(&da->lock);

        castle_da_need_compaction_clear(da);
        atomic_set(&da->nr_del_versions, 0);

        /* Wakeup everyone waiting on merge state update. */
        wake_up(&da->merge_waitq);

        castle_printk(LOG_USERINFO, "Starting total merge on %d trees\n", nr_trees);

        /* Mark DA as compaction is ongoing. */
        castle_da_compacting_set(da);

        /* Do the merge. If fails, retry after 10s. */
        if ((ret = castle_da_merge_do(da, nr_trees, in_trees, BIG_MERGE)))
        {
            castle_printk(LOG_WARN, "Total merge failed with error: %d\n", ret);
wait_and_try:
            if (nr_trees >= 2)
            {
                write_lock(&da->lock);

                /* If the merge was actually scheduled (i.e. some trees were collected),
                   but failed afterward (e.g. due to NOSPC), readjust the counters again. */

                /* Merge failed, unmark compacting bit for all trees. */
                for (level=2, i=0; level<MAX_DA_LEVEL; level++)
                {
                    list_for_each(l, &da->levels[level].trees)
                    {
                        struct castle_component_tree *ct =
                                    list_entry(l, struct castle_component_tree, da_list);

                        if (ct->compacting)
                        {
                            ct->compacting = 0;
                            i++;
                        }
                        BUG_ON(i > nr_trees);
                    }
                }
                BUG_ON(i != nr_trees);

                /* Change count for compaction trees on each level. */
                for (i=0; i<MAX_DA_LEVEL; i++)
                {
                    BUG_ON((i <=1 ) && da->levels[i].nr_compac_trees);

                    da->levels[i].nr_trees += da->levels[i].nr_compac_trees;
                    da->levels[i].nr_compac_trees = 0;
                }

                write_unlock(&da->lock);
            }

            /* Free in_trees structure. */
            if (in_trees)
            {
                castle_free(in_trees);
                in_trees = NULL;
            }

            /* Wakeup everyone waiting on merge state update. */
            wake_up(&da->merge_waitq);

            /* Mark DA as compaction is completed. */
            castle_da_compacting_clear(da);

            /* In case we failed the merge because of no memory for in_trees, wait and retry. */
            msleep_interruptible(10000);
        }
        else
        {
            /* Mark DA as compaction is completed. */
            castle_da_compacting_clear(da);

            castle_printk(LOG_USERINFO, "Successfully completed compaction\n");
        }
    } while(1);

    debug_merges("Merge thread exiting.\n");

    write_lock(&da->lock);
    /* Remove ourselves from the da merge threads array to indicate that we are finished. */
    da->levels[BIG_MERGE].merge.thread = NULL;
    write_unlock(&da->lock);
    /* castle_da_alloc() took a reference for us, we have to drop it now. */
    castle_da_put(da);

    return 0;
}

/**
 * Determines whether to do merge or not.
 *
 * Do not do merge if one of following is true:
 *  - DA has few outstanding low free space victims
 *  - DA is marked for compaction
 *  - There is a ongoing merge unit at a level above
 *
 * @param da [in] doubling array to check for
 * @param level [out] merge level
 *
 * @return whether to start merge or not.
 */
static int castle_da_merge_trigger(struct castle_double_array *da, int level)
{
    int ret = 0;

    /* Don't start merge, if there is no disk space. */
    if (castle_da_no_disk_space(da))
        return 0;

    read_lock(&da->lock);

    if (exit_cond)
        goto start_merge;

    if (da->levels[level].nr_trees < 2)
        goto out;

    /* Make sure there are no ongoing merge units on top levels. */
    if (castle_da_merge_units_ongoing(da, level))
    {
        debug_merges("Merge %d cant be triggered - ongoing merge units.\n", level);
        goto out;
    }

    /* If DA is marked for compaction, don't start a new merge if there are no ongoing merges.
     * (Time to start compaction). */
    if (castle_da_need_compaction(da) && !atomic_read(&da->ongoing_merges))
    {
        debug_merges("Merge %d cant be triggered - compaction going on.\n", level);
        goto out;
    }

start_merge:
    /* Everything is good for merges to start. Increment ongoing merge count. */
    atomic_inc(&da->ongoing_merges);

    ret = 1;

out:
    read_unlock(&da->lock);
    return ret;
}

/**
 * Merge doubling array trees at a level.
 *
 * @param da_p [in] Doubling array to do merge on.
 */
static int castle_da_merge_run(void *da_p)
{
    struct castle_double_array *da = (struct castle_double_array *)da_p;
    struct castle_component_tree *in_trees[2];
    int level, ignore, ret;

    /* Work out the level at which we are supposed to be doing merges.
       Do that by working out where is this thread in threads array. */
    for(level=1; level<MAX_DA_LEVEL; level++)
        if(da->levels[level].merge.thread == current)
            break;
    BUG_ON(level >= MAX_DA_LEVEL);

    /* Enable deamortization of normal merges. */
    da->levels[level].merge.deamortize = 1;

    debug_merges("Starting merge thread.\n");
    do {
        /* Wait for 2+ trees to appear at this level. */
        __wait_event_interruptible(da->merge_waitq,
                    castle_da_merge_trigger(da, level),
                    ignore);

        /* Exit without doing a merge, if we are stopping execution, or da has been deleted. */
        if(exit_cond)
        {
            atomic_dec(&da->ongoing_merges);
            break;
        }

        /* Extract the two oldest component trees. */
        ret = castle_da_merge_cts_get(da, level, in_trees);
        BUG_ON(ret && (ret != -EAGAIN));
        if(ret == -EAGAIN)
            goto __again;

        /* We expect to have 2 trees. */
        BUG_ON(!in_trees[0] || !in_trees[1]);
        debug_merges("Doing merge, trees=[%u]+[%u]\n", in_trees[0]->seq, in_trees[1]->seq);

        /* Do the merge.  If it fails, retry after 10s (unless it's a merge abort). */
        ret = castle_da_merge_do(da, 2, in_trees, level);
        if (ret == -ESHUTDOWN)
            /* Merge has been aborted. */
            goto __again;
        else if (ret)
        {
            /* Merge failed, wait 10s to retry. */
            msleep_interruptible(10000);
            goto __again;
        }

        continue;
__again:
        atomic_dec(&da->ongoing_merges);
        if (ret == -ESHUTDOWN)
            goto exit_thread;
    } while(1);
exit_thread:
    debug_merges("Merge thread exiting.\n");

    write_lock(&da->lock);
    /* Remove ourselves from the da merge threads array to indicate that we are finished. */
    da->levels[level].merge.thread = NULL;
    write_unlock(&da->lock);
    /* castle_da_alloc() took a reference for us, we have to drop it now. */
    castle_da_put(da);

    return 0;
}

static int __castle_da_threads_priority_set(struct castle_double_array *da, void *_value);

static int castle_da_merge_start(struct castle_double_array *da, void *unused)
{
    int i;

    /* Wake up all of the merge threads. */
    for(i=0; i<MAX_DA_LEVEL; i++)
        wake_up_process(da->levels[i].merge.thread);

    __castle_da_threads_priority_set(da, &castle_nice_value);

    return 0;
}

static int castle_da_merge_stop(struct castle_double_array *da, void *unused)
{
    int i;

    /* castle_da_exiting should have been set by now. */
    BUG_ON(!exit_cond);
    wake_up(&da->merge_waitq);
    for(i=0; i<MAX_DA_LEVEL; i++)
    {
        while(da->levels[i].merge.thread)
            msleep(10);
        castle_printk(LOG_INIT, "Stopped merge thread for DA=%d, level=%d\n", da->id, i);
    }

    return 0;
}

/**
 * Enable/disable inserts for da and wake-up merge thread.
 *
 * @param da    Doubling array to throttle and merge
 */
static int castle_da_merge_restart(struct castle_double_array *da, void *unused)
{
    debug("Restarting merge for DA=%d\n", da->id);

    write_lock(&da->lock);
    if (da->levels[1].nr_trees >= 4 * castle_double_array_request_cpus())
    {
        if (da->ios_rate != 0)
        {
            castle_printk(LOG_PERF, "Disabling inserts on da=%d.\n", da->id);
            castle_trace_da(TRACE_START, TRACE_DA_INSERTS_DISABLED_ID, da->id, 0);
        }
        da->ios_rate = 0;
    }
    else
    {
        if (da->ios_rate == 0)
        {
            castle_printk(LOG_PERF, "Enabling inserts on da=%d.\n", da->id);
            castle_trace_da(TRACE_END, TRACE_DA_INSERTS_DISABLED_ID, da->id, 0);
        }
        da->ios_rate = INT_MAX;
    }
    write_unlock(&da->lock);
    wake_up(&da->merge_waitq);

    return 0;
}

static void castle_da_merges_print(struct castle_double_array *da)
{
    struct castle_merge_token *token;
    struct list_head *l;
    int level, print;
    struct timeval time;

    print = 0;
    do_gettimeofday(&time);
    read_lock(&da->lock);
    castle_printk(LOG_INFO, "\nPrinting merging stats for DA=%d, t=(%ld,%ld)\n",
            da->id, time.tv_sec, time.tv_usec/1000);
    for(level=MAX_DA_LEVEL-1; level>0; level--)
    {
        if(!print && (da->levels[level].nr_trees == 0))
            continue;
        print = 1;
        castle_printk(LOG_INFO, " level[%.2d]: nr_trees=%d, units_commited=%.3d,"
              " active_token_dl=%.2d, driver_token_dl=%.2d\n",
              level,
              da->levels[level].nr_trees,
              da->levels[level].merge.units_commited,
              da->levels[level].merge.active_token ?
                da->levels[level].merge.active_token->driver_level : 0,
              da->levels[level].merge.driver_token ?
                da->levels[level].merge.driver_token->driver_level : 0);
        list_for_each(l, &da->levels[level].merge.merge_tokens)
        {
            token = list_entry(l, struct castle_merge_token, list);
            castle_printk(LOG_INFO, "  merge_token_dl=%d\n", token->driver_level);
        }
    }
    castle_printk(LOG_INFO, "\n");
    read_unlock(&da->lock);
}

/**********************************************************************************************/
/* Generic DA code */

static int castle_da_ct_dec_cmp(struct list_head *l1, struct list_head *l2)
{
    struct castle_component_tree *ct1 = list_entry(l1, struct castle_component_tree, da_list);
    struct castle_component_tree *ct2 = list_entry(l2, struct castle_component_tree, da_list);
    BUG_ON(ct1->seq == ct2->seq);

    return ct1->seq > ct2->seq ? -1 : 1;
}

/**
 * Calculate hash of userland key (okey) length key_len and modulo for cpu_index.
 *
 * @return  Offset into request_cpus.cpus[]
 */
int castle_double_array_okey_cpu_index(c_vl_okey_t *okey, uint32_t key_len)
{
    uint32_t seed = 0;
    int i;

    for (i = 0; i < okey->nr_dims; i++)
        seed = murmur_hash_32(okey->dims[i]->key, okey->dims[i]->length, seed);

    return seed % castle_double_array_request_cpus();
}

/**
 * Get cpu id for specified cpu_index.
 *
 * @return  CPU id
 */
int castle_double_array_request_cpu(int cpu_index)
{
    return request_cpus.cpus[cpu_index];
}

/**
 * Get number of cpus handling requests.
 *
 * @return  Number of cpus handling requests.
 */
int castle_double_array_request_cpus(void)
{
    return request_cpus.cnt;
}

/**
 * Allocate write IO wait queues for specified DA.
 *
 * @return  EXIT_SUCCESS    Successfully allocated wait queues
 * @return  1               Failed to allocate wait queues
 *
 * @also castle_da_all_rwcts_create()
 */
static int castle_da_wait_queue_create(struct castle_double_array *da, void *unused)
{
    int i;

    da->ios_waiting = castle_malloc(castle_double_array_request_cpus()
            * sizeof(struct castle_da_io_wait_queue), GFP_KERNEL);
    if (!da->ios_waiting)
        return 1;

    for (i = 0; i < castle_double_array_request_cpus(); i++)
    {
        spin_lock_init(&da->ios_waiting[i].lock);
        INIT_LIST_HEAD(&da->ios_waiting[i].list);
        CASTLE_INIT_WORK(&da->ios_waiting[i].work, castle_da_queue_kick);
        da->ios_waiting[i].cnt = 0;
        da->ios_waiting[i].da = da;
    }

    return 0;
}

/* sanity check serialised state of DA merge output tree */
static void castle_da_merge_serdes_out_tree_check(struct castle_dmserlist_entry *merge_mstore,
                                                  struct castle_double_array *da,
                                                  int level)
{
    int i=0; /* btree level */

    BUG_ON(!merge_mstore);
    BUG_ON(!da);
    BUG_ON(merge_mstore->da_id          != da->id);
    BUG_ON(merge_mstore->level          != level);
    BUG_ON(merge_mstore->out_tree.level != level + 1);
    BUG_ON(merge_mstore->btree_type     != castle_btree_type_get(RO_VLBA_TREE_TYPE)->magic);

    castle_printk(LOG_DEBUG, "%s::sanity checking merge SERDES on da %d level %d.\n",
            __FUNCTION__, da->id, level);

    for(i=0; i<MAX_BTREE_DEPTH; i++)
    {
        if(!EXT_POS_INVAL(merge_mstore->node_c2b_cep[i]))
        {
            int node_size = 0;
            c2_block_t *node_c2b = NULL;
            struct castle_btree_node *node = NULL;

            if (i==0) /* leaf node */
                node_size = ((merge_mstore->leafs_on_ssds) ? VLBA_SSD_RO_TREE_NODE_SIZE
                        : VLBA_HDD_RO_TREE_NODE_SIZE);
            else /* internal node */
                node_size = ((merge_mstore->internals_on_ssds) ? VLBA_SSD_RO_TREE_NODE_SIZE
                        : VLBA_HDD_RO_TREE_NODE_SIZE);

            node_c2b = castle_cache_block_get(merge_mstore->node_c2b_cep[i], node_size);
            BUG_ON(!node_c2b);
            write_lock_c2b(node_c2b);
            if(!c2b_uptodate(node_c2b))
                BUG_ON(submit_c2b_sync(READ, node_c2b));
            write_unlock_c2b(node_c2b);

            node = c2b_bnode(node_c2b);
            BUG_ON(!node);
            debug("%s::recovered node at %p with magic %lx for merge on "
                    "da %d level %d from"cep_fmt_str", btree level %d.\n",
                    __FUNCTION__, node, node->magic, da->id, level,
                    cep2str(merge_mstore->node_c2b_cep[i]), i);
            if(node->magic != BTREE_NODE_MAGIC)
            {
                castle_printk(LOG_ERROR, "%s::failed to recover node at "cep_fmt_str
                        "; found weird magic=%lx.\n",
                        __FUNCTION__, cep2str(merge_mstore->node_c2b_cep[i]), node->magic);
                BUG();
            }

            put_c2b(node_c2b);
        }//fi
    }//rof
    debug("%s::sanity check passed merge SERDES on da %d level %d.\n",
            __FUNCTION__, da->id, level);
}

/**
 * Deallocate doubling array and all associated data.
 *
 * @param da    Doubling array for deallocate
 *
 * - Merge threads
 * - IO wait queues
 */
static void castle_da_dealloc(struct castle_double_array *da)
{
    int i; /* DA level */

    for (i=0; i<MAX_DA_LEVEL; i++)
    {
        if(da->levels[i].merge.thread != NULL)
            kthread_stop(da->levels[i].merge.thread);

        /* if we have merge state, must have an associated output tree... */
        if(da->levels[i].merge.serdes.mstore_entry)
            BUG_ON(!da->levels[i].merge.serdes.out_tree);
        /* ... and vice versa. */
        if(da->levels[i].merge.serdes.out_tree)
            BUG_ON(!da->levels[i].merge.serdes.mstore_entry);

        if(da->levels[i].merge.serdes.out_tree)
        {
            debug("%s::cleaning up interrupted merge on da %d level %d.\n",
                    __FUNCTION__, da->id, i);
            /* free up large objects list - checkpoint would already have written them back, and
               input cts will keep the extents alive through fini */
            mutex_lock(&da->levels[i].merge.serdes.out_tree->lo_mutex);
            castle_ct_large_objs_remove(&da->levels[i].merge.serdes.out_tree->large_objs);
            mutex_unlock(&da->levels[i].merge.serdes.out_tree->lo_mutex);

            /* don't put the tree - we want the extents kept alive for deserialisation */
            castle_free(da->levels[i].merge.serdes.out_tree);
            da->levels[i].merge.serdes.out_tree=NULL;
        }

        if(da->levels[i].merge.serdes.mstore_entry)
        {
            castle_da_merge_serdes_out_tree_check(da->levels[i].merge.serdes.mstore_entry, da, i);
            castle_free(da->levels[i].merge.serdes.mstore_entry);
            da->levels[i].merge.serdes.mstore_entry=NULL;
            castle_printk(LOG_INIT, "%s::merge on da %d level %d will resume at next FS start.\n",
                    __FUNCTION__, da->id, i);
        }

    }
    if (da->ios_waiting)
        castle_free(da->ios_waiting);
    if (da->t0_lfs)
        castle_free(da->t0_lfs);
    /* Poison and free (may be repoisoned on debug kernel builds). */
    memset(da, 0xa7, sizeof(struct castle_double_array));
    castle_free(da);
}

static struct castle_double_array* castle_da_alloc(c_da_t da_id)
{
    struct castle_double_array *da;
    int i = 0;
    int nr_cpus = castle_double_array_request_cpus();

    da = castle_zalloc(sizeof(struct castle_double_array), GFP_KERNEL);
    if(!da)
        return NULL;

    castle_printk(LOG_INFO, "Allocating DA=%d\n", da_id);
    da->id              = da_id;
    da->root_version    = INVAL_VERSION;
    rwlock_init(&da->lock);
    da->flags           = 0;
    da->nr_trees        = 0;
    atomic_set(&da->ref_cnt, 1);
    da->attachment_cnt  = 0;
    atomic_set(&da->ios_waiting_cnt, 0);
    if (castle_da_wait_queue_create(da, NULL) != EXIT_SUCCESS)
        goto err_out;
    atomic_set(&da->ios_budget, 0);
    da->ios_rate        = 0;
    da->top_level       = 0;
    atomic_set(&da->nr_del_versions, 0);
    /* For existing double arrays driver merge has to be reset after loading it. */
    da->driver_merge    = -1;
    atomic_set(&da->epoch_ios, 0);
    atomic_set(&da->merge_budget, 0);
    atomic_set(&da->ongoing_merges, 0);

    atomic_set(&da->lfs_victim_count, 0);
    da->t0_lfs = castle_malloc(sizeof(struct castle_da_lfs_ct_t) * nr_cpus, GFP_KERNEL);
    if (!da->t0_lfs)
        goto err_out;
    for (i=0; i<nr_cpus; i++)
    {
        da->t0_lfs[i].da = da;
        castle_da_lfs_ct_reset(&da->t0_lfs[i]);
    }

    init_waitqueue_head(&da->merge_waitq);
    init_waitqueue_head(&da->merge_budget_waitq);
    /* Initialise the merge tokens list. */
    INIT_LIST_HEAD(&da->merge_tokens);
    for(i=0; i<MAX_DA_LEVEL; i++)
    {
        da->merge_tokens_array[i].driver_level = -1;
        da->merge_tokens_array[i].ref_cnt      = 0;
        list_add(&da->merge_tokens_array[i].list, &da->merge_tokens);
    }
    for(i=0; i<MAX_DA_LEVEL; i++)
    {
        /* Initialise merge serdes */
        mutex_init(&da->levels[i].merge.serdes.mutex);
        da->levels[i].merge.serdes.mstore_entry=NULL;
        da->levels[i].merge.serdes.out_tree=NULL;
        atomic_set(&da->levels[i].merge.serdes.valid, NULL_DAM_SERDES);

        INIT_LIST_HEAD(&da->levels[i].trees);
        da->levels[i].nr_trees             = 0;
        da->levels[i].nr_compac_trees      = 0;
        da->levels[i].merge.flags          = 0;
        INIT_LIST_HEAD(&da->levels[i].merge.merge_tokens);
        da->levels[i].merge.active_token   = NULL;
        da->levels[i].merge.driver_token   = NULL;
        da->levels[i].merge.units_commited = 0;
        da->levels[i].merge.thread         = NULL;

        /* Low free space structure. */
        da->levels[i].lfs.da = da;
        castle_da_lfs_ct_reset(&da->levels[i].lfs);

        /* Create merge threads, and take da ref for all levels >= 1. */
        castle_da_get(da);
        da->levels[i].merge.thread =
            kthread_create((i == BIG_MERGE)? castle_da_big_merge_run: castle_da_merge_run,
                           da, "castle-m-%d-%.2d", da_id, i);

        if(!da->levels[i].merge.thread)
            goto err_out;
    }
    castle_printk(LOG_USERINFO, "Allocated DA=%d successfully.\n", da_id);

    return da;

err_out:
#ifdef CASTLE_DEBUG
    {
        int j;
        for(j=0; j<MAX_DA_LEVEL; j++)
        {
            BUG_ON((j<i)  && (da->levels[j].merge.thread == NULL));
            BUG_ON((j>=i) && (da->levels[j].merge.thread != NULL));
        }
    }
#endif
    castle_da_dealloc(da);

    return NULL;
}

void castle_da_marshall(struct castle_dlist_entry *dam,
                        struct castle_double_array *da)
{
    dam->id           = da->id;
    dam->root_version = da->root_version;
}

static void castle_da_unmarshall(struct castle_double_array *da,
                                 struct castle_dlist_entry *dam)
{
    da->id           = dam->id;
    da->root_version = dam->root_version;
    castle_sysfs_da_add(da);
}

struct castle_component_tree* castle_component_tree_get(tree_seq_t seq)
{
    return castle_ct_hash_get(seq);
}

/**
 * Insert ct into da->levels[ct->level].trees list at index.
 *
 * @param   da      To insert onto
 * @param   ct      To be inserted
 * @param   head    List head to add ct after (or NULL)
 * @param   in_init Set if we are adding a just demarshalled CT from disk
 *
 * WARNING: Caller must hold da->lock
 */
static void castle_component_tree_add(struct castle_double_array *da,
                                      struct castle_component_tree *ct,
                                      struct list_head *head,
                                      int in_init)
{
    struct castle_component_tree *cmp_ct;

    BUG_ON(da->id != ct->da);
    BUG_ON(ct->level >= MAX_DA_LEVEL);
    BUG_ON(read_can_lock(&da->lock));
    BUG_ON(!CASTLE_IN_TRANSACTION);

    /* Default insert point is the front of the list. */
    if (!head)
        head = &da->levels[ct->level].trees;

    /* CTs are sorted by decreasing seq number (newer trees towards the front
     * of the list) to guarantee newest values are returned during gets.
     *
     * Levels 0,1 are a special case as their seq numbers are 'prefixed' with
     * the cpu_index.  This means an older CT would appear before a newer CT if
     * it had a greater cpu_index prefixed.
     *
     * At level 0 this is valid because inserts are disjoint (they go to a
     * specific CT based on the key->cpu_index hash).
     * At level 1 this is valid because CTs from a given cpu_index are still in
     * order, and for the same reasons it is valid at level 0.
     *
     * Skip ordering checks during init (we sort the tree afterwards). */
    if (!in_init && !list_empty(&da->levels[ct->level].trees))
    {
        struct list_head *l;

        /* RWCTs at level 0 are promoted to level 1 in a random order based on how
         * many keys get hashed to which CPU.  As a result for inserts at level 1
         * we search the list to find the correct place to insert these trees. */
        if (ct->level == 1)
        {
            list_for_each(l, &da->levels[ct->level].trees)
            {
                cmp_ct = list_entry(l, struct castle_component_tree, da_list);
                if (ct->seq > cmp_ct->seq)
                    break; /* list_for_each() */
                head = l;
            }
        }

        /* CT seq should be < head->next seq (skip if head is the last elephant) */
        if (!list_is_last(head, &da->levels[ct->level].trees))
        {
            cmp_ct = list_entry(head->next, struct castle_component_tree, da_list);
            BUG_ON(ct->seq <= cmp_ct->seq);
        }
    }

    list_add(&ct->da_list, head);
    da->levels[ct->level].nr_trees++;
    da->nr_trees++;

    if (ct->level > da->top_level)
    {
        BUG_ON(!in_init && (da->top_level + 1 != ct->level));
        da->top_level = ct->level;
        castle_printk(LOG_INFO, "DA: %d growing one level to %d, del_vers: %d\n",
                da->id, ct->level, atomic_read(&da->nr_del_versions));
    }
}

/**
 * Unlink ct from da->level[ct->level].trees list.
 */
static void castle_component_tree_del(struct castle_double_array *da,
                                      struct castle_component_tree *ct)
{
    BUG_ON(da->id != ct->da);
    BUG_ON(read_can_lock(&da->lock));
    BUG_ON(!CASTLE_IN_TRANSACTION);

    list_del(&ct->da_list);
    ct->da_list.next = NULL;
    ct->da_list.prev = NULL;
    if (ct->compacting)
        da->levels[ct->level].nr_compac_trees--;
    else
        da->levels[ct->level].nr_trees--;
    da->nr_trees--;
}

/**
 * Promote ct to next level.
 *
 * @param   da      Doubling array to promote ct in
 * @param   level   CT to promote
 * @param   in_init Set if we are adding a just demarshalled CT from disk
 */
static void castle_component_tree_promote(struct castle_double_array *da,
                                          struct castle_component_tree *ct,
                                          int in_init)
{
    castle_component_tree_del(da, ct);
    ct->level++;
    castle_component_tree_add(da, ct, NULL /* append */, in_init);
}

static void castle_ct_large_obj_writeback(struct castle_large_obj_entry *lo,
                                          struct castle_component_tree *ct)
{
    struct castle_lolist_entry mstore_entry;

    mstore_entry.ext_id = lo->ext_id;
    mstore_entry.length = lo->length;
    mstore_entry.ct_seq = ct->seq;

    castle_mstore_entry_insert(castle_lo_store, &mstore_entry);
}

static void __castle_ct_large_obj_remove(struct list_head *lh)
{
    struct castle_large_obj_entry *lo = list_entry(lh, struct castle_large_obj_entry, list);

    /* Remove LO from list. */
    list_del(&lo->list);

    /* Free-up LO extent. */
    castle_extent_free(lo->ext_id);

    /* Free memory. */
    castle_free(lo);
}

/* Remove a large object from list attached to the CT. This gets called only from T0 replaces.
 * This call could be inefficient due to linear search for LO through the complete list. But,
 * this gets called for only LO replaces.
 * Also this remove blocks new LO insertions as it is holding the mutex. Instead it might be a
 * good idea to not maintain LO list for T0. (that would make T0 persistence hard) */
int castle_ct_large_obj_remove(c_ext_id_t           ext_id,
                               struct list_head    *lo_list_head,
                               struct mutex        *mutex)
{
    struct list_head *lh, *tmp;
    int ret = -1;

    /* Get mutex on LO list. */
    if (mutex) mutex_lock(mutex);

    /* Search for LO we are trying to remove in the list. */
    list_for_each_safe(lh, tmp, lo_list_head)
    {
        struct castle_large_obj_entry *lo = list_entry(lh, struct castle_large_obj_entry, list);

        if (lo->ext_id == ext_id)
        {
            /* Remove LO from list. */
            __castle_ct_large_obj_remove(lh);
            ret = 0;
            break;
        }
    }
    if (mutex) mutex_unlock(mutex);

    return ret;
}

static void castle_ct_large_objs_remove(struct list_head *lo_list_head)
{
    struct list_head *lh, *tmp;

    /* no need of lock. Called from castle_ct_put. There shouldnt be any parallel operations. */
    list_for_each_safe(lh, tmp, lo_list_head)
        __castle_ct_large_obj_remove(lh);
}

int castle_ct_large_obj_add(c_ext_id_t              ext_id,
                            uint64_t                length,
                            struct list_head       *head,
                            struct mutex           *mutex)
{
    struct castle_large_obj_entry *lo;

    if (EXT_ID_INVAL(ext_id))
        return -EINVAL;

    lo = castle_malloc(sizeof(struct castle_large_obj_entry), GFP_KERNEL);
    if (!lo)
        return -ENOMEM;

    lo->ext_id = ext_id;
    lo->length = length;

    if (mutex) mutex_lock(mutex);
    list_add(&lo->list, head);
    if (mutex) mutex_unlock(mutex);

    return 0;
}

/**
 * Get a reference to the CT.
 *
 * @param ct    Component Tree to get bump reference count on
 * @param write True to get a write reference count
 *              False to get a read reference count
 *
 * NOTE: Caller should hold castle_da_lock.
 */
void castle_ct_get(struct castle_component_tree *ct, int write)
{
    atomic_inc(&ct->ref_count);
    if (write)
        atomic_inc(&ct->write_ref_count);
}

void castle_ct_put(struct castle_component_tree *ct, int write)
{
    BUG_ON(in_atomic());
    if(write)
        atomic_dec(&ct->write_ref_count);

    if(likely(!atomic_dec_and_test(&ct->ref_count)))
        return;

    BUG_ON(atomic_read(&ct->write_ref_count) != 0);

    debug("Ref count for ct id=%d went to 0, releasing.\n", ct->seq);
    /* If the ct still on the da list, this must be an error. */
    if(ct->da_list.next != NULL)
    {
        castle_printk(LOG_ERROR, "CT=%d, still on DA list, but trying to remove.\n", ct->seq);
        BUG();
    }
    /* Destroy the component tree */
    BUG_ON(TREE_GLOBAL(ct->seq) || TREE_INVAL(ct->seq));
    castle_ct_hash_remove(ct);

    debug("Releasing freespace occupied by ct=%d\n", ct->seq);
    /* Freeing all large objects. */
    castle_ct_large_objs_remove(&ct->large_objs);

    /* Free the extents. */
    castle_ext_freespace_fini(&ct->internal_ext_free);
    castle_ext_freespace_fini(&ct->tree_ext_free);
    castle_ext_freespace_fini(&ct->data_ext_free);

    if (ct->bloom_exists)
        castle_bloom_destroy(&ct->bloom);

    /* Poison ct (note this will be repoisoned by kfree on kernel debug build. */
    memset(ct, 0xde, sizeof(struct castle_component_tree));
    castle_free(ct);
}

/**
 * Promote level 0 RWCTs if they number differently to request-handling CPUS.
 *
 * @param   da  Doubling array to verify promotions for
 */
static int castle_da_level0_check_promote(struct castle_double_array *da, void *unused)
{
    write_lock(&da->lock);
    if (da->levels[0].nr_trees != castle_double_array_request_cpus())
    {
        struct castle_component_tree *ct;
        struct list_head *l, *tmp;

        castle_printk(LOG_INFO, "DA previously imported on system with different CPU "
                "count.  Promoting RWCTs at level 0 to level 1.\n");

        list_for_each_safe(l, tmp, &da->levels[0].trees)
        {
            ct = list_entry(l, struct castle_component_tree, da_list);
            castle_component_tree_promote(da, ct, 1);
        }
    }
    write_unlock(&da->lock);

    return 0;
}

/**
 * Promote modified level 0 RWCTs so the checkpoint thread writes them out.
 *
 * @param   work    Work structure (embedded in DA structure)
 *
 * @also castle_da_level0_modified_promote()
 */
static void __castle_da_level0_modified_promote(struct work_struct *work)
{
    struct castle_double_array *da;
    struct castle_component_tree *ct;
    int cpu_index;

    da = container_of(work, struct castle_double_array, work);

    /* Wait until *we* set the growing bit. */
    while (castle_da_growing_rw_test_and_set(da) != EXIT_SUCCESS)
        msleep_interruptible(1);

    for (cpu_index = 0; cpu_index < castle_double_array_request_cpus(); cpu_index++)
    {
        ct = castle_da_rwct_get(da, cpu_index);

        /* Promote level 0 CTs if they contain items.
         * CTs at level 1 will be written to disk by the checkpoint thread. */
        if (atomic64_read(&ct->item_count) != 0)
        {
            castle_printk(LOG_INFO, "Promote for DA 0x%x level 0 RWCT seq %u (has %ld items)\n",
                    da->id, ct->seq, atomic64_read(&ct->item_count));
            __castle_da_rwct_create(da, cpu_index, 0 /*in_tran*/, LFS_VCT_T_INVALID);
        }

        castle_ct_put(ct, 1 /*write*/);
    }

    castle_da_growing_rw_clear(da);

    /* Drop DA reference, adjust promoting DAs counter and signal caller. */
    castle_da_put(da);
    atomic_dec((atomic_t *)da->private);
    wake_up(&castle_da_promote_wq);
}

/**
 * Promote modified level 0 RWCTs so the checkpoint thread writes them out.
 *
 * @param   da      DA to search for modified level 0 RWCTs in
 * @param   counter To count outstanding DA promotes
 *
 * Schedule each DA promote on a workqueue as castle_da_rwct_create() might
 * sleep which is not safe while holding the da hash spinlock.
 *
 * @return  0       So hash iterator continues
 *
 * @also __castle_da_level0_modified_promote()
 * @also castle_double_arrays_writeback()
 */
static int castle_da_level0_modified_promote(struct castle_double_array *da, void *counter)
{
    atomic_inc((atomic_t *)counter);

    if (castle_da_deleted(da))
        return 0;

    /* Get DA reference and place on workqueue. */
    castle_da_get(da);
    da->private = counter;
    CASTLE_INIT_WORK(&da->work, __castle_da_level0_modified_promote);
    schedule_work(&da->work);

    return 0;
}

static int castle_da_trees_sort(struct castle_double_array *da, void *unused)
{
    int i;

    write_lock(&da->lock);
    for(i=0; i<MAX_DA_LEVEL; i++)
        list_sort(&da->levels[i].trees, castle_da_ct_dec_cmp);
    write_unlock(&da->lock);

    return 0;
}

void castle_da_ct_marshall(struct castle_clist_entry *ctm,
                           struct castle_component_tree *ct)
{
    int i;

    ctm->da_id             = ct->da;
    ctm->item_count        = atomic64_read(&ct->item_count);
    ctm->btree_type        = ct->btree_type;
    ctm->dynamic           = ct->dynamic;
    ctm->seq               = ct->seq;
    ctm->level             = ct->level;
    ctm->tree_depth        = ct->tree_depth;
    ctm->root_node         = ct->root_node;
    ctm->large_ext_chk_cnt = atomic64_read(&ct->large_ext_chk_cnt);
    for(i=0; i<MAX_BTREE_DEPTH; i++)
        ctm->node_sizes[i] = ct->node_sizes[i];

    castle_ext_freespace_marshall(&ct->internal_ext_free, &ctm->internal_ext_free_bs);
    castle_ext_freespace_marshall(&ct->tree_ext_free, &ctm->tree_ext_free_bs);
    castle_ext_freespace_marshall(&ct->data_ext_free, &ctm->data_ext_free_bs);

    ctm->bloom_exists = ct->bloom_exists;
    if (ct->bloom_exists)
        castle_bloom_marshall(&ct->bloom, ctm);
}

/**
 * Read an existing component tree from disk.
 *
 * - Prefetches btree extent for T0s.
 */
static c_da_t castle_da_ct_unmarshall(struct castle_component_tree *ct,
                                      struct castle_clist_entry *ctm)
{
    int i;

    ct->seq                 = ctm->seq;
    atomic_set(&ct->ref_count, 1);
    atomic_set(&ct->write_ref_count, 0);
    atomic64_set(&ct->item_count, ctm->item_count);
    ct->btree_type          = ctm->btree_type;
    ct->dynamic             = ctm->dynamic;
    ct->da                  = ctm->da_id;
    ct->level               = ctm->level;
    ct->tree_depth          = ctm->tree_depth;
    ct->root_node           = ctm->root_node;
    ct->new_ct              = 0;
    ct->compacting          = 0;
    atomic64_set(&ct->large_ext_chk_cnt, ctm->large_ext_chk_cnt);
    init_rwsem(&ct->lock);
    mutex_init(&ct->lo_mutex);
    for(i=0; i<MAX_BTREE_DEPTH; i++)
        ct->node_sizes[i] = ctm->node_sizes[i];
    castle_ext_freespace_unmarshall(&ct->internal_ext_free, &ctm->internal_ext_free_bs);
    castle_ext_freespace_unmarshall(&ct->tree_ext_free, &ctm->tree_ext_free_bs);
    castle_ext_freespace_unmarshall(&ct->data_ext_free, &ctm->data_ext_free_bs);
    castle_extent_mark_live(ct->internal_ext_free.ext_id, ct->da);
    castle_extent_mark_live(ct->tree_ext_free.ext_id, ct->da);
    castle_extent_mark_live(ct->data_ext_free.ext_id, ct->da);
    ct->da_list.next = NULL;
    ct->da_list.prev = NULL;
    INIT_LIST_HEAD(&ct->large_objs);
    ct->bloom_exists = ctm->bloom_exists;
    if (ctm->bloom_exists)
        castle_bloom_unmarshall(&ct->bloom, ctm);
    /* Pre-warm cache for T0 btree extents. */
    if (ct->level == 0)
    {
        /* CHUNK() will give us the offset of the last btree node (from chunk 0)
         * so bump it by 1 to get the number of chunks to prefetch. */
        uint64_t nr_bytes = atomic64_read(&ct->tree_ext_free.used);
        int chunks = (nr_bytes)? (CHUNK(nr_bytes - 1) + 1): 0;

        castle_cache_advise((c_ext_pos_t){ct->tree_ext_free.ext_id, 0},
                C2_ADV_EXTENT|C2_ADV_PREFETCH, chunks, -1, 0);
    }

    return ctm->da_id;
}

/**
 * Run fn() on each CT in the doubling array.
 *
 * @param da    Doubling array's CTs to enumerate
 * @param fn    Function to pass each of the da's CTs too
 * @param token ???
 */
static void __castle_da_foreach_tree(struct castle_double_array *da,
                                     int (*fn)(struct castle_double_array *da,
                                               struct castle_component_tree *ct,
                                               int level_cnt,
                                               void *token),
                                     void *token)
{
    struct castle_component_tree *ct;
    struct list_head *lh, *t;
    int i, j;

    for(i=0; i<MAX_DA_LEVEL; i++)
    {
        j = 0;
        list_for_each_safe(lh, t, &da->levels[i].trees)
        {
            ct = list_entry(lh, struct castle_component_tree, da_list);
            if(fn(da, ct, j, token))
                return;
            j++;
        }
    }
}

static void castle_da_foreach_tree(struct castle_double_array *da,
                                   int (*fn)(struct castle_double_array *da,
                                             struct castle_component_tree *ct,
                                             int level_cnt,
                                             void *token),
                                   void *token)
{
    write_lock(&da->lock);
    __castle_da_foreach_tree(da, fn, token);
    write_unlock(&da->lock);
}

static int castle_ct_hash_destroy_check(struct castle_component_tree *ct, void *ct_hash)
{
    struct list_head *lh, *t;
    int    err = 0;

    /* Only the global component tree should remain when we destroy DA hash. */
    if(((unsigned long)ct_hash > 0) && !TREE_GLOBAL(ct->seq))
    {
        castle_printk(LOG_WARN, "Error: Found CT=%d not on any DA's list, it claims DA=%d\n",
            ct->seq, ct->da);
        err = -1;
    }

   /* All CTs apart of global are expected to be on a DA list. */
   if(!TREE_GLOBAL(ct->seq) && (ct->da_list.next == NULL))
   {
       castle_printk(LOG_WARN, "Error: CT=%d is not on DA list, for DA=%d\n",
               ct->seq, ct->da);
       err = -2;
   }

   if(TREE_GLOBAL(ct->seq) && (ct->da_list.next != NULL))
   {
       castle_printk(LOG_WARN, "Error: Global CT=%d is on DA list, for DA=%d\n",
               ct->seq, ct->da);
       err = -3;
   }

   /* Ref count should be 1 by now. */
   if(atomic_read(&ct->ref_count) != 1)
   {
       castle_printk(LOG_WARN, "Error: Bogus ref count=%d for ct=%d, da=%d when exiting.\n",
               atomic_read(&ct->ref_count), ct->seq, ct->da);
       err = -4;
   }

   BUG_ON(err);

   /* Free large object structures. */
   list_for_each_safe(lh, t, &ct->large_objs)
   {
       struct castle_large_obj_entry *lo =
                list_entry(lh, struct castle_large_obj_entry, list);
       list_del(lh);
       castle_free(lo);
   }

    return 0;
}

static int castle_da_ct_dealloc(struct castle_double_array *da,
                                struct castle_component_tree *ct,
                                int level_cnt,
                                void *unused)
{
    castle_ct_hash_destroy_check(ct, (void*)0UL);
    list_del(&ct->da_list);
    list_del(&ct->hash_list);
    castle_free(ct);

    return 0;
}

static int castle_da_hash_dealloc(struct castle_double_array *da, void *unused)
{
    castle_sysfs_da_del(da);
    castle_da_foreach_tree(da, castle_da_ct_dealloc, NULL);
    list_del(&da->hash_list);
    castle_da_dealloc(da);

    return 0;
}

static void castle_da_hash_destroy(void)
{
    /* No need for the lock, end-of-day stuff. */
   __castle_da_hash_iterate(castle_da_hash_dealloc, NULL);
   castle_free(castle_da_hash);
}

static void castle_ct_hash_destroy(void)
{
    castle_ct_hash_iterate(castle_ct_hash_destroy_check, (void *)1UL);
    castle_free(castle_ct_hash);
}

/**
 * Flush CT's extents to disk and marshall CT structure.
 *
 * @note any changes here will require a review of the handling of incomplete cct checkpointing
 *       which is necessary for merge checkpointing.
 * @also castle_da_writeback
 */
static int castle_da_tree_writeback(struct castle_double_array *da,
                                    struct castle_component_tree *ct,
                                    int level_cnt,
                                    void *unused)
{
    struct castle_clist_entry mstore_entry;
    struct list_head *lh, *tmp;

    /* For periodic checkpoints flush component trees onto disk. */
    if (!castle_da_exiting)
    {
        /* Always writeback Global tree structure but, don't writeback. */
        /* Note: Global Tree is not Crash-Consistent. */
        if (TREE_GLOBAL(ct->seq))
            goto mstore_writeback;

        /* Don't write back T0. */
        if (ct->level == 0)
            return 0;

        /* Don't write back trees with outstanding writes. */
        if (atomic_read(&ct->write_ref_count) != 0)
            return 0;

        /* Mark new trees for flush. */
        if (ct->new_ct)
        {
            /* Schedule flush of new CT onto disk. */
            if(!EXT_ID_INVAL(ct->internal_ext_free.ext_id))
                castle_cache_extent_flush_schedule(ct->internal_ext_free.ext_id, 0,
                                               atomic64_read(&ct->internal_ext_free.used));
            castle_cache_extent_flush_schedule(ct->tree_ext_free.ext_id, 0,
                                               atomic64_read(&ct->tree_ext_free.used));
            castle_cache_extent_flush_schedule(ct->data_ext_free.ext_id, 0,
                                               atomic64_read(&ct->data_ext_free.used));
            if(ct->bloom_exists)
                castle_cache_extent_flush_schedule(ct->bloom.ext_id, 0, 0);

            ct->new_ct = 0;
        }
    }

mstore_writeback:
    /* Never writeback T0 in periodic checkpoints. */
    BUG_ON((ct->level == 0) && !castle_da_exiting);

    mutex_lock(&ct->lo_mutex);
    list_for_each_safe(lh, tmp, &ct->large_objs)
    {
        struct castle_large_obj_entry *lo =
                            list_entry(lh, struct castle_large_obj_entry, list);

        castle_ct_large_obj_writeback(lo, ct);
    }
    mutex_unlock(&ct->lo_mutex);

    castle_da_ct_marshall(&mstore_entry, ct);
    castle_mstore_entry_insert(castle_tree_store, &mstore_entry);

    return 0;
}

static int castle_da_hash_count(struct castle_double_array *da, void *_count)
{
    uint32_t *count = _count;

    (*count)++;
    return 0;
}

uint32_t castle_da_count(void)
{
    uint32_t count = 0;

    castle_da_hash_iterate(castle_da_hash_count, (void *)&count);

    return count;
}

/* assumes caller took serdes.mutex */
static void castle_da_merge_writeback(struct castle_double_array *da, int level)
{
    struct castle_dmserlist_entry *merge_mstore;
    struct castle_component_tree *ct = da->levels[level].merge.serdes.out_tree;
    c_merge_serdes_state_t current_state;

    BUG_ON(!da);
    BUG_ON(!ct);

    /* assert that we are not checkpointing merges on lower levels */
    BUG_ON(level < MIN_DA_SERDES_LEVEL);
    current_state = atomic_read(&da->levels[level].merge.serdes.valid);

    debug("%s::checkpointing merge on da %d, level %d\n",
            __FUNCTION__, da->id, level);

    merge_mstore = da->levels[level].merge.serdes.mstore_entry;

    /* sanity check that there isn't a mismatch between the serdes state
       and where it's located in the da structure */
    BUG_ON(da->id != merge_mstore->da_id);
    BUG_ON(level  != merge_mstore->level);

#ifdef DEBUG_MERGE_SERDES
    /* sanity check iterator state */
    /* if the merge completed, we may not have the input trees anymore */
    if(!da->levels[level].merge.serdes.merge_completed)
    {
        /* test serialised iterator state */
        struct castle_btree_node *node;
        c2_block_t *node_c2b;
        uint16_t node_size;
        uint32_t idx;
        void *k;
        c_ver_t v_dummy;
        c_val_tup_t cvt_dummy;
        vlba_key_t *key;
        struct castle_btree_type *btree = castle_btree_type_get(RO_VLBA_TREE_TYPE);
        int i;

        for(i=0; i<2; i++)
        {
            if(EXT_POS_INVAL(merge_mstore->iter_immut_curr_c2b_cep[i]))
                continue; /* iterator completed? */

            if(merge_mstore->leafs_on_ssds)
                node_size = VLBA_SSD_RO_TREE_NODE_SIZE;
            else
                node_size = VLBA_HDD_RO_TREE_NODE_SIZE;

            node_c2b=castle_cache_block_get(merge_mstore->iter_immut_curr_c2b_cep[i],
                    node_size);
            BUG_ON(!node_c2b);
            write_lock_c2b(node_c2b);
            if(!c2b_uptodate(node_c2b))
                BUG_ON(submit_c2b_sync(READ, node_c2b));
            write_unlock_c2b(node_c2b);
            node=c2b_bnode(node_c2b);
            BUG_ON(!node);
            BUG_ON(node->magic != BTREE_NODE_MAGIC);

            idx=merge_mstore->iter_immut_cached_idx[i];

            btree->entry_get(node, idx, &k, &v_dummy, &cvt_dummy);

            key = (vlba_key_t *)k;
            debug("%s::Recovered key (hash) 0x%llx of length %d on "
                    "node from immut[%d] ("cep_fmt_str").\n", __FUNCTION__,
                    murmur_hash_64(key->_key, key->length, 0),
                    key->length, i, cep2str(merge_mstore->iter_immut_curr_c2b_cep[i]) );
            put_c2b(node_c2b);
        }
    }
#endif

    /* writeback LOs */
    {
        struct list_head *lh, *tmp;
        mutex_lock(&ct->lo_mutex);
        list_for_each_safe(lh, tmp, &ct->large_objs)
        {
            struct castle_large_obj_entry *lo =
                list_entry(lh, struct castle_large_obj_entry, list);
            int lo_ref_cnt = castle_extent_ref_cnt_get(lo->ext_id);
            /* input ct and/or output ct will have ref */
            BUG_ON(lo_ref_cnt < 1);
            debug("%s::writeback lo at ext %d\n", __FUNCTION__,
                    lo->ext_id);
            castle_ct_large_obj_writeback(lo, ct);
        }
        mutex_unlock(&ct->lo_mutex);
    }

    /* insert merge state into mstore */
    castle_mstore_entry_insert(castle_dmser_store, merge_mstore);
    /* flush extents if neccesary */
    if(current_state == VALID_AND_FRESH_DAM_SERDES)
    {
        c_merge_serdes_state_t new_state;
        /* we have fresh serialisation state, so flush output tree extents */
        struct castle_clist_entry *cl    = &merge_mstore->out_tree;

        /* make sure extents are valid */
        BUG_ON(EXT_ID_INVAL(cl->internal_ext_free_bs.ext_id));
        BUG_ON(EXT_ID_INVAL(cl->tree_ext_free_bs.ext_id));
        BUG_ON(EXT_ID_INVAL(cl->data_ext_free_bs.ext_id));

        /* make sure serialised extents match live extents */
        BUG_ON(ct->internal_ext_free.ext_id != cl->internal_ext_free_bs.ext_id);
        BUG_ON(ct->tree_ext_free.ext_id     != cl->tree_ext_free_bs.ext_id);
        BUG_ON(ct->data_ext_free.ext_id     != cl->data_ext_free_bs.ext_id);

        /* make sure we haven't somehow moved backwards on each extent */
        BUG_ON(atomic64_read(&ct->internal_ext_free.used) <
                cl->internal_ext_free_bs.used);
        BUG_ON(atomic64_read(&ct->tree_ext_free.used)     <
                cl->tree_ext_free_bs.used);
        BUG_ON(atomic64_read(&ct->data_ext_free.used)     <
                cl->data_ext_free_bs.used);

        debug("%s::flushing out_tree extents for ongoing merge on "
                "da %d, level %d:\n", __FUNCTION__, da->id, i);

        debug("%s::    internal_ext_free_bs ext_id = %lld.\n",
                __FUNCTION__, cl->internal_ext_free_bs.ext_id);
        /* always flush from 0, to account for the possibility that the castle_merges_checkpoint
           param may have been toggled from 0 to 1 halfway during some merges */
        castle_cache_extent_flush_schedule(
                cl->internal_ext_free_bs.ext_id, 0, cl->internal_ext_free_bs.used);

        debug("%s::    tree_ext_free_bs ext_id = %lld.\n",
                __FUNCTION__, cl->tree_ext_free_bs.ext_id);
        castle_cache_extent_flush_schedule(
                cl->tree_ext_free_bs.ext_id, 0, cl->tree_ext_free_bs.used);

        debug("%s::    data_ext_free_bs ext_id = %lld.\n",
                __FUNCTION__, cl->data_ext_free_bs.ext_id);
        castle_cache_extent_flush_schedule(
                cl->data_ext_free_bs.ext_id, 0, cl->data_ext_free_bs.used);

        if(cl->bloom_exists)
        {
            BUG_ON(EXT_ID_INVAL(cl->bloom_ext_id));
            BUG_ON(ct->bloom.ext_id != cl->bloom_ext_id);
            debug("%s::    bloom ext_id = %lld.\n",
                    __FUNCTION__, cl->bloom_ext_id);
            castle_cache_extent_flush_schedule(cl->bloom_ext_id, 0, 0);
        }
        new_state = VALID_AND_STALE_DAM_SERDES;
        atomic_set(&da->levels[level].merge.serdes.valid, (int)new_state);
    }

}

/**
 * Checkpoint function for DAs (including merges); calls mstore_insert.
 *
 * @param da [in] doubling array
 *
 * @note called through castle_da_hash_iterate from castle_double_arrays_writeback
 * @note blocks on serdes.mutex
 */
static int castle_da_writeback(struct castle_double_array *da, void *unused)
{
    struct castle_dlist_entry mstore_dentry;

    castle_da_marshall(&mstore_dentry, da);

    /* We get here with hash spinlock held. But since we're calling sleeping functions
       we need to drop it. Hash consitancy is guaranteed, because by this point
       noone should be modifying it anymore */
    read_unlock_irq(&castle_da_hash_lock);

    /* Writeback is happening under CASTLE_TRANSACTION LOCK, which guarentees no
     * addition/deletions to component tree list, no need of DA lock here. */
    __castle_da_foreach_tree(da, castle_da_tree_writeback, NULL);

    debug("Inserting a DA id=%d\n", da->id);
    castle_mstore_entry_insert(castle_da_store, &mstore_dentry);

    if(castle_merges_checkpoint)
    {
        int i; /* DA levels */
        for(i=0; i<MAX_DA_LEVEL; i++)
        {
            c_merge_serdes_state_t current_state;

            mutex_lock(&da->levels[i].merge.serdes.mutex);
            /* we should never checkpoint a deserialising merge, but we cannot guarantee that
               this thread will not run while deserialisation is ongoing, so the best we can do
               is to skip when we detect a deserialising merge. */
            //TODO@tr Is this check really needed? if a merge is still deserialising wouldn't the
            //        serdes.valid atomic prevent checkpointing?
            if(da->levels[i].merge.serdes.des)
            {
                castle_printk(LOG_WARN, "%s::deserialisation still in progress on da %d level %d;"
                        " not checkpointing merge state.\n",
                        __FUNCTION__, da->id, i);
                mutex_unlock(&da->levels[i].merge.serdes.mutex);
                continue;
            }
            current_state = atomic_read(&da->levels[i].merge.serdes.valid);
            if( (current_state == VALID_AND_FRESH_DAM_SERDES) ||
                    (current_state == VALID_AND_STALE_DAM_SERDES) )
                castle_da_merge_writeback(da, i);

            mutex_unlock(&da->levels[i].merge.serdes.mutex);
        }/* rof each level */
    }

    read_lock_irq(&castle_da_hash_lock);
    return 0;
}

/**
 * Write double array structures to mstores.
 *
 * NOTE: Called within CASTLE_TRANSACTION.
 *
 * @also castle_double_arrays_pre_writeback()
 */
void castle_double_arrays_writeback(void)
{
    BUG_ON(castle_da_store || castle_tree_store || castle_lo_store || castle_dmser_store);

    castle_da_store   = castle_mstore_init(MSTORE_DOUBLE_ARRAYS,
                                         sizeof(struct castle_dlist_entry));
    castle_tree_store = castle_mstore_init(MSTORE_COMPONENT_TREES,
                                         sizeof(struct castle_clist_entry));
    castle_lo_store   = castle_mstore_init(MSTORE_LARGE_OBJECTS,
                                         sizeof(struct castle_lolist_entry));
    castle_dmser_store= castle_mstore_init(MSTORE_DA_MERGE,
                                         sizeof(struct castle_dmserlist_entry));

    if(!castle_da_store || !castle_tree_store || !castle_lo_store || !castle_dmser_store)
        goto out;

    castle_da_hash_iterate(castle_da_writeback, NULL);
    castle_da_tree_writeback(NULL, &castle_global_tree, -1, NULL);

out:
    if (castle_dmser_store) castle_mstore_fini(castle_dmser_store);
    if (castle_lo_store)    castle_mstore_fini(castle_lo_store);
    if (castle_tree_store)  castle_mstore_fini(castle_tree_store);
    if (castle_da_store)    castle_mstore_fini(castle_da_store);

    castle_da_store = castle_tree_store = castle_lo_store = castle_dmser_store = NULL;
}

#define RWCT_CHECKPOINT_FREQUENCY   (10)    /**< Checkpoint level 0 RWCTs every N checkpoints. */
/**
 * Perform any work prior to castle_double_arrays_writeback() outside of transaction lock.
 *
 * NOTE: Called outside of CASTLE_TRANSACTION.
 *
 * @also castle_double_arrays_writeback()
 */
void castle_double_arrays_pre_writeback(void)
{
    static int rwct_checkpoints = 0;
    atomic_t in_flight = ATOMIC(0);

    if (!castle_da_exiting && ++rwct_checkpoints >= RWCT_CHECKPOINT_FREQUENCY)
    {
        /* Promote non-empty CTs in all DAs. */
        castle_da_hash_iterate(castle_da_level0_modified_promote, &in_flight);
        /* Wait for all promotes to complete. */
        wait_event(castle_da_promote_wq, atomic_read(&in_flight) == 0);

        rwct_checkpoints = 0;
    }
}

/**
 * Create one RWCT per strand for specified DA if they do not already exist.
 *
 * - Allocate one CT per CPU handling requests
 *
 * When any of these CTs subsequently get exhausted a new CT is allocated and
 * the old CT promoted in an atomic fashion (da->lock held).  This means we are
 * guaranteed to have none or all of the CTs at level 0.
 *
 * @param [inout] DA Double-Array structure
 * @param [in] type of the Low Free Space structure - Set to LFS_T_VCT_INVALID,
 *             if no need to handle low free space events.
 *
 * @also castle_double_array_start()
 * @also castle_da_rwct_create()
 */
static int castle_da_all_rwcts_create(struct castle_double_array *da, c_lfs_vct_type_t lfs_type)
{
    struct list_head *l, *p;
    LIST_HEAD(list);
    int cpu_index, had_to_wait = 0;

    /* Wait until *we* set the growing bit. */
    while (castle_da_growing_rw_test_and_set(da) != EXIT_SUCCESS)
    {
        had_to_wait = 1;
        msleep_interruptible(1);
    }

    /* We can return immediately if:
     * - the RWCTs already exist (yay!)
     * - we had to wait to get the growing lock (another thread just tried to
     *   create the RWCTs and failed; most likely we will also fail) */
    read_lock(&da->lock);
    if (!list_empty(&da->levels[0].trees))
    {
        BUG_ON(da->levels[0].nr_trees != castle_double_array_request_cpus());
        read_unlock(&da->lock);
        goto out;
    }
    else if (had_to_wait)
        goto err_out;
    else
        BUG_ON(da->levels[0].nr_trees != 0);
    read_unlock(&da->lock);

    /* No RWCTs at level 0 in this DA.  Create on per request-handling CPU. */
    for (cpu_index = 0; cpu_index < castle_double_array_request_cpus(); cpu_index++)
    {
        if (__castle_da_rwct_create(da, cpu_index, 1 /*in_tran*/, lfs_type) != EXIT_SUCCESS)
        {
            castle_printk(LOG_WARN, "Failed to create T0 %d for DA %u\n", cpu_index, da->id);
            goto err_out;
        }
    }

    /* Clear the growing bit and return success. */
    castle_printk(LOG_INFO, "Created %d CTs for DA %u T0\n", cpu_index, da->id);
out:
    castle_da_growing_rw_clear(da);
    return 0;

err_out:
    /* We were unable to allocate all of the T0s we need.  Free the ones we did
     * manage to allocate.  Splice them into a private list first. */
    write_lock(&da->lock);
    list_splice_init(&da->levels[0].trees, &list);
    write_unlock(&da->lock);
    list_for_each_safe(l, p, &list)
    {
        struct castle_component_tree *ct;
        list_del(l);
        l->next = NULL; /* for castle_ct_put() */
        l->prev = NULL; /* for castle_ct_put() */
        ct = list_entry(l, struct castle_component_tree, da_list);
        castle_ct_put(ct, 0);
    }

    /* Clear the growing bit and return failure. */
    castle_da_growing_rw_clear(da);
    return -EINVAL;
}

/**
 * Wrapper for castle_da_all_rwcts_create() to be called from castle_double_array_start().
 *
 * - Ignores errors
 * - Always returns 0 (to force iterator to continue)
 */
static int castle_da_rwct_init(struct castle_double_array *da, void *unused)
{
    castle_da_all_rwcts_create(da, LFS_VCT_T_INVALID);

    return 0;
}

/**
 * Start existing doubling arrays.
 *
 * - Called during module initialisation only
 *
 * @also castle_fs_init()
 * @also castle_double_array_read()
 */
int castle_double_array_start(void)
{
    /* Check all DAs to see whether any merges need to be done. */
    castle_da_hash_iterate(castle_da_merge_restart, NULL);

    return 0;
}

static int castle_da_ct_bloom_build_param_deserialise(struct castle_component_tree *ct,
                                                      struct castle_bbp_entry *bbpm)
{
    /* memory allocation and some sanity checking: */
    if(!ct->bloom_exists)
    {
        castle_printk(LOG_ERROR, "%s::no bloom filter attached to CT %d, "
                "yet we have build_params. Weird.\n", __FUNCTION__, ct->seq);
        BUG(); /* relax this if we might ever end up in this situation */
        return -ENXIO;
    }

    BUG_ON(ct->bloom.btree->magic != RO_VLBA_TREE_TYPE);
    ct->bloom.private = castle_zalloc(sizeof(struct castle_bloom_build_params), GFP_KERNEL);
    if(!ct->bloom.private)
    {
        castle_printk(LOG_ERROR, "%s::failed to deserialise bloom build parameters for CT %d; "
                "discarding bloom filter on this CT.", __FUNCTION__, ct->seq);
        castle_bloom_abort(&ct->bloom);
        castle_bloom_destroy(&ct->bloom);
        ct->bloom_exists=0;
        BUG(); /* Out of memory at init time? relax this if it's a possible valid situation */
        return -ENOMEM;
    }

    /* actual deserialisation work happens here: */
    castle_bloom_build_param_unmarshall(&ct->bloom, bbpm);
    return 0;
}

/**
 * Read doubling arrays and serialised component trees in from disk.
 *
 * - Called during module initialisation only
 *
 * @also castle_fs_init()
 */
int castle_double_array_read(void)
{
    struct castle_dlist_entry mstore_dentry;
    struct castle_clist_entry mstore_centry;
    struct castle_lolist_entry mstore_loentry;
    struct castle_mstore_iter *iterator = NULL;
    struct castle_component_tree *ct;
    struct castle_double_array *da;
    c_mstore_key_t key;
    c_da_t da_id;
    int ret = 0;
    castle_printk(LOG_DEBUG, "%s::start.\n", __FUNCTION__);

    castle_da_store   = castle_mstore_open(MSTORE_DOUBLE_ARRAYS,
                                         sizeof(struct castle_dlist_entry));
    castle_dmser_store = castle_mstore_open(MSTORE_DA_MERGE,
                                         sizeof(struct castle_dmserlist_entry));
    castle_tree_store = castle_mstore_open(MSTORE_COMPONENT_TREES,
                                         sizeof(struct castle_clist_entry));
    castle_lo_store   = castle_mstore_open(MSTORE_LARGE_OBJECTS,
                                         sizeof(struct castle_lolist_entry));

    if(!castle_da_store || !castle_dmser_store || !castle_tree_store || !castle_lo_store)
        goto error_out;

    /* Read doubling arrays */
    iterator = castle_mstore_iterate(castle_da_store);
    if(!iterator)
        goto error_out;

    while(castle_mstore_iterator_has_next(iterator))
    {
        castle_mstore_iterator_next(iterator, &mstore_dentry, &key);
        da = castle_da_alloc(mstore_dentry.id);
        if(!da)
            goto error_out;
        castle_da_unmarshall(da, &mstore_dentry);
        castle_da_hash_add(da);
        debug("Read DA id=%d\n", da->id);
        castle_next_da_id = (da->id >= castle_next_da_id) ? da->id + 1 : castle_next_da_id;
    }
    castle_mstore_iterator_destroy(iterator);

    /* Read (deserialise) merges */
    /* This must preceed cct deserialisation because we string our partially completed trees onto
       the ct hash for LO handling, but must come after DA deserialisation so we know where to
       attach the SERDES state for the merge thread to find. */
    iterator = castle_mstore_iterate(castle_dmser_store);
    if(!iterator)
        goto error_out;

    while(castle_mstore_iterator_has_next(iterator))
    {
        /* TODO@tr graceful error handling - for now trigger happy with BUG() */
        int da_id, ct_da_id;
        int level;
        struct castle_double_array *des_da;
        struct castle_dmserlist_entry *mstore_dmserentry;

        mstore_dmserentry =
            castle_zalloc(sizeof(struct castle_dmserlist_entry), GFP_KERNEL);
        if(!mstore_dmserentry)
        {
            castle_printk(LOG_ERROR, "%s:: castle_malloc fail\n", __FUNCTION__);
            BUG();
        }

        castle_mstore_iterator_next(iterator, mstore_dmserentry, &key);
        da_id=mstore_dmserentry->da_id;
        level=mstore_dmserentry->level;
        BUG_ON(level < MIN_DA_SERDES_LEVEL);

        castle_printk(LOG_DEBUG, "%s::deserialising merge on da %d level %d\n",
                __FUNCTION__, da_id, level);
        des_da=castle_da_hash_get(da_id);
        if(!des_da)
        {
            castle_printk(LOG_ERROR, "%s::could not find da %d\n", __FUNCTION__, da_id);
            BUG();
        }

        /* sanity check merge output tree state */
        castle_da_merge_serdes_out_tree_check(mstore_dmserentry, des_da, level);

        /* we know the da and the level, and we passed some sanity checking - so put the serdes
           state in the appropriate merge slot */
        des_da->levels[level].merge.serdes.mstore_entry = mstore_dmserentry;
        mstore_dmserentry=NULL;

        /* Recover partially complete output CT */
        des_da->levels[level].merge.serdes.out_tree = NULL;
        des_da->levels[level].merge.serdes.out_tree =
            castle_malloc(sizeof(struct castle_component_tree), GFP_KERNEL);
        BUG_ON(!des_da->levels[level].merge.serdes.out_tree);
        ct_da_id = castle_da_ct_unmarshall(des_da->levels[level].merge.serdes.out_tree,
                                        &des_da->levels[level].merge.serdes.mstore_entry->out_tree);
        BUG_ON(da_id != ct_da_id);
        castle_ct_hash_add(des_da->levels[level].merge.serdes.out_tree);
        castle_printk(LOG_DEBUG, "%s::deserialising merge on da %d level %d with incomplete ct seq %d\n",
                __FUNCTION__, da_id, level, des_da->levels[level].merge.serdes.out_tree->seq);
        /* the difference btwn unmarshalling a partially complete in-merge ct and a "normal" ct is
           unlike a normal ct (see code below), a partially complete in-merge ct does not get
           added to a DA through cct_add(da, ct, NULL, 1). */

        /* oh and also, bloom_build_params. */
        if(&des_da->levels[level].merge.serdes.mstore_entry->have_bbp)
            castle_da_ct_bloom_build_param_deserialise(des_da->levels[level].merge.serdes.out_tree,
                                    &des_da->levels[level].merge.serdes.mstore_entry->out_tree_bbp);

        /* inc ct seq number if necessary */
        if (des_da->levels[level].merge.serdes.out_tree->seq >= atomic_read(&castle_next_tree_seq))
            atomic_set(&castle_next_tree_seq, des_da->levels[level].merge.serdes.out_tree->seq+1);

        /* notify merge thread that there is a deserialising merge */
        des_da->levels[level].merge.serdes.des=1;
    }
    castle_mstore_iterator_destroy(iterator);

    /* Read component trees */
    iterator = castle_mstore_iterate(castle_tree_store);
    if(!iterator)
        goto error_out;

    while(castle_mstore_iterator_has_next(iterator))
    {
        uint32_t ct_seq;

        castle_mstore_iterator_next(iterator, &mstore_centry, &key);
        /* Special case for castle_global_tree, it doesn't have a da associated with it. */
        if(TREE_GLOBAL(mstore_centry.seq))
        {
            da_id = castle_da_ct_unmarshall(&castle_global_tree, &mstore_centry);
            BUG_ON(!DA_INVAL(da_id));
            castle_ct_hash_add(&castle_global_tree);
            continue;
        }
        /* Otherwise allocate a ct structure */
        ct = castle_malloc(sizeof(struct castle_component_tree), GFP_KERNEL);
        if(!ct)
            goto error_out;
        da_id = castle_da_ct_unmarshall(ct, &mstore_centry);
        castle_ct_hash_add(ct);
        da = castle_da_hash_get(da_id);
        if(!da)
            goto error_out;
        debug("Read CT seq=%d\n", ct->seq);
        write_lock(&da->lock);
        castle_component_tree_add(da, ct, NULL /*head*/, 1 /*in_init*/);
        write_unlock(&da->lock);
        /* Calculate maximum CT sequence number. Be wary of T0 sequence numbers, they prefix
         * CPU indexes. */
        ct_seq = ct->seq & ((1 << TREE_SEQ_SHIFT) - 1);
        if (ct_seq >= atomic_read(&castle_next_tree_seq))
            atomic_set(&castle_next_tree_seq, ct_seq+1);
    }
    castle_mstore_iterator_destroy(iterator);
    iterator = NULL;
    debug("castle_next_da_id = %d, castle_next_tree_id=%d\n",
            castle_next_da_id,
            atomic_read(&castle_next_tree_seq));

    /* Read all Large Objects lists. */
    iterator = castle_mstore_iterate(castle_lo_store);
    if(!iterator)
        goto error_out;

    while(castle_mstore_iterator_has_next(iterator))
    {
        struct castle_component_tree *ct;

        castle_mstore_iterator_next(iterator, &mstore_loentry, &key);
        ct = castle_component_tree_get(mstore_loentry.ct_seq);
        if (!ct)
        {
            castle_printk(LOG_ERROR, "Found zombi Large Object(%llu, %u)\n",
                    mstore_loentry.ext_id, mstore_loentry.ct_seq);
            BUG();
        }
        if (castle_ct_large_obj_add(mstore_loentry.ext_id,
                                    mstore_loentry.length,
                                    &ct->large_objs, NULL))
        {
            castle_printk(LOG_WARN, "Failed to add Large Object %llu to CT: %u\n",
                    mstore_loentry.ext_id,
                    mstore_loentry.ct_seq);
            goto error_out;
        }
        castle_extent_mark_live(mstore_loentry.ext_id, ct->da);
        debug("%s::Acquired Large Object %llu on CT: %u.\n",
                    __FUNCTION__, mstore_loentry.ext_id, mstore_loentry.ct_seq);
    }
    castle_mstore_iterator_destroy(iterator);
    iterator = NULL;

    /* Promote level 0 RWCTs if necessary. */
    castle_da_hash_iterate(castle_da_level0_check_promote, NULL);
    /* Sort all the tree lists by the sequence number */
    castle_da_hash_iterate(castle_da_trees_sort, NULL);

    /* Create T0 RWCTs for all DAs that don't have them (acquires lock).
     * castle_da_rwct_init() wraps castle_da_rwcts_create() for hash_iter. */
    __castle_da_hash_iterate(castle_da_rwct_init, NULL);

    /* Reset driver merge for all DAs. */
    castle_da_hash_iterate(__castle_da_driver_merge_reset, NULL);

    castle_da_hash_iterate(castle_da_merge_start, NULL);

    goto out;

error_out:
    /* The doubling arrays we've created so far should be destroyed by the module fini code. */
    ret = -EINVAL;
out:
    if (iterator)           castle_mstore_iterator_destroy(iterator);
    if (castle_da_store)    castle_mstore_fini(castle_da_store);
    if (castle_tree_store)  castle_mstore_fini(castle_tree_store);
    if (castle_lo_store)    castle_mstore_fini(castle_lo_store);
    if (castle_dmser_store) castle_mstore_fini(castle_dmser_store);
    castle_da_store = castle_dmser_store = castle_tree_store = castle_lo_store = NULL;

    castle_printk(LOG_DEBUG, "%s::end.\n", __FUNCTION__);
    return ret;
}

/**
 * Allocate and initialise a CT.
 *
 * - Does not allocate extents
 *
 * @return NULL (CT could not be allocated) or pointer to new CT
 */
static struct castle_component_tree* castle_ct_alloc(struct castle_double_array *da,
                                                     btree_t type,
                                                     int level)
{
    struct castle_component_tree *ct;

    BUG_ON((type != RO_VLBA_TREE_TYPE) && (type != RW_VLBA_TREE_TYPE));
    ct = castle_zalloc(sizeof(struct castle_component_tree), GFP_KERNEL);
    if(!ct)
        return NULL;

    /* Allocate an id for the tree, init the ct. */
    ct->seq             = atomic_inc_return(&castle_next_tree_seq);
    if(ct->seq >= (1U<<TREE_SEQ_SHIFT))
    {
        castle_printk(LOG_ERROR, "Could not allocate a CT because of sequence # overflow.\n");
        castle_free(ct);
        return NULL;
    }
    atomic_set(&ct->ref_count, 1);
    atomic_set(&ct->write_ref_count, 0);
    atomic64_set(&ct->item_count, 0);
    atomic64_set(&ct->large_ext_chk_cnt, 0);
    ct->btree_type      = type;
    ct->dynamic         = type == RW_VLBA_TREE_TYPE ? 1 : 0;
    ct->da              = da->id;
    ct->level           = level;
    ct->tree_depth      = -1;
    ct->root_node       = INVAL_EXT_POS;
    ct->new_ct          = 1;
    ct->compacting      = 0;
    init_rwsem(&ct->lock);
    mutex_init(&ct->lo_mutex);
    ct->da_list.next = NULL;
    ct->da_list.prev = NULL;
    INIT_LIST_HEAD(&ct->hash_list);
    INIT_LIST_HEAD(&ct->large_objs);
    castle_ct_hash_add(ct);
    ct->internal_ext_free.ext_id = INVAL_EXT_ID;
    ct->tree_ext_free.ext_id     = INVAL_EXT_ID;
    ct->data_ext_free.ext_id     = INVAL_EXT_ID;
    ct->bloom_exists    = 0;
#ifdef CASTLE_PERF_DEBUG
    ct->bt_c2bsync_ns   = 0;
    ct->data_c2bsync_ns = 0;
    ct->get_c2b_ns      = 0;
#endif

    return ct;
}

/**
 * Allocate and initialise a T0 component tree.
 *
 * @param da        DA to create new T0 for
 * @param cpu_index Offset within list to insert newly allocated CT
 * @param in_tran   Set if the caller is already within CASTLE_TRANSACTION
 * @param lfs_type  Type of the low free space event handler. Set it to LFS_VCT_T_INVALID.
 *
 * Holds the DA growing lock while:
 *
 * - Allocating a new CT
 * - Allocating data and btree extents
 * - Initialises root btree node
 * - Places allocated CT/extents onto DA list of level 0 CTs
 * - Restarts merges as necessary
 *
 * @also castle_ct_alloc()
 * @also castle_ext_fs_init()
 */
static int __castle_da_rwct_create(struct castle_double_array *da, int cpu_index, int in_tran,
                                   c_lfs_vct_type_t lfs_type)
{
    struct castle_component_tree *ct, *old_ct;
    struct castle_btree_type *btree;
    struct list_head *l = NULL;
    c2_block_t *c2b;
    int err;
#ifdef DEBUG
    static int t0_count = 0;
#endif
    c_ext_event_callback_t lfs_callback;
    void *lfs_data;
    struct castle_da_lfs_ct_t *lfs = &da->t0_lfs[cpu_index];

    if (castle_da_no_disk_space(da))
        return -ENOSPC;

    /* Caller must have set the DA's growing bit. */
    BUG_ON(!castle_da_growing_rw_test(da));

    ct = castle_ct_alloc(da, RW_VLBA_TREE_TYPE, 0 /* level */);
    if (!ct)
        return -ENOMEM;

    btree = castle_btree_type_get(ct->btree_type);

    /* RWCTs are present only at levels 0,1 in the DA.
     * Prefix these CTs with cpu_index to preserve operation ordering when
     * inserting into the DA trees list at RWCT levels. */
    BUG_ON(sizeof(ct->seq) != 4);
    ct->seq = (cpu_index << TREE_SEQ_SHIFT) + ct->seq;

    /* Set callback based on LFS_VCT_T_ type. */
    if (lfs_type == LFS_VCT_T_T0)
    {
        lfs_callback = castle_da_lfs_rwct_callback;
        lfs_data = lfs;
    }
    else
    {
        BUG_ON(lfs_type != LFS_VCT_T_INVALID);
        lfs_callback = NULL;
        lfs_data = NULL;
    }


    /* If the space is not already reserved for the T0, allocate it from freespace. */
    if (!lfs->space_reserved)
    {
        /* Initialize the lfs structure with required extent sizes. */
        /* Note: Init this structure ahead so that, if allocation fails due to low free space
         * use this structure to register for notifications when more space is available. */
        castle_da_lfs_ct_init(lfs, MAX_DYNAMIC_TREE_SIZE,
                                   MAX_DYNAMIC_TREE_SIZE,
                                   MAX_DYNAMIC_TREE_SIZE);

        /* Allocate space from freespace. */
        err = castle_da_lfs_ct_space_alloc(lfs,
                                           0,   /* First allocation. */
                                           lfs_callback,
                                           lfs_data,
                                           0);  /* It's a T0. Dont use SSD. */

        /* If failed to allocate space, return error. lfs structure is already set.
         * Low freespace handler would allocate space, when more freespace is available. */
        if (err)    goto no_space;
    }

    /* Successfully allocated space. Initialize the component tree with alloced extents.
     * castle_da_lfs_ct_init_tree() would fail if the space reserved by lfs handler is not
     * enough for CT, but this could never happen for T0. */
    BUG_ON(castle_da_lfs_ct_init_tree(ct, lfs,
                                      MAX_DYNAMIC_TREE_SIZE,
                                      MAX_DYNAMIC_TREE_SIZE,
                                      MAX_DYNAMIC_TREE_SIZE));

    /* Done with lfs structure; reset it. */
    castle_da_lfs_ct_reset(lfs);

    /* Create a root node for this tree, and update the root version */
    ct->tree_depth = 0;
    c2b = castle_btree_node_create(ct,
                                   0 /* version */,
                                   0 /* level */,
                                   0 /* wasn't preallocated */);
    ct->root_node = c2b->cep;
    ct->tree_depth = 1;
    write_unlock_c2b(c2b);
    put_c2b(c2b);

    if (!in_tran) CASTLE_TRANSACTION_BEGIN;
    write_lock(&da->lock);

    /* Find cpu_index^th element from back and promote to level 1. */
    if (cpu_index < da->levels[0].nr_trees)
    {
        int index = 0;
        list_for_each_prev(l, &da->levels[0].trees)
        {
            if (index++ == cpu_index)
            {
                /* Found cpu_index^th element. */
                old_ct = list_entry(l, struct castle_component_tree, da_list);
                l = old_ct->da_list.prev; /* Position to insert new CT. */
                castle_component_tree_promote(da, old_ct, 0 /*in_init*/);
                /* Recompute merge driver. */
                castle_da_driver_merge_reset(da);
                break;
            }
        }
    }
    /* Insert new CT onto list.  l will be the previous element (from delete above) or NULL. */
    castle_component_tree_add(da, ct, l, 0 /* not in init */);

    debug("Added component tree seq=%d, root_node="cep_fmt_str
          ", it's threaded onto da=%p, level=%d\n",
            ct->seq, cep2str(c2b->cep), da, ct->level);

    FAULT(MERGE_FAULT);

    if (!in_tran) CASTLE_TRANSACTION_END;

    debug("Created T0: %d\n", ++t0_count);
    /* DA is attached, therefore we must be holding a ref, therefore it is safe to schedule
       the merge check. */
    write_unlock(&da->lock);
    castle_da_merge_restart(da, NULL);
    return 0;

no_space:
    if (ct)
        castle_ct_put(ct, 0);
    return err;
}

/**
 * Allocate and initialise a T0 component tree.
 *
 * - Attempts to set DA's growing bit
 * - Calls __castle_da_rwct_create() if it set the bit
 * - Otherwise waits for other thread to complete and then exits
 *
 * @param [inout] da - Double-Array.
 * @param [in] cpu_index - cpu index, for which we are creating T0.
 * @param [in] in_tran - is this fucntion called as a part of transaction.
 * @param [in] lfs_type  - Type of the low free space event handler. Set it to LFS_VCT_T_INVALID.
 *
 * @also __castle_da_rwct_create()
 */
static int castle_da_rwct_create(struct castle_double_array *da, int cpu_index, int in_tran,
                                 c_lfs_vct_type_t lfs_type)
{
    int ret;

    /* Serialise per-DA RWCT creation using the growing bit.
     * If it was already set then wait for whomever is already creating a new T0
     * RWCT to complete and return with EAGAIN.  Otherwise create a new T0. */
    if (castle_da_growing_rw_test_and_set(da))
    {
        debug("Racing RWCT make on da=%d\n", da->id);
        while (castle_da_growing_rw_test(da))
            msleep_interruptible(1); /* @TODO use out_of_line_wait_on_bit(_lock)() here instead */
        return -EAGAIN;
    }
    ret = __castle_da_rwct_create(da, cpu_index, in_tran, lfs_type);
    castle_da_growing_rw_clear(da);

    return ret;
}

/**
 * Allocate a new doubling array.
 *
 * - Called when userland creates a new doubling array
 *
 * @param da_id         id of doubling array (unique)
 * @param root_version  Root version
 *
 * @also castle_control_create()
 * @also castle_da_all_rwcts_create()
 */
int castle_double_array_make(c_da_t da_id, c_ver_t root_version)
{
    struct castle_double_array *da;
    int ret;

    debug("Creating doubling array for da_id=%d, version=%d\n", da_id, root_version);
    da = castle_da_alloc(da_id);
    if(!da)
        return -ENOMEM;
    /* Write out the id, and the root version. */
    da->id = da_id;
    da->root_version = root_version;
    /* Allocate all T0 RWCTs. */
    ret = castle_da_all_rwcts_create(da, LFS_VCT_T_INVALID);
    if (ret != EXIT_SUCCESS)
    {
        castle_printk(LOG_WARN, "Exiting from failed ct create.\n");
        castle_da_dealloc(da);

        return ret;
    }
    debug("Successfully made a new doubling array, id=%d, for version=%d\n",
        da_id, root_version);
    castle_da_hash_add(da);
    castle_sysfs_da_add(da);
    /* DA make succeeded, start merge threads. */
    castle_da_merge_start(da, NULL);

    return 0;
}

/**
 * Return CT that logically follows passed ct, from the next level, if necessary.
 *
 * @param ct    Current CT to use as basis for finding next CT
 *
 * - Advance to the next level if the current CT has been removed from the DA or
 *   if the current CT is from level 0 (keys are hashed to specific CTs at level
 *   0 so there's no point searching other CTs)
 * - Keep going up the levels until a CT is found (or none)
 *
 * @return  Next CT with a reference held
 * @return  NULL if no more trees
 */
struct castle_component_tree* castle_da_ct_next(struct castle_component_tree *ct)
{
    struct castle_double_array *da = castle_da_hash_get(ct->da);
    struct castle_component_tree *next_ct;
    struct list_head *ct_list;
    uint8_t level;

    debug_verbose("Asked for component tree after %d\n", ct->seq);
    BUG_ON(!da);
    read_lock(&da->lock);
    /* Start from the current list, from wherever the current ct is in the da_list. */
    level = ct->level;
    ct_list = &ct->da_list;

    /* Advance to the next level of the DA if:
     *
     * - Current CT is level 0: each CT at level 0 handles inserts for a
     *   specific hash of keys.  The only CT at this level that could contain a
     *   hit is the one the key hashed to (i.e. the current CT).
     * - Current CT was removed from the DA (da_list is NULL): we can safely
     *   move to the next level as merges always remove the two oldest trees.
     *   Any other trees in the current CT's level will be newer and therefore
     *   predate a lookup. */
    if (level == 0 || ct_list->next == NULL)
    {
        BUG_ON(ct_list->next == NULL && ct_list->prev != NULL);

        level++;
        ct_list = &da->levels[level].trees;
    }

    /* Loop through all levels trying to find the next tree. */
    while (level < MAX_DA_LEVEL)
    {
        if (!list_is_last(ct_list, &da->levels[level].trees))
        {
            /* CT found at (level), return it. */
            next_ct = list_entry(ct_list->next, struct castle_component_tree, da_list);
            debug_verbose("Found component tree %d\n", next_ct->seq);
            castle_ct_get(next_ct, 0);
            read_unlock(&da->lock);

            return next_ct;
        }

        /* No CT found at (level), advance to the next level. */
        level++;
        ct_list = &da->levels[level].trees;
    }
    read_unlock(&da->lock);

    return NULL;
}

/**
 * Return cpu_index^th T0 CT for da.
 *
 * - Does not take a reference
 *
 * NOTE: Caller must hold da read-lock.
 *
 * @return  cpu_index^th element from back of da->levels[0].trees list
 */
static struct castle_component_tree* __castle_da_rwct_get(struct castle_double_array *da,
                                                          int cpu_index)
{
    struct list_head *l;

    BUG_ON(cpu_index >= da->levels[0].nr_trees);
    BUG_ON(da->levels[0].nr_trees > num_online_cpus());
    list_for_each_prev(l, &da->levels[0].trees)
    {
        if (cpu_index == 0)
            /* Found cpu_index^th element. */
            return list_entry(l, struct castle_component_tree, da_list);
        else
            cpu_index--;
    }
    BUG_ON(cpu_index < 0);

    return NULL;
}

/**
 * Return cpu_index^th T0 CT for da with a reference held.
 *
 * NOTE: Always returns a valid CT pointer.
 *
 * @also __castle_da_rwct_get()
 */
static struct castle_component_tree* castle_da_rwct_get(struct castle_double_array *da,
                                                        int cpu_index)
{
    struct castle_component_tree *ct = NULL;

    read_lock(&da->lock);
    ct = __castle_da_rwct_get(da, cpu_index);
    BUG_ON(!ct);
    castle_ct_get(ct, 1 /*write*/);
    read_unlock(&da->lock);

    return ct;
}

/**
 * Acquires the write reference to a T0 (appropriate for the cpu_index provided), it dosen't
 * pre-allocate any freespace, but checks that at least 2 nodes worth of space is available.
 * If not, it'll try to allocate new T0.
 *
 * It should only be used if CT hasn't already been acquired through castle_da_reserve().
 * ATM all inserts do go through castle_da_reserve() therefore this function is effectively
 * unused
 */
static struct castle_component_tree* castle_da_rwct_acquire(struct castle_double_array *da,
                                                            int cpu_index)
{
    struct castle_component_tree *ct;
    struct castle_btree_type *btree;
    int ret;


again:
    if (castle_da_no_disk_space(da))
        return NULL;

    ct = castle_da_rwct_get(da, cpu_index);
    BUG_ON(!ct);

    /* Use this tree, but only if there is still some space left in it (otherwise
       we could get stuck in a loop where write fails, but we still use the same CT
       and try again). */
    btree = castle_btree_type_get(ct->btree_type);
    if(castle_ext_freespace_can_alloc(&ct->tree_ext_free,
                                      2 * btree->node_size(ct, 0) * C_BLK_SIZE))
        return ct;

    debug("Number of items in component tree %d, # items %ld. Trying to add a new rwct.\n",
            ct->seq, atomic64_read(&ct->item_count));
    /* Drop reference for old CT. */
    castle_ct_put(ct, 1 /*write*/);

    /* Try creating a new CT. */
    ret = castle_da_rwct_create(da, cpu_index, 0 /* in_tran */, LFS_VCT_T_T0);

    if((ret == 0) || (ret == -EAGAIN))
        goto again;

    castle_printk(LOG_INFO, "Warning: failed to create RWCT with errno=%d\n", ret);

    return NULL;
}

/**
 * Get first CT from DA that satisfies bvec.
 *
 * - Check if we have an appropriate CT at level 0 (specifically one that
 *   matches the bvec's cpu_index)
 * - Iterate over all levels of the DA until we find the first CT
 * - Return the first CT we find
 *
 * @return  The youngest CT that satisfies bvec
 */
static struct castle_component_tree* castle_da_first_ct_get(struct castle_double_array *da,
                                                            c_bvec_t *c_bvec)
{
    struct castle_component_tree *ct = NULL;
    struct list_head *l;
    int level = 1;

    read_lock(&da->lock);

    /* Level 0 is handled as a special case due to its ordering constraints. */
    ct = __castle_da_rwct_get(da, c_bvec->cpu_index);
    if (ct)
        goto out;

    /* Find the first level with trees and return it. */
    while (level < MAX_DA_LEVEL)
    {
        l = &da->levels[level].trees;
        if (!list_empty(l))
        {
            ct = list_first_entry(l, struct castle_component_tree, da_list);
            goto out;
        }
        level++;
    }

out:
    if (ct)
        castle_ct_get(ct, 0 /*write*/);
    read_unlock(&da->lock);

    return ct;
}

/**
 * Queue a write IO for later submission.
 *
 * @param da        Doubling array to queue IO for
 * @param c_bvec    IO to queue
 *
 * WARNING: Caller must hold c_bvec's wait queue lock.
 */
static void castle_da_bvec_queue(struct castle_double_array *da, c_bvec_t *c_bvec)
{
    struct castle_da_io_wait_queue *wq = &da->ios_waiting[c_bvec->cpu_index];

    BUG_ON(!spin_is_locked(&wq->lock));

    /* Queue the bvec. */
    list_add_tail(&c_bvec->io_list, &wq->list);

    /* Increment IO waiting counters. */
    wq->cnt++;
    atomic_inc(&da->ios_waiting_cnt);
}

/**
 * Submit write IOs queued on wait queue to btree.
 *
 * @param work  Embedded in struct castle_da_io_wait_queue
 *
 * - Remove pending IOs from the wait queue so long as ios_budget is positive
 * - Place pending IOs on a new list of IOs to be submitted to the appropriate
 *   btree
 * - We use an intermediate list to minimise the amount of time we hold the
 *   wait queue lock (although subsequent IOs should be hitting the same CPU)
 *
 * @also struct castle_da_io_wait_queue
 * @also castle_da_ios_budget_replenish()
 * @also castle_da_write_bvec_start()
 */
static void castle_da_queue_kick(struct work_struct *work)
{
    struct castle_da_io_wait_queue *wq = container_of(work, struct castle_da_io_wait_queue, work);
    struct list_head *l, *t;
    LIST_HEAD(submit_list);
    c_bvec_t *c_bvec;

    /* Get as many c_bvecs as we can and place them on the submit list.
       Take them all on module exit. */
    spin_lock(&wq->lock);
    while (((atomic_dec_return(&wq->da->ios_budget) >= 0)
                || castle_fs_exiting
                || castle_da_no_disk_space(wq->da))
            && !list_empty(&wq->list))
    {
        /* New IOs are queued at the end of the list.  Always pull from the
         * front of the list to preserve ordering. */
        c_bvec = list_first_entry(&wq->list, c_bvec_t, io_list);
        list_del(&c_bvec->io_list);
        list_add(&c_bvec->io_list, &submit_list);

        /* Decrement IO waiting counters. */
        BUG_ON(--wq->cnt < 0);
        BUG_ON(atomic_dec_return(&wq->da->ios_waiting_cnt) < 0);
    }
    spin_unlock(&wq->lock);

    /* Submit c_bvecs to the btree. */
    list_for_each_safe(l, t, &submit_list)
    {
        c_bvec = list_entry(l, c_bvec_t, io_list);
        list_del(&c_bvec->io_list);
        castle_da_reserve(wq->da, c_bvec);
    }
}

/**
 * This is the callback used to complete a btree read. It either:
 * - calls back to the client if the key sought for has been found
 * - calls back to the client if there was an error
 * - calls back to the client if no more component trees are available
 * - otherwise it drops the reference to the last CT, takes reference to the next CT and
 *   submits the request to the bloom filter code (which will call this callback again,
 *   directly or indirectly).
 */
static void castle_da_ct_read_complete(c_bvec_t *c_bvec, int err, c_val_tup_t cvt)
{
    void (*callback) (struct castle_bio_vec *c_bvec, int err, c_val_tup_t cvt);
    struct castle_component_tree *ct, *next_ct;
    struct castle_double_array *da;

    callback = c_bvec->orig_complete;
    ct = c_bvec->tree;
    da = castle_da_hash_get(ct->da);

    BUG_ON(c_bvec_data_dir(c_bvec) != READ);
    BUG_ON(atomic_read(&c_bvec->reserv_nodes));

    /* If the key hasn't been found, check in the next tree. */
    if(CVT_INVALID(cvt) && (!err))
    {
#ifdef CASTLE_BLOOM_FP_STATS
        if (ct->bloom_exists && c_bvec->bloom_positive)
        {
            atomic64_inc(&ct->bloom.false_positives);
            c_bvec->bloom_positive = 0;
        }
#endif
        debug_verbose("Checking next ct.\n");
        next_ct = castle_da_ct_next(ct);
        /* We've finished looking through all the trees. */
        if(!next_ct)
        {
            callback(c_bvec, err, INVAL_VAL_TUP);
            return;
        }
        /* Put the previous tree, now that we know we've got a ref to the next. */
        castle_ct_put(ct, 0);
        c_bvec->tree = next_ct;
        debug_verbose("Scheduling btree read in %s tree: %d.\n",
                ct->dynamic ? "dynamic" : "static", ct->seq);
        castle_bloom_submit(c_bvec);
        return;
    }
    debug_verbose("Finished with DA read, calling back.\n");

    /* Don't release the ct reference in order to hold on to medium objects array, etc. */
    callback(c_bvec, err, cvt);
}

/**
 * This function implements the btree write callback. At the moment it is expected that
 * space to do the btree write was preallocated and -ENOSPC error code will never happen
 * (this function is capable of handling this, but castle_da_write_bvec_start is not reentrant).
 *
 * Btree write is handled by releasing any unused preallocated btree extent space,
 * and calling back to the client.
 */
static void castle_da_ct_write_complete(c_bvec_t *c_bvec, int err, c_val_tup_t cvt)
{
    void (*callback) (struct castle_bio_vec *c_bvec, int err, c_val_tup_t cvt);
    struct castle_component_tree *ct;
    struct castle_double_array *da;

    callback = c_bvec->orig_complete;
    ct = c_bvec->tree;
    da = castle_da_hash_get(ct->da);

    /*
     * If the insert space failed, create a new ct, and continue.
     * At the moment we don't expect btree insert to fail, because space is always preallocated.
     */
    BUG_ON(err == -ENOSPC);
    if(err == -ENOSPC)
    {
        /* Release the reference to the tree. */
        castle_ct_put(ct, 1);
        /*
         * For now all inserts reserve space, and castle_da_write_bvec_start is not reentrant,
         * therefore err should never be -ENOSPC.
         */
        BUG();
        castle_da_write_bvec_start(da, c_bvec);
        return;
    }
    BUG_ON(c_bvec_data_dir(c_bvec) != WRITE);
    debug_verbose("Finished with DA, calling back.\n");
    castle_da_merge_budget_io_end(castle_da_hash_get(ct->da));
    /* Release the preallocated space in the btree extent. */
    castle_double_array_unreserve(c_bvec);
    BUG_ON(CVT_MEDIUM_OBJECT(cvt) && (cvt.cep.ext_id != c_bvec->tree->data_ext_free.ext_id));

    /* Don't release the ct reference in order to hold on to medium objects array, etc. */
    callback(c_bvec, err, cvt);
}

/**
 * Hand-off write request (bvec) to DA.
 *
 * - Fail request if there is no free space
 * - Get T0 CT for bvec
 * - Configure completion handlers
 * - Submit immediately to btree
 *
 * @also castle_da_read_bvec_start()
 * @also castle_btree_submit()
 */
static void castle_da_write_bvec_start(struct castle_double_array *da, c_bvec_t *c_bvec)
{
    int reserved;

    debug_verbose("Doing DA write for da_id=%d\n", da_id);
    BUG_ON(c_bvec_data_dir(c_bvec) != WRITE);

    /* Medium, and only medium inserts must have reserved the space (in leaf nodes extent,
       and in the medium objects extent). */
    reserved = (c_bvec->tree != NULL);

    /* If space was reserved, start the insert immediately. */
    if(reserved)
        goto insert;

    /* If no disk space left, the best we can do is return an error. */
    if (castle_da_no_disk_space(da))
    {
        c_bvec->submit_complete(c_bvec, -ENOSPC, INVAL_VAL_TUP);
        return;
    }

    /* Get a reference to the current RW CT (a new one may be created). */
    c_bvec->tree = castle_da_rwct_acquire(da, c_bvec->cpu_index);
    if (!c_bvec->tree)
    {
        c_bvec->submit_complete(c_bvec, -ENOSPC, INVAL_VAL_TUP);
        return;
    }

insert:
    c_bvec->orig_complete   = c_bvec->submit_complete;
    c_bvec->submit_complete = castle_da_ct_write_complete;

    debug_verbose("Looking up in ct=%d\n", c_bvec->tree->seq);

    /* Submit directly to btree. */
    castle_btree_submit(c_bvec);
}

/**
 * Hand-off read request (bvec) to DA via bloom filter.
 *
 * - Get first CT for bvec (not necessarily a RWCT)
 * - Configure callback handlers
 * - Pass off to the bloom layer
 *
 * @also castle_da_write_bvec_start()
 * @also castle_bloom_submit()
 */
static void castle_da_read_bvec_start(struct castle_double_array *da, c_bvec_t *c_bvec)
{
    debug_verbose("Doing DA read for da_id=%d\n", da_id);
    BUG_ON(c_bvec_data_dir(c_bvec) != READ);

    /* Get a reference to the first appropriate CT for this bvec. */
    c_bvec->tree = castle_da_first_ct_get(da, c_bvec);
    if (!c_bvec->tree)
    {
        c_bvec->submit_complete(c_bvec, -EINVAL, INVAL_VAL_TUP);
        return;
    }

    c_bvec->orig_complete   = c_bvec->submit_complete;
    c_bvec->submit_complete = castle_da_ct_read_complete;

    debug_verbose("Looking up in ct=%d\n", c_bvec->tree->seq);

    /* Submit via bloom filter. */
#ifdef CASTLE_BLOOM_FP_STATS
    c_bvec->bloom_positive = 0;
#endif
    castle_bloom_submit(c_bvec);
}

/**
 * Submit request to DA, queueing write IOs that are not within the DA ios_budget.
 *
 * Read requests:
 * - Processed immediately
 *
 * Write requests:
 * - Hold appropriate write queue spinlock to guarantee ordering
 * - If we're within ios_budget and there write queue is empty, queue the write
 *   IO immediately
 * - Otherwise queue write IO and wait for the ios_budget to be replenished
 *
 * @also castle_da_bvec_queue()
 * @also castle_da_read_bvec_start()
 * @also castle_da_write_bvec_start()
 */
void castle_double_array_submit(c_bvec_t *c_bvec)
{
    struct castle_attachment *att = c_bvec->c_bio->attachment;
    struct castle_double_array *da;
    c_da_t da_id;

    down_read(&att->lock);
    /* Since the version is attached, it must be found */
    BUG_ON(castle_version_read(att->version, &da_id, NULL, NULL, NULL, NULL));
    up_read(&att->lock);

    da = castle_da_hash_get(da_id);
    BUG_ON(!da);
    /* orig_complete should be null it is for our privte use */
    BUG_ON(c_bvec->orig_complete);

    /* Start the read bvecs without any queueing. */
    if(c_bvec_data_dir(c_bvec) == READ)
    {
        castle_da_read_bvec_start(da, c_bvec);
        return;
    }

    castle_da_write_bvec_start(da, c_bvec);
}

/**
 * Gets write reference to the appropriate T0 (for the cpu_index stored in c_bvec) and
 * reserves space in btree and medium object extents (for medium object writes).
 * It calls back to the client through queue_complete() callback, on success or failure.
 */
static void castle_da_reserve(struct castle_double_array *da, c_bvec_t *c_bvec)
{
    struct castle_component_tree *ct;
    struct castle_btree_type *btree;
    uint64_t value_len, req_btree_space, req_medium_space;
    int ret;

    if(castle_da_no_disk_space(da))
    {
        c_bvec->queue_complete(c_bvec, -ENOSPC);
        return;
    }

    value_len = c_bvec->c_bio->replace->value_len;
again:
    ct = castle_da_rwct_get(da, c_bvec->cpu_index);
    BUG_ON(!ct);

    /* Attempt to preallocate space in the btree and m-obj extents for writes. */
    btree = castle_btree_type_get(ct->btree_type);

    /* We may have to create up to 2 new leaf nodes in this write. Preallocate
       the space for this. */
    req_btree_space = 2 * btree->node_size(ct, 0) * C_BLK_SIZE;
    if (castle_ext_freespace_prealloc(&ct->tree_ext_free, req_btree_space) < 0)
        goto new_ct;
    /* Save how many nodes we've pre-allocated. */
    atomic_set(&c_bvec->reserv_nodes, 2);

    /* Preallocate (ceil to C_BLK_SIZE) space for the medium object. */
    req_medium_space = ((value_len - 1) / C_BLK_SIZE + 1) * C_BLK_SIZE;
    if ( is_medium(value_len) &&
        (castle_ext_freespace_prealloc(&ct->data_ext_free, req_medium_space) < 0))
    {
        /* We failed to preallocate space for the medium object. Free the space in btree extent. */
        castle_ext_freespace_free(&ct->tree_ext_free, req_btree_space);
        atomic_set(&c_bvec->reserv_nodes, 0);
        goto new_ct;
    }
    /* Save the CT in bvec. */
    c_bvec->tree = ct;

    c_bvec->queue_complete(c_bvec, 0);
    return;

new_ct:
    debug("Number of items in component tree %d, # items %ld. Trying to add a new rwct.\n",
            ct->seq, atomic64_read(&ct->item_count));
    /* Drop reference for old CT. */
    castle_ct_put(ct, 1 /*write*/);

    ret = castle_da_rwct_create(da, c_bvec->cpu_index, 0 /* in_tran */, LFS_VCT_T_T0);
    if((ret == 0) || (ret == -EAGAIN))
        goto again;

    BUG_ON(atomic_read(&c_bvec->reserv_nodes) != 0);

    c_bvec->queue_complete(c_bvec, ret);
}

/**
 * Unreserves any nodes reserved in the btree extent associated with the write request provided.
 */
void castle_double_array_unreserve(c_bvec_t *c_bvec)
{
    struct castle_component_tree *ct;
    struct castle_btree_type *btree;
    uint32_t reserv_nodes;

    /* Only works for write requests. */
    BUG_ON(c_bvec_data_dir(c_bvec) != WRITE);

    /* If no nodes are reserved, stop. */
    reserv_nodes = atomic_read(&c_bvec->reserv_nodes);
    if(reserv_nodes == 0)
        return;

    /* Free the nodes. */
    ct = c_bvec->tree;
    btree = castle_btree_type_get(ct->btree_type);
    castle_ext_freespace_free(&ct->tree_ext_free,
                               reserv_nodes * btree->node_size(ct, 0) * C_BLK_SIZE);
    /* Set the reservation back to 0. Don't use atomic_set() because this doesn't use
       locked prefix. */
    atomic_sub(reserv_nodes, &c_bvec->reserv_nodes);
}

/**
 * Submits write requests to this DA write queue which throttles inserts according to the
 * merge progress. Once the write is scheduled for processing (which could happen immediately
 * in the current thread's context) it reserves btree/medium object extent space, and
 * calls back to the user.
 *
 * @also castle_da_reserve()
 */
void castle_double_array_queue(c_bvec_t *c_bvec)
{
    struct castle_attachment *att = c_bvec->c_bio->attachment;
    struct castle_da_io_wait_queue *wq;
    struct castle_double_array *da;
    c_da_t da_id;

    BUG_ON(c_bvec_data_dir(c_bvec) != WRITE);

    down_read(&att->lock);
    /* Since the version is attached, it must be found */
    BUG_ON(castle_version_read(att->version, &da_id, NULL, NULL, NULL, NULL));
    up_read(&att->lock);

    da = castle_da_hash_get(da_id);
    BUG_ON(!da);
    BUG_ON(atomic_read(&c_bvec->reserv_nodes) != 0);

    /* Write requests must operate within the ios_budget but reads can be
     * scheduled immediately. */
    wq = &da->ios_waiting[c_bvec->cpu_index];
    spin_lock(&wq->lock);
    if ((atomic_dec_return(&da->ios_budget) >= 0) && list_empty(&wq->list))
    {
        /* We're within the budget and there are no other IOs on the queue,
         * schedule this write IO immediately. */
        spin_unlock(&wq->lock);
        castle_da_reserve(da, c_bvec);
    }
    else
    {
        /* Either the budget is exhausted or there are other IOs pending on
         * the write queue.  Queue this write IO.
         *
         * Don't do a manual queue kick as if/when ios_budget is replenished
         * kicks for all of the DA's write queues will be scheduled.  The
         * kick for 'our' write queue will block on the spinlock we hold.
         *
         * ios_budget will be replenished; save an atomic op and leave it
         * in a negative state. */
        castle_da_bvec_queue(da, c_bvec);
        spin_unlock(&wq->lock);
    }
}

/**************************************/
/* Double Array Management functions. */

int castle_double_array_create(void)
{
    /* Make sure that the global tree is in the ct hash */
    castle_ct_hash_add(&castle_global_tree);

    return 0;
}

/**
 * Initialise global doubling array state.
 */
int castle_double_array_init(void)
{
    int ret, cpu, i, j;
    int min_budget, budget;

    ret = -ENOMEM;

    /* Allocate merge workqueues. */
    for (i = 0; i < NR_CASTLE_DA_WQS; i++)
    {
        castle_da_wqs[i] = create_workqueue(castle_da_wqs_names[i]);
        if (!castle_da_wqs[i])
        {
            castle_printk(LOG_ERROR, KERN_ALERT "Error: Could not alloc wq\n");
            goto err0;
        }
    }

    /* Initialise modlist iter mergesort buffer based on cache size.
     * As a minimum we need to be able to merge two full T0s. */
    min_budget = 2 * MAX_DYNAMIC_TREE_SIZE * C_CHK_SIZE;            /* Two full T0s. */
    budget     = (castle_cache_size_get() * PAGE_SIZE) / 10;        /* 10% of cache. */
    if (budget < min_budget)
        budget = min_budget;
    castle_printk(LOG_INIT, "Allocating %lluMB for modlist iter byte budget.\n",
            budget / C_CHK_SIZE);
    atomic_set(&castle_ct_modlist_iter_byte_budget, budget);
    mutex_init(&castle_da_level1_merge_init);

    /* Populate request_cpus with CPU ids ready to handle requests. */
    request_cpus.cpus = castle_malloc(sizeof(int) * num_online_cpus(), GFP_KERNEL);
    if (!request_cpus.cpus)
        goto err0;
    request_cpus.cnt = 0;
    for_each_online_cpu(cpu)
    {
        request_cpus.cpus[request_cpus.cnt] = cpu;
        request_cpus.cnt++;
    }

    castle_da_hash = castle_da_hash_alloc();
    if(!castle_da_hash)
        goto err1;
    castle_ct_hash = castle_ct_hash_alloc();
    if(!castle_ct_hash)
        goto err2;

    castle_da_hash_init();
    castle_ct_hash_init();
    /* Start up the timer which replenishes merge and write IOs budget */
    castle_throttle_timer_fire(1);

    return 0;

err2:
    castle_free(castle_da_hash);
err1:
    castle_free(request_cpus.cpus);
err0:
    for (j = 0; j < i; j++)
        destroy_workqueue(castle_da_wqs[j]);
    BUG_ON(!ret);
    return ret;
}

void castle_double_array_merges_fini(void)
{
    int deleted_das;

    castle_da_exiting = 1;
    del_singleshot_timer_sync(&throttle_timer);
    /* This is happening at the end of execution. No need for the hash lock. */
    __castle_da_hash_iterate(castle_da_merge_stop, NULL);
    /* Also, wait for merges on deleted DAs. Merges will hold the last references to those DAs. */
    do {
        CASTLE_TRANSACTION_BEGIN;
        deleted_das = !list_empty(&castle_deleted_das);
        CASTLE_TRANSACTION_END;
        if(deleted_das)
            msleep(10);
    } while(deleted_das);
}

void castle_double_array_fini(void)
{
    int i;
    castle_printk(LOG_DEBUG, "%s::start.\n", __FUNCTION__);
    castle_da_hash_destroy();
    castle_ct_hash_destroy();

    castle_free(request_cpus.cpus);

    for (i = 0; i < NR_CASTLE_DA_WQS; i++)
        destroy_workqueue(castle_da_wqs[i]);
    castle_printk(LOG_DEBUG, "%s::end.\n", __FUNCTION__);
}

void castle_da_destroy_complete(struct castle_double_array *da)
{ /* Called with lock held. */
    int i;

    /* Sanity Checks. */
    BUG_ON(!castle_da_deleted(da));

    castle_printk(LOG_USERINFO, "Cleaning VerTree: %u\n", da->id);

    /* Destroy Component Trees. */
    for(i=0; i<MAX_DA_LEVEL; i++)
    {
        struct list_head *l, *lt;

        list_for_each_safe(l, lt, &da->levels[i].trees)
        {
            struct castle_component_tree *ct;

            ct = list_entry(l, struct castle_component_tree, da_list);
            /* No out-standing merges and active attachments. Componenet Tree
             * shouldn't be referenced any-where. */
            BUG_ON(atomic_read(&ct->ref_count) != 1);
            BUG_ON(atomic_read(&ct->write_ref_count));
            list_del(&ct->da_list);
            ct->da_list.next = ct->da_list.prev = NULL;
            castle_ct_put(ct, 0);
        }
    }

    /* Destroy Version and Rebuild Version Tree. */
    castle_version_tree_delete(da->root_version);

    /* Delete the DA from the list of deleted DAs. */
    list_del(&da->hash_list);

    /* Dealloc the DA. */
    castle_da_dealloc(da);
}

static void castle_da_get(struct castle_double_array *da)
{
    /* Increment ref count, it should never be zero when we get here. */
    BUG_ON(atomic_inc_return(&da->ref_cnt) <= 1);
}

static void castle_da_put(struct castle_double_array *da)
{
    if(atomic_dec_return(&da->ref_cnt) == 0)
    {
        /* Ref count dropped to zero -> delete. There should be no outstanding attachments. */
        BUG_ON(da->attachment_cnt != 0);
        BUG_ON(!castle_da_deleted(da));
        CASTLE_TRANSACTION_BEGIN;
        castle_da_destroy_complete(da);
        CASTLE_TRANSACTION_END;
    }
}

static void castle_da_put_locked(struct castle_double_array *da)
{
    BUG_ON(!CASTLE_IN_TRANSACTION);
    if(atomic_dec_return(&da->ref_cnt) == 0)
    {
        /* Ref count dropped to zero -> delete. There should be no outstanding attachments. */
        BUG_ON(da->attachment_cnt != 0);
        BUG_ON((da->hash_list.next != NULL) || (da->hash_list.prev != NULL));
        BUG_ON(!castle_da_deleted(da));
        castle_da_destroy_complete(da);
    }
}

int castle_double_array_get(c_da_t da_id)
{
    struct castle_double_array *da;
    unsigned long flags;

    read_lock_irqsave(&castle_da_hash_lock, flags);
    da = __castle_da_hash_get(da_id);
    if(!da)
        goto out;
    castle_da_get(da);
    da->attachment_cnt++;
out:
    read_unlock_irqrestore(&castle_da_hash_lock, flags);

    return (da == NULL ? -EINVAL : 0);
}

void castle_double_array_put(c_da_t da_id)
{
    struct castle_double_array *da;

    /* We only call this for attached DAs which _must_ be in the hash. */
    da = castle_da_hash_get(da_id);
    BUG_ON(!da);
    /* DA allocated + our ref count on it. */
    BUG_ON(atomic_read(&da->ref_cnt) < 2);
    write_lock(&da->lock);
    da->attachment_cnt--;
    write_unlock(&da->lock);
    /* Put the ref cnt too. */
    castle_da_put(da);
}

/* TODO: Check what happens if ioctl functions or sysfs functions need to get reference on
 * resources. */
int castle_double_array_compact(c_da_t da_id)
{
    struct castle_double_array *da;

    da = castle_da_hash_get(da_id);
    if (!da)
        return -EINVAL;

    castle_printk(LOG_USERINFO, "Marking version tree %u for compaction.\n", da_id);
    castle_da_need_compaction_set(da);

    wake_up(&da->merge_waitq);

    return 0;
}

int castle_double_array_destroy(c_da_t da_id)
{
    struct castle_double_array *da;
    unsigned long flags;
    int ret;

    write_lock_irqsave(&castle_da_hash_lock, flags);
    da = __castle_da_hash_get(da_id);
    /* Fail if we cannot find the da in the hash. */
    if(!da)
    {
        castle_printk(LOG_USERINFO, "No Version Tree exists with id: %u\n", da_id);
        ret = -EINVAL;
        goto err_out;
    }
    BUG_ON(da->attachment_cnt < 0);
    /* Fail if there are attachments to the DA. */
    if(da->attachment_cnt > 0)
    {
        castle_printk(LOG_USERINFO, "Version Tree %u has %u outstanding attachments\n",
                      da_id,
                      da->attachment_cnt);
        ret = -EBUSY;
        goto err_out;
    }
    /* Now we are happy to delete the DA. Remove it from the hash. */
    BUG_ON(castle_da_deleted(da));
    __castle_da_hash_remove(da);
    da->hash_list.next = da->hash_list.prev = NULL;
    write_unlock_irqrestore(&castle_da_hash_lock, flags);

    castle_sysfs_da_del(da);

    castle_printk(LOG_USERINFO, "Marking DA %u for deletion\n", da_id);
    /* Set the destruction bit, which will stop further merges. */
    castle_da_deleted_set(da);
    /* Restart the merge threads, so that they get to exit, and drop their da refs. */
    castle_da_merge_restart(da, NULL);
    /* Add it to the list of deleted DAs. */
    list_add(&da->hash_list, &castle_deleted_das);
    /* Put the (usually) last reference to the DA. */
    castle_da_put_locked(da);

    return 0;

err_out:
    write_unlock_irqrestore(&castle_da_hash_lock, flags);
    return ret;
}

/**
 * Set nice value for all merge threads within a DA.
 */
static int __castle_da_threads_priority_set(struct castle_double_array *da, void *_value)
{
    int i;
    int nice_value = *((int *)_value);

    for (i=0; i<MAX_DA_LEVEL; i++)
    {
        if (da->levels[i].merge.thread)
            set_user_nice(da->levels[i].merge.thread, nice_value + 15);
    }

    return 0;
}

/**
 * Change the priority of merge threads for all doubling arrays.
 */
void castle_da_threads_priority_set(int nice_value)
{
    int i;

    castle_da_hash_iterate(__castle_da_threads_priority_set, &nice_value);

    for(i=0; i<NR_CASTLE_DA_WQS; i++)
        castle_wq_priority_set(castle_da_wqs[i]);
}<|MERGE_RESOLUTION|>--- conflicted
+++ resolved
@@ -5123,19 +5123,9 @@
         uint8_t relock_bloom_node_c2b = 0;
         uint8_t relock_bloom_chunk_c2b = 0;
         /* unlock output ct active leaf c2b, so checkpoint can quickly flush partial merges */
-<<<<<<< HEAD
         c2_block_t *c2b = merge->levels[0].node_c2b;
         if(c2b)
             write_unlock_c2b(c2b);
-        /* Wait until we are allowed to do next unit of merge. */
-        units_cnt = castle_da_merge_units_inc_return(da, level);
-        /* relock output ct active leaf c2b, as unit_do expects to find it */
-        if(c2b)
-            write_lock_c2b(c2b);
-=======
-        //c2_block_t *c2b = merge->levels[0].node_c2b;
-        //if(c2b)
-        //    write_unlock_c2b(c2b);
         /* ditto the in-progress bloom filter */
         if (merge->out_tree->bloom_exists)
         {
@@ -5167,10 +5157,8 @@
 
         /* Wait until we are allowed to do next unit of merge. */
         units_cnt = castle_da_merge_units_inc_return(da, level);
-        /* relock output ct active leaf c2b, as unit_do expects to find it */
-        //if(c2b)
-        //    write_lock_c2b(c2b);
-        /* ditto the in-progress bloom filter */
+
+        /* relock stuff, as unit_do expects to find them */
         if (merge->out_tree->bloom_exists)
         {
             struct castle_bloom_build_params *bf_bp = merge->out_tree->bloom.private;
@@ -5187,7 +5175,8 @@
                 write_lock_c2b(bf_bp->chunk_c2b);
             }
         }
->>>>>>> 36dc303d
+        if(c2b)
+            write_lock_c2b(c2b);
 
         debug("%s::doing unit %d on merge %p (da %d level %d)\n", __FUNCTION__,
             units_cnt, merge, da->id, level);

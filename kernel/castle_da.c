#include <linux/sched.h>
#include <linux/delay.h>
#include <linux/kthread.h>

#include "castle_public.h"
#include "castle_utils.h"
#include "castle.h"
#include "castle_cache.h"
#include "castle_btree.h"
#include "castle_time.h"
#include "castle_versions.h"
#include "castle_extent.h"
#include "castle_ctrl.h"
#include "castle_da.h"
#include "castle_trace.h"
#include "castle_sysfs.h"
#include "castle_objects.h"
#include "castle_bloom.h"

#ifndef CASTLE_PERF_DEBUG
#define ts_delta_ns(a, b)                       ((void)0)
#define castle_perf_debug_getnstimeofday(ts)    ((void)0)
#define castle_perf_debug_bump_ctr(ctr, a, b)   ((void)0)
#else
#define ts_delta_ns(a, b)                       (timespec_to_ns(&a) - timespec_to_ns(&b))
#define castle_perf_debug_getnstimeofday(ts)    (getnstimeofday(ts))
#define castle_perf_debug_bump_ctr(ctr, a, b)   (ctr += ts_delta_ns(a, b))
#endif

//#define DEBUG
#ifndef DEBUG
#define debug(_f, ...)            ((void)0)
#define debug_verbose(_f, ...)    ((void)0)
#define debug_iter(_f, ...)       ((void)0)
#if 1
#define debug_merges(_f, ...)     ((void)0)
#else
#define debug_merges(_f, _a...)   (castle_printk(LOG_DEBUG, "%s:%.4d: DA=%d, level=%d: " \
                                        _f, __FILE__, __LINE__ , da->id, level, ##_a))
#endif
#else
#define debug(_f, _a...)          (castle_printk(LOG_DEBUG, "%s:%.4d: " _f, __FILE__, __LINE__ , ##_a))
#define debug_verbose(_f, ...)    (castle_printk(LOG_DEBUG, "%s:%.4d: " _f, __FILE__, __LINE__ , ##_a))
#define debug_iter(_f, _a...)     (castle_printk(LOG_DEBUG, "%s:%.4d: " _f, __FILE__, __LINE__ , ##_a))
#define debug_merges(_f, _a...)   (castle_printk(LOG_DEBUG, "%s:%.4d: DA=%d, level=%d: " \
                                        _f, __FILE__, __LINE__ , da->id, level, ##_a))
#endif

#define MAX_DYNAMIC_INTERNAL_SIZE       (5)     /* In C_CHK_SIZE. */
#define MAX_DYNAMIC_TREE_SIZE           (20)    /* In C_CHK_SIZE. */
#define MAX_DYNAMIC_DATA_SIZE           (20)    /* In C_CHK_SIZE. */

#define CASTLE_DA_HASH_SIZE             (1000)
#define CASTLE_CT_HASH_SIZE             (4000)
static struct list_head        *castle_da_hash       = NULL;
static struct list_head        *castle_ct_hash       = NULL;
static struct castle_mstore    *castle_da_store      = NULL;
static struct castle_mstore    *castle_tree_store    = NULL;
static struct castle_mstore    *castle_lo_store      = NULL;
static struct castle_mstore    *castle_dmser_store   = NULL;
       c_da_t                   castle_next_da_id    = 1;
static atomic_t                 castle_next_tree_seq = ATOMIC(0);
static int                      castle_da_exiting    = 0;

static int                      castle_dynamic_driver_merge = 1;

static int                      castle_merges_abortable = 1; /* 0 or 1, default=enabled */
static DECLARE_WAIT_QUEUE_HEAD (castle_da_promote_wq);  /**< castle_da_level0_modified_promote()  */

module_param(castle_merges_abortable, int, S_IRUSR | S_IWUSR | S_IRGRP | S_IWGRP);
MODULE_PARM_DESC(castle_merges_abortable, "Allow on-going merges to abort upon exit condition");

int                             castle_merges_checkpoint = 1; /* 0 or 1, default=enabled */
module_param(castle_merges_checkpoint, int, S_IRUSR | S_IWUSR | S_IRGRP | S_IWGRP);
MODULE_PARM_DESC(castle_merges_checkpoint, "Checkpoint on-going merges");

static struct
{
    int                     cnt;    /**< Size of cpus array.                        */
    int                    *cpus;   /**< Array of CPU ids for handling requests.    */
} request_cpus;

module_param(castle_dynamic_driver_merge, int, S_IRUSR | S_IWUSR | S_IRGRP | S_IWGRP);
MODULE_PARM_DESC(castle_dynamic_driver_merge, "Dynamic driver merge");

/* set to 0 to disable using SSDs for btree leaf nodes */
static int                      castle_use_ssd_leaf_nodes = 0;

module_param(castle_use_ssd_leaf_nodes, int, S_IRUSR | S_IWUSR | S_IRGRP | S_IWGRP);
MODULE_PARM_DESC(castle_use_ssd_leaf_nodes, "Use SSDs for btree leaf nodes");

/**********************************************************************************************/
/* Notes about the locking on doubling arrays & component trees.
   Each doubling array has a spinlock which protects the lists of component trees rooted in
   the trees array.
   Each component tree has a reference count, initialised to 1 at the tree creation. Each IO
   and other operation which uses the tree needs to take a reference to the tree. Reference
   should be taken under doubling array lock (which guarantees that the component tree is
   currently threaded onto the doubling array tree list, and vice versa. When a tree is
   removed from the doubling array, no-one else will take references to it any more.
   Component trees are destroyed when reference count reaches 0. The only operation which
   causes trees to be destroyed is the merge process. It decrements the reference count by 1,
   if there are any outstanding IOs, the ref count will reach 0 when last IO completes.
   When a new RW component tree (rwct) is created, previous rwct is moved onto level one. There
   may be ongoing writes to this component tree. This is safe, because all further reads to
   the tree (either doubling array reads, or merge) chain lock the tree nodes appropriately.
   RW tree creation and merges are serialised using the flags field.

   For DAs, only an attached DA is guaranteed to be in the hash.
 */

DEFINE_HASH_TBL(castle_da, castle_da_hash, CASTLE_DA_HASH_SIZE, struct castle_double_array, hash_list, c_da_t, id);
DEFINE_HASH_TBL(castle_ct, castle_ct_hash, CASTLE_CT_HASH_SIZE, struct castle_component_tree, hash_list, tree_seq_t, seq);
static LIST_HEAD(castle_deleted_das);

typedef enum {
    DAM_MARSHALL_ALL = 0,  /**< Marshall all merge state          */
    DAM_MARSHALL_ITERS,    /**< Marshall only iterator state      */
    DAM_MARSHALL_OUTTREE   /**< Marshall only output cct state    */
} c_da_merge_marshall_set_t;

/**********************************************************************************************/
/* Prototypes */
static struct castle_component_tree* castle_ct_alloc(struct castle_double_array *da,
                                                     btree_t type,
                                                     int level, tree_seq_t seq);
void castle_ct_get(struct castle_component_tree *ct, int write);
void castle_ct_put(struct castle_component_tree *ct, int write);
static void castle_component_tree_add(struct castle_double_array *da,
                                      struct castle_component_tree *ct,
                                      struct list_head *head,
                                      int in_init);
static void castle_component_tree_del(struct castle_double_array *da,
                                      struct castle_component_tree *ct);
static void castle_component_tree_promote(struct castle_double_array *da,
                                          struct castle_component_tree *ct,
                                          int in_init);
struct castle_da_merge;
static USED void castle_da_merges_print(struct castle_double_array *da);
static int castle_da_merge_restart(struct castle_double_array *da, void *unused);
static int castle_da_merge_start(struct castle_double_array *da, void *unused);
void castle_double_array_merges_fini(void);
static void castle_da_merge_budget_consume(struct castle_da_merge *merge);
static struct castle_component_tree* castle_da_rwct_get(struct castle_double_array *da,
                                                        int cpu_index);
static void castle_da_queue_kick(struct work_struct *work);
static void castle_da_read_bvec_start(struct castle_double_array *da, c_bvec_t *c_bvec);
static void castle_da_write_bvec_start(struct castle_double_array *da, c_bvec_t *c_bvec);
static void castle_da_reserve(struct castle_double_array *da, c_bvec_t *c_bvec);
static void castle_da_get(struct castle_double_array *da);
static void castle_da_put(struct castle_double_array *da);
static void castle_da_merge_serialise(struct castle_da_merge *merge);
static void castle_da_merge_marshall(struct castle_dmserlist_entry *merge_mstore,
                                     struct castle_da_merge *merge,
                                     c_da_merge_marshall_set_t partial_marshall);
/* out_tree_check checks only output tree state */
static void castle_da_merge_serdes_out_tree_check(struct castle_dmserlist_entry *merge_mstore,
                                                  struct castle_double_array *da,
                                                  int level);
/* des_check checks things like making sure the merge has the right input trees */
static void castle_da_merge_des_check(struct castle_da_merge *merge, struct castle_double_array *da,
                                      int level, int nr_trees,
                                      struct castle_component_tree **in_trees);
static void castle_da_merge_deserialise(struct castle_da_merge *merge,
                                        struct castle_double_array *da, int level);
static int castle_da_ct_bloom_build_param_deserialise(struct castle_component_tree *ct,
                                                      struct castle_bbp_entry *bbpm);
void castle_da_ct_marshall(struct castle_clist_entry *ctm, struct castle_component_tree *ct);
static c_da_t castle_da_ct_unmarshall(struct castle_component_tree *ct,
                                      struct castle_clist_entry *ctm);
static inline void castle_da_merge_node_size_get(struct castle_da_merge *merge, uint8_t level,
                                                 uint16_t *node_size);
static int __castle_da_rwct_create(struct castle_double_array *da,
                                   int cpu_index,
                                   int in_tran,
                                   c_lfs_vct_type_t lfs_type);
static int castle_da_rwct_create(struct castle_double_array *da,
                                 int cpu_index,
                                 int in_tran,
                                 c_lfs_vct_type_t lfs_type);
static int castle_da_no_disk_space(struct castle_double_array *da);

struct workqueue_struct *castle_da_wqs[NR_CASTLE_DA_WQS];
char *castle_da_wqs_names[NR_CASTLE_DA_WQS] = {"castle_da0"};

tree_seq_t castle_da_next_ct_seq(void);

/**********************************************************************************************/
/* Utils */

/**
 * Set DA's growing bit and return previous state.
 *
 * @return  0   DA was not being grown (but is now)
 * @return  1   DA was already being grown
 */
static inline int castle_da_growing_rw_test_and_set(struct castle_double_array *da)
{
    return test_and_set_bit(DOUBLE_ARRAY_GROWING_RW_TREE_BIT, &da->flags);
}

/**
 * Is the growing bit set on DA?
 *
 * @return  0   DA is currently growing
 * @return  1   DA is not currently being grown
 */
static inline int castle_da_growing_rw_test(struct castle_double_array *da)
{
    return test_bit(DOUBLE_ARRAY_GROWING_RW_TREE_BIT, &da->flags);
}

/**
 * Clear DA's growing bit.
 */
static inline void castle_da_growing_rw_clear(struct castle_double_array *da)
{
    clear_bit(DOUBLE_ARRAY_GROWING_RW_TREE_BIT, &da->flags);
}

#define FOR_EACH_MERGE_TREE(_i, _merge) for((_i)=0; (_i)<(_merge)->nr_trees; (_i)++)

static inline int castle_da_deleted(struct castle_double_array *da)
{
    return test_bit(DOUBLE_ARRAY_DELETED_BIT, &da->flags);
}

static inline void castle_da_deleted_set(struct castle_double_array *da)
{
    set_bit(DOUBLE_ARRAY_DELETED_BIT, &da->flags);
}

static inline int castle_da_need_compaction(struct castle_double_array *da)
{
    return test_bit(DOUBLE_ARRAY_NEED_COMPACTION_BIT, &da->flags);
}

static inline void castle_da_need_compaction_set(struct castle_double_array *da)
{
    set_bit(DOUBLE_ARRAY_NEED_COMPACTION_BIT, &da->flags);
}

static inline void castle_da_need_compaction_clear(struct castle_double_array *da)
{
    clear_bit(DOUBLE_ARRAY_NEED_COMPACTION_BIT, &da->flags);
}

int castle_da_compacting(struct castle_double_array *da)
{
    return test_bit(DOUBLE_ARRAY_COMPACTING_BIT, &da->flags);
}

static inline void castle_da_compacting_set(struct castle_double_array *da)
{
    set_bit(DOUBLE_ARRAY_COMPACTING_BIT, &da->flags);
}

static inline void castle_da_compacting_clear(struct castle_double_array *da)
{
    clear_bit(DOUBLE_ARRAY_COMPACTING_BIT, &da->flags);
}

int castle_da_merge_running(struct castle_double_array *da, int level)
{
    return test_bit(DA_MERGE_RUNNING_BIT, &da->levels[level].merge.flags);
}

static inline void castle_da_merge_running_set(struct castle_double_array *da, int level)
{
    set_bit(DA_MERGE_RUNNING_BIT, &da->levels[level].merge.flags);
}

static inline void castle_da_merge_running_clear(struct castle_double_array *da, int level)
{
    clear_bit(DA_MERGE_RUNNING_BIT, &da->levels[level].merge.flags);
}

/**********************************************************************************************/
/* Iterators */
struct castle_immut_iterator;

typedef void (*castle_immut_iter_node_start) (struct castle_immut_iterator *);

typedef struct castle_immut_iterator {
    struct castle_component_tree *tree;
    struct castle_btree_type     *btree;
    int                           completed;  /**< set to 1 when iterator is exhausted            */
    c2_block_t                   *curr_c2b;   /**< node c2b currently providing entries           */
    struct castle_btree_node     *curr_node;  /**< btree node (curr_c2b->buffer)                  */
    int32_t                       curr_idx;   /**< offset within curr_node of current entry
                                                   (where current is really next())               */
    int32_t                       cached_idx; /**< this is needed for merge SERDES because curr_idx
                                                   is moved ahead after the iterator value is
                                                   cached; if the call to iter_entry_find was moved
                                                   before the entry_get within immut_iter_next, it
                                                   will be unnecessary to save cached_idx         */
    c2_block_t                   *next_c2b;   /**< node c2b to provide next entires               */
    int32_t                       next_idx;   /**< offset within next_c2b of first entry to return*/
    castle_immut_iter_node_start  node_start; /**< callback handler to fire whenever iterator moves
                                                   to a new node within the btree                 */
    void                         *private;    /**< callback handler private data                  */
} c_immut_iter_t;

static int castle_ct_immut_iter_entry_find(c_immut_iter_t *iter,
                                           struct castle_btree_node *node,
                                           int start_idx)
{
    int disabled;
    c_val_tup_t cvt;

    for(; start_idx<node->used; start_idx++)
    {
        disabled = iter->btree->entry_get(node, start_idx, NULL, NULL, &cvt);
        if(!CVT_LEAF_PTR(cvt) && !disabled)
            return start_idx;
    }

    return -1;
}

/**
 * Update iterator with new btree node.
 *
 * @param iter  Iterator to update
 * @param node  Proposed next node
 *
 * @return 0    Node has no entries.
 * @return 1    Node has entries.
 */
static int castle_ct_immut_iter_next_node_init(c_immut_iter_t *iter,
                                               struct castle_btree_node *node)
{
    /* We should never encounter a non-leaf node. */
    BUG_ON(!node->is_leaf);

    /* Non-dynamic trees do not contain leaf pointers => the node must be non-empty,
       and will not contain leaf pointers */
    if(!iter->tree->dynamic)
    {
        iter->next_idx = 0;
        BUG_ON(castle_ct_immut_iter_entry_find(iter, node, 0 /* start_idx */) != iter->next_idx);
        BUG_ON(node->used == 0);
        return 1;
    }

    /* Finally, for dynamic trees, check if we have at least non-leaf pointer */
    iter->next_idx = castle_ct_immut_iter_entry_find(iter, node, 0 /* start_idx */);
    if(iter->next_idx >= 0)
        return 1;

    return 0;
}

/**
 * Returns the extent position of the next leaf node after the cep specified.
 * If one isn't avilable it returns the invalid position.
 */
static c_ext_pos_t castle_ct_immut_iter_next_node_cep_find(c_immut_iter_t *iter,
                                                           c_ext_pos_t cep,
                                                           uint16_t node_size)
{
    uint16_t btree_node_size;

    if(EXT_POS_INVAL(cep))
        return INVAL_EXT_POS;

    /* We should only be inspecting leaf nodes, work out the node size. */
    btree_node_size = iter->btree->node_size(iter->tree, 0);

    /* Work out the position of the next node. */
    cep.offset += ((c_byte_off_t)btree_node_size) * C_BLK_SIZE;

    /* If this cep is past the extent allocation end, return invalid cep. */
    if(cep.offset >= atomic64_read(&iter->tree->tree_ext_free.used))
        return INVAL_EXT_POS;

    /* Make sure that node size provided agrees with leaf node size worked out. */
    BUG_ON(btree_node_size != node_size);

    /* Otherwise return the cep. */
    return cep;
}

/**
 * Find the next leaf node starting from cep.
 *
 * iter->next_c2b==NULL on failure, else success
 *
 * @also castle_ct_immut_iter_next_node_init()
 */
static void castle_ct_immut_iter_next_node_find(c_immut_iter_t *iter,
                                                c_ext_pos_t cep,
                                                uint16_t node_size)
{
    struct castle_btree_node *node;
    c2_block_t *c2b;
#ifdef CASTLE_PERF_DEBUG
    struct timespec ts_start, ts_end;
#endif

    debug("Looking for next node starting with "cep_fmt_str_nl, cep2str(cep));
    BUG_ON(iter->next_c2b);
    c2b=NULL;
    while(!EXT_POS_INVAL(cep))
    {
        /* Release c2b if we've got one */
        if(c2b)
            put_c2b(c2b);
        /* Get cache block for the current c2b */
        castle_perf_debug_getnstimeofday(&ts_start);
        c2b = castle_cache_block_get(cep, node_size);
        castle_perf_debug_getnstimeofday(&ts_end);
        /* Update time spent obtaining c2bs. */
        castle_perf_debug_bump_ctr(iter->tree->get_c2b_ns, ts_end, ts_start);
        debug("Node in immut iter.\n");
        castle_cache_advise(c2b->cep, C2_ADV_PREFETCH|C2_ADV_FRWD, -1, -1, 0);
        write_lock_c2b(c2b);
        /* If c2b is not up to date, issue a blocking READ to update */
        if(!c2b_uptodate(c2b))
        {
            castle_perf_debug_getnstimeofday(&ts_start);
            BUG_ON(submit_c2b_sync(READ, c2b));
            castle_perf_debug_getnstimeofday(&ts_end);
            castle_perf_debug_bump_ctr(iter->tree->bt_c2bsync_ns, ts_end, ts_start);
        }
        write_unlock_c2b(c2b);
        node = c2b_bnode(c2b);
        /* Determine if this is a leaf-node with entries */
        if(castle_ct_immut_iter_next_node_init(iter, node))
        {
            /* It is */
            debug("Cep "cep_fmt_str " will be used next, exiting.\n",
                   cep2str(cep));
            iter->next_c2b = c2b;
            return;
        }
        cep = castle_ct_immut_iter_next_node_cep_find(iter, cep, node_size);
        debug("Node non-leaf or no non-leaf-ptr entries, moving to " cep_fmt_str_nl,
               cep2str(cep));
    }
    /* Drop c2b if we failed to find a leaf node, but have an outstanding reference to
       a non-leaf node */
    if(c2b)
        put_c2b(c2b);
}

/**
 * Find the next leaf node for iter.
 *
 * @also castle_ct_immut_iter_next_node_find()
 */
static void castle_ct_immut_iter_next_node(c_immut_iter_t *iter)
{
    uint16_t node_size;

    BUG_ON(!iter->next_c2b);
    /* Drop the current c2b, if one exists. */
    if(iter->curr_c2b)
    {
        debug("Moving to the next block after: "cep_fmt_str_nl,
               cep2str(iter->curr_c2b->cep));
        put_c2b(iter->curr_c2b);
    }
    /* next_c2b becomes curr_c2b */
    iter->curr_c2b = iter->next_c2b;
    node_size = iter->curr_c2b->nr_pages;
    BUG_ON(!c2b_uptodate(iter->curr_c2b));
    iter->curr_node = c2b_bnode(iter->curr_c2b);
    if(!iter->curr_node->is_leaf ||
           (iter->curr_node->used <= iter->next_idx))
    {
        castle_printk(LOG_INFO, "curr_node=%d, used=%d, next_idx=%d\n",
                iter->curr_node->is_leaf,
                iter->curr_node->used,
                iter->next_idx);
    }
    BUG_ON(!iter->curr_node->is_leaf ||
           (iter->curr_node->used <= iter->next_idx));
    iter->curr_idx  = iter->next_idx;
    debug("Moved to cep="cep_fmt_str_nl, cep2str(iter->curr_c2b->cep));

    /* Fire the node_start callback. */
    if (iter->node_start)
        iter->node_start(iter);

    /* Find next c2b following the extent order. */
    iter->next_c2b = NULL;
    castle_ct_immut_iter_next_node_find(iter,
                                        castle_ct_immut_iter_next_node_cep_find(
                                            iter,
                                            iter->curr_c2b->cep,
                                            node_size),
                                        node_size);
}

static void castle_ct_immut_iter_next(c_immut_iter_t *iter,
                                      void **key_p,
                                      c_ver_t *version_p,
                                      c_val_tup_t *cvt_p)
{
    int disabled;

    /* Check if we can read from the curr_node. If not move to the next node.
       Make sure that if entries exist, they are not leaf pointers. */
    if(iter->curr_idx >= iter->curr_node->used || iter->curr_idx < 0)
    {
        debug("No more entries in the current node. Asking for next.\n");
        BUG_ON((iter->curr_idx >= 0) && (iter->curr_idx > iter->curr_node->used));
        castle_ct_immut_iter_next_node(iter);
        BUG_ON((iter->curr_idx >= 0) && (iter->curr_idx >= iter->curr_node->used));
    }
    disabled = iter->btree->entry_get(iter->curr_node,
                                      iter->curr_idx,
                                      key_p,
                                      version_p,
                                      cvt_p);
    /* curr_idx should have been set to a non-leaf pointer */
    BUG_ON(CVT_LEAF_PTR(*cvt_p) || disabled);
    iter->cached_idx = iter->curr_idx;
    iter->curr_idx = castle_ct_immut_iter_entry_find(iter, iter->curr_node, iter->curr_idx + 1);
    debug("Returned next, curr_idx is now=%d / %d.\n", iter->curr_idx, iter->curr_node->used);
}

static int castle_ct_immut_iter_has_next(c_immut_iter_t *iter)
{
    if(unlikely(iter->completed))
        return 0;

    if((iter->curr_idx >= iter->curr_node->used || iter->curr_idx < 0) && (!iter->next_c2b))
    {
        iter->completed = 1;
        BUG_ON(!iter->curr_c2b);
        put_c2b(iter->curr_c2b);
        iter->curr_c2b = NULL;

        return 0;
    }

    return 1;
}

/**
 * Initialise iterator for immutable btrees.
 *
 * @param iter          Iterator to initialise
 * @param node_start    CB handler when iterator moves to a new btree node
 * @param private       Private data to pass to CB handler
 */
static void castle_ct_immut_iter_init(c_immut_iter_t *iter,
                                      castle_immut_iter_node_start node_start,
                                      void *private)
{
    c_ext_pos_t first_node_cep;
    uint16_t first_node_size;

    debug("Initialising immut enumerator for ct id=%d\n", iter->tree->seq);
    iter->btree     = castle_btree_type_get(iter->tree->btree_type);
    iter->completed = 0;
    iter->curr_c2b  = NULL;
    iter->next_c2b  = NULL;
    iter->node_start= node_start;
    iter->private   = private;

    first_node_cep.ext_id = iter->tree->tree_ext_free.ext_id;
    first_node_cep.offset = 0;
    first_node_size = iter->btree->node_size(iter->tree, 0);
    castle_ct_immut_iter_next_node_find(iter,
                                        first_node_cep,
                                        first_node_size);
    /* Check if we succeeded at finding at least a single node */
    BUG_ON(!iter->next_c2b);
    /* Init curr_c2b correctly */
    castle_ct_immut_iter_next_node(iter);
}

static void castle_ct_immut_iter_cancel(c_immut_iter_t *iter)
{
    debug("Cancelling immut enumerator for ct id=%d\n", iter->tree->seq);
    if (iter->curr_c2b)
        put_c2b(iter->curr_c2b);
    if (iter->next_c2b)
        put_c2b(iter->next_c2b);
}

struct castle_iterator_type castle_ct_immut_iter = {
    .register_cb = NULL,
    .prep_next   = NULL,
    .has_next    = (castle_iterator_has_next_t)castle_ct_immut_iter_has_next,
    .next        = (castle_iterator_next_t)    castle_ct_immut_iter_next,
    .skip        = NULL,
    .cancel      = (castle_iterator_cancel_t)castle_ct_immut_iter_cancel,
};

/**
 * Compare verion tuples k1,v1 against k2,v2.
 *
 * @param btree Source btree (for compare function)
 * @param k1    Key to compare against
 * @param v1    Version to compare against
 * @param k2    Key to compare with
 * @param v2    Version to compare with
 *
 * @return -1   (k1, v1) <  (k2, v2)
 * @return  0   (k1, v1) == (k2, v2)
 * @return  1   (k1, v1) >  (k2, v2)
 */
static int castle_kv_compare(struct castle_btree_type *btree,
                             void *k1, c_ver_t v1,
                             void *k2, c_ver_t v2)
{
    int ret = btree->key_compare(k1, k2);
    if(ret != 0)
        return ret;

    /* Reverse v achieved by inverting v1<->v2 given to version_compare() function */
    return castle_version_compare(v2, v1);
}

static void castle_da_node_buffer_init(struct castle_btree_type *btree,
                                       struct castle_btree_node *buffer,
                                       uint16_t node_size)
{
    debug("Resetting btree node buffer.\n");
    /* Buffers are proper btree nodes understood by castle_btree_node_type function sets.
       Initialise the required bits of the node, so that the types don't complain. */
    buffer->magic     = BTREE_NODE_MAGIC;
    buffer->type      = btree->magic;
    buffer->version   = 0;
    buffer->used      = 0;
    buffer->is_leaf   = 1;
    buffer->size      = node_size;
}

/**
 * Modlist B-tree iterator structure.
 *
 * @also castle_ct_modlist_iter_init()
 */
typedef struct castle_modlist_iterator {
    struct castle_btree_type *btree;
    struct castle_component_tree *tree;
    uint16_t leaf_node_size;
    struct castle_da_merge *merge;
    c_immut_iter_t *enumerator;
    uint8_t enum_advanced;          /**< Set if enumerator has advanced to a new node             */
    int err;
    uint32_t nr_nodes;              /**< Number of nodes in the buffer                            */
    void *node_buffer;              /**< Buffer to store all the nodes                            */
    uint32_t nr_items;              /**< Number of items in the buffer                            */
    uint32_t next_item;             /**< Next item to return in iterator                          */
    struct item_idx {
        uint32_t node;              /**< Which btree node                                         */
        uint32_t node_offset;       /**< Offset within btree node                                 */
    } *src_entry_idx;               /**< 1 of 2 arrays of entry pointers (used for sort)          */
    struct item_idx *dst_entry_idx; /**< 2nd array of entry pointers                              */
    struct entry_range {            /**< Entry range describes start,end within *_entry_idx       */
        uint32_t start;
        uint32_t end;
    } *ranges;
    uint32_t nr_ranges;             /**< Number of elements in node_ranges                        */
} c_modlist_iter_t;

struct mutex    castle_da_level1_merge_init;            /**< For level 1 merges serialise entry to
                                                             castle_da_merge_init()               */
atomic_t        castle_ct_modlist_iter_byte_budget;     /**< Byte budget remaining for in-flight
                                                             sorted modlist iter node buffers.    */

/**
 * Free memory allocated by iterator and replenish byte budget.
 */
static void castle_ct_modlist_iter_free(c_modlist_iter_t *iter)
{
    int buffer_size;

    if(iter->enumerator)
    {
        castle_ct_immut_iter.cancel(iter->enumerator);
        castle_free(iter->enumerator);
    }
    if(iter->node_buffer)
        castle_vfree(iter->node_buffer);
    if (iter->src_entry_idx)
        castle_vfree(iter->src_entry_idx);
    if (iter->dst_entry_idx)
        castle_vfree(iter->dst_entry_idx);
    if (iter->ranges)
        castle_vfree(iter->ranges);

    /* Replenish the budget - no need to serialise. */
    buffer_size = iter->nr_nodes * iter->leaf_node_size * C_BLK_SIZE;
    atomic_add(buffer_size, &castle_ct_modlist_iter_byte_budget);
}

/**
 * Get requested btree node from the node_buffer.
 */
static struct castle_btree_node* castle_ct_modlist_iter_buffer_get(c_modlist_iter_t *iter,
                                                                   uint32_t idx)
{
    char *buffer = iter->node_buffer;

    return (struct castle_btree_node *)(buffer + idx * iter->leaf_node_size * C_BLK_SIZE);
}

/**
 * Return key, version, cvt for entry sort_idx within iter->src_entry_idx[].
 */
static void castle_ct_modlist_iter_item_get(c_modlist_iter_t *iter,
                                            uint32_t sort_idx,
                                            void **key_p,
                                            c_ver_t *version_p,
                                            c_val_tup_t *cvt_p)
{
    struct castle_btree_type *btree = iter->btree;
    struct castle_btree_node *node;

    debug_verbose("Node_idx=%d, offset=%d\n",
                  iter->sort_idx[sort_idx].node,
                  iter->sort_idx[sort_idx].node_offset);
    node = castle_ct_modlist_iter_buffer_get(iter, iter->src_entry_idx[sort_idx].node);
    btree->entry_get(node,
                     iter->src_entry_idx[sort_idx].node_offset,
                     key_p,
                     version_p,
                     cvt_p);
}

/**
 * Return the next entry from the iterator.
 *
 * - Uses the final sorted src_entry_idx[].
 *
 * @also castle_ct_modlist_iter_fill()
 * @also castle_ct_modlist_iter_mergesort()
 */
static void castle_ct_modlist_iter_next(c_modlist_iter_t *iter,
                                        void **key_p,
                                        c_ver_t *version_p,
                                        c_val_tup_t *cvt_p)
{
    castle_ct_modlist_iter_item_get(iter, iter->next_item, key_p, version_p, cvt_p);
    iter->next_item++;
}

/**
 * Does the iterator have further entries.
 *
 * @return 1    Entry has more entries
 * @return 0    No further entries
 */
static int castle_ct_modlist_iter_has_next(c_modlist_iter_t *iter)
{
    return (!iter->err && (iter->next_item < iter->nr_items));
}

/**
 * Fill count entry pointers in dst_entry_idx from src_entry_idx.
 *
 * @param iter  Modlist iterator (provides src_entry_idx, dst_entry_idx)
 * @param src   Starting src_entry_idx entry to source entry pointers from
 * @param dst   Starting dst_entry_idx entry to populate from
 * @param count Number of entries to populate
 */
static inline void castle_ct_modlist_iter_merge_index_fill(c_modlist_iter_t *iter,
                                                           uint32_t src,
                                                           uint32_t dst,
                                                           uint32_t count)
{
    uint32_t i;

    for (i = 0; i < count; i++, src++, dst++)
    {
        iter->dst_entry_idx[dst].node        = iter->src_entry_idx[src].node;
        iter->dst_entry_idx[dst].node_offset = iter->src_entry_idx[src].node_offset;
    }
}

/**
 * Mergesort two contiguous entry ptr ranges (r1, r2) from src_entry_idx into dst_entry_idx.
 *
 * @param iter  Modlist iterator (provides src_entry_idx, dst_entry_idx)
 * @param r1    First range of node entry pointers
 * @param r2    Second range of node entry pointers
 *
 * - Iterate over entries pointed to by r1->start,r1->end and r2->start,r2->end
 *   from src_entry_idx[]
 * - Write out entry pointers in smallest to largest order into dst_entry_idx[]
 *   starting at index r1->start
 * - Result is that dst_entry_idx[r1->start] to dst_entry_idx[r2->end] will be
 *   sorted in smallest to largest order
 *
 * @also castle_ct_modlist_iter_mergesort()
 */
static void castle_ct_modlist_iter_merge_ranges(c_modlist_iter_t *iter,
                                                struct entry_range *r1,
                                                struct entry_range *r2)
{
    uint32_t r1_idx = r1->start;    /* current index for r1 */
    uint32_t r2_idx = r2->start;    /* current index for r2 */
    uint32_t dst_idx = r1->start;   /* output index */
    uint32_t src_idx = 0;           /* index of next smallest entry (from r1 or r2) */
    void *r1_key, *r2_key;
    c_ver_t r1_ver, r2_ver;

    BUG_ON(r1->end+1 != r2->start); /* ranges *MUST* be contiguous */

    for (dst_idx = r1->start; dst_idx <= r2->end; dst_idx++)
    {
        might_resched();

        /* Both ranges have more entries if their indexes lie within the range. */
        if (r1_idx <= r1->end && r2_idx <= r2->end)
        {
            /* Both ranges have more entries, we need to do a comparison to
             * determine which range has the next smallest value. */
            castle_ct_modlist_iter_item_get(iter, r1_idx, &r1_key, &r1_ver, NULL);
            castle_ct_modlist_iter_item_get(iter, r2_idx, &r2_key, &r2_ver, NULL);

            if (castle_kv_compare(iter->btree, r1_key, r1_ver, r2_key, r2_ver) < 0)
            {
                /* r1 smaller than r2. */
                src_idx = r1_idx;
                r1_idx++;
            }
            else
            {
                /* r1 larger than or equal to r2. */
                src_idx = r2_idx;
                r2_idx++;
            }

            /* Update dst_entry_idx with the smallest available entry pointer. */
            castle_ct_modlist_iter_merge_index_fill(iter, src_idx, dst_idx, 1);

            continue;
        }

        /* If we reached here then one of the two entry ranges has been
         * exhausted.  We need do no more comparisons and can just populate
         * the remainder of the output index with the entries from the range
         * that has not yet been exhausted. */

        if (r1_idx <= r1->end)
            castle_ct_modlist_iter_merge_index_fill(iter, r1_idx, dst_idx, r1->end-r1_idx+1);
        else if (r2_idx <= r2->end)
            castle_ct_modlist_iter_merge_index_fill(iter, r2_idx, dst_idx, r2->end-r2_idx+1);
        else
            BUG();

        /* We're done. */
        break;
    }
}

/**
 * Handler called when immutable iterator advances to a new source btree node.
 *
 * - Set modlist_iter->enum_advanced
 * - Provides a mechanism for the modlist iterator to know when the immutable
 *   iterator has advanced to a new node
 * - Used for sorting efficiency
 *
 * @also castle_ct_modlist_iter_fill()
 */
static void castle_ct_modlist_iter_next_node(c_immut_iter_t *immut_iter)
{
    c_modlist_iter_t *modlist_iter = immut_iter->private;
    modlist_iter->enum_advanced = 1;
}

/**
 * Populate node_buffer with leaf btree nodes, set up entry indexes and node ranges.
 *
 * - Using immutable iterator (iter->enumerator) iterate over entries in the
 *   unsorted btree
 * - Immutable iterator has a callback when it advances to a new btree node.
 *   castle_ct_modlist_iter_next_node() is registered as the callback handler
 *   and sets iter->enum_advanced whenever a new source node is used
 * - Get a new buffer btree node whenever the source iterator node advances
 * - Keep getting (unsorted) entries from the immutable iterator and store them
 *   in the node_buffer.  Put an entry in dst_entry_idx[] pointing to the node
 *   and node_offset
 * - As we move to a new node when the immutable iterator moves, we are
 *   guaranteed that individual btree nodes are sorted.  Fill ranges[] with
 *   start and end index within dst_entry_idx[]
 *
 * @also castle_ct_modlist_iter_mergesort()
 */
static void castle_ct_modlist_iter_fill(c_modlist_iter_t *iter)
{
    struct castle_btree_type *btree = iter->btree;
    struct castle_btree_node *node = NULL;
    uint32_t node_idx, item_idx, node_offset;
    c_ver_t version;
    c_val_tup_t cvt;
    void *key;

    node_idx = item_idx = node_offset = 0;
    while (castle_ct_immut_iter.has_next(iter->enumerator))
    {
        might_resched();

        /* Get the next (unsorted) entry from the immutable iterator. */
        castle_ct_immut_iter.next(iter->enumerator, &key, &version, &cvt);
        debug("In enum got next: k=%p, version=%d, %u/%llu, cep="cep_fmt_str_nl,
                key, version, (uint32_t)cvt.type, cvt.length, cep2str(cvt.cep));
        debug("Dereferencing first 4 bytes of the key (should be length)=0x%x.\n",
                *((uint32_t *)key));
        debug("Inserting into the node=%d, under idx=%d\n", node_idx, node_offset);
        BUG_ON(CVT_LEAF_PTR(cvt));

        /* Advance to a new node if the immutable iterator has moved on.  This
         * is handled via the immutable iterator callback.  We rely on source
         * nodes being identically sized to our destination nodes. */
        if (iter->enum_advanced)
        {
            /* Set end entry for node range we just completed. */
            if (likely(node_idx))
                iter->ranges[node_idx-1].end = item_idx-1;
            /* Set start entry for node range we're moving to. */
            iter->ranges[node_idx].start = item_idx;

            /* Get a new node. */
            node = castle_ct_modlist_iter_buffer_get(iter, node_idx);
            castle_da_node_buffer_init(btree, node, btree->node_size(iter->tree, 0));

            /* We've advance, initialise a good state. */
            iter->enum_advanced = 0;
            node_offset = 0;
            node_idx++;
        }

        /* Insert entry into node. */
        btree->entry_add(node, node_offset, key, version, cvt);
        iter->dst_entry_idx[item_idx].node        = node_idx-1;
        iter->dst_entry_idx[item_idx].node_offset = node_offset;
        node_offset++;
        item_idx++;
    }

    if (likely(node_idx))
        iter->ranges[node_idx-1].end = item_idx-1;    /* @TODO this should be tidier */

    if (item_idx != atomic64_read(&iter->tree->item_count))
    {
        castle_printk(LOG_WARN, "Error. Different number of items than expected in CT=%d "
               "(dynamic=%d). Item_idx=%d, item_count=%ld\n",
               iter->tree->seq, iter->tree->dynamic,
               item_idx, atomic64_read(&iter->tree->item_count));
        WARN_ON(1);
    }
    iter->nr_items = item_idx;
    iter->nr_ranges = node_idx;
    //iter->err = iter->enumerator->err;
}

/**
 * Mergesort the underlying component tree into smallest->largest k,<-v order.
 *
 * L1 btrees are in insertion order but individual nodes have entries sorted in
 * k,<-v order.  To iterate over the btree we must first sort the whole tree.
 * This is done by merging leaf-nodes together repeatedly until we have a single
 * large k,<-v sorted set of entries.
 *
 * Internally the iterator uses:
 *
 * - node_buffer: contiguous buffer of btree leaf-nodes with entries
 * - src_entry_idx[], dst_entry_idx[]: two indirect indexes of entries within
 *   node_buffer.  We sort the data indirectly and hence for simplicity
 *   alternate src_entry_idx[] and dst_entry_idx[] for each round of merges
 * - ranges: ranges of entries within src_entry_idx[] that are guaranteed to
 *   be k,<-v sorted
 * - nr_ranges: number of ranges in src_entry_idx[]
 *
 * Mergesort implementation as follows:
 *
 * castle_ct_modlist_iter_fill() fills iter->entry_buffer with leaf-nodes from
 * the source btree.  For each entry that gets inserted into the buffer a
 * pointer to that entry goes into dst_entry_idx[].  Individual source btree
 * nodes are k,<-v sorted so we define ranges of entries on top of
 * dst_entry_idx[].  Each range encompasses the entries from a single source
 * btree node.  iter->nr_ranges contains the number of active ranges in
 * src_entry_idx[] (except after a fill when it is valid for dst_entry_idx[]).
 *
 * We go through the main mergesort loop until nr_ranges has reached 1 (single
 * sorted range of entries).  Each time we go through the loop we swap the src
 * and dst entry_idx[] such that src_entry_idx[] contains the most up-to-date
 * sorted data we have available.
 *
 * Take two ranges of entries and merge them together in _merge_ranges().  This
 * takes the entries from src_entry_idx[] and writes out sorted entries into
 * dst_entry_idx[].
 *
 * Update ranges[] with the new range start and end (new range start will be
 * range1.start and end will be range2.end - ranges must be contiguous).
 *
 * If we have an uneven number of ranges move the entry pointers from src_
 * to dst_entry_idx[] and ensure the range points to the correct entries.  No
 * merge is performed in this instance.  @TODO this is inefficient
 *
 * Update the total number of ranges and go again if necessary.
 *
 * @also castle_ct_modlist_iter_fill()
 * @also castle_ct_modlist_iter_merge_ranges()
 * @also castle_ct_modlist_iter_init()
 */
static void castle_ct_modlist_iter_mergesort(c_modlist_iter_t *iter)
{
    uint32_t src_range, dst_range;
    void *tmp_entry_idx;

    /* Populate internal entry buffer and initialise dst_entry_idx[] and the
     * initial node ranges for sorting. */
    castle_ct_modlist_iter_fill(iter);

    /* Repeatedly merge ranges of entry pointers until we have a single
     * all-encompassing smallest->largest sorted range we can use to return
     * entries when the iterator .has_next(), .next() functions are called. */
    while (iter->nr_ranges > 1)
    {
        /* Another merge.  Swap the src and dst entry indexes around.
         * We will now be sourcing from the previous iteration's dst_entry_idx
         * (also used by castle_ct_modlist_iter_fill()) and writing our values
         * out to our previous source. */
        tmp_entry_idx = iter->src_entry_idx;
        iter->src_entry_idx = iter->dst_entry_idx;  /* src = dst */
        iter->dst_entry_idx = tmp_entry_idx;        /* dst = src */

        src_range = dst_range = 0;

        /* So long as we have two remaining entry ranges, mergesort the entries
         * together to create a single range spanning the capacity of both. */
        while (src_range+1 < iter->nr_ranges)
        {
            /* Mergesort. */
            castle_ct_modlist_iter_merge_ranges(iter,
                                                &iter->ranges[src_range],
                                                &iter->ranges[src_range+1]);

            /* Update the destination range. */
            iter->ranges[dst_range].start = iter->ranges[src_range].start;
            iter->ranges[dst_range].end   = iter->ranges[src_range+1].end;

            src_range += 2;
            dst_range++;
        }

        /* Above we merged pairs of ranges.  Part of the merge process (handled
         * within castle_ct_modlist_iter_merge_ranges() is to populate the
         * dst_entry_idx.  If we started with an odd number of ranges we must
         * deal with the straggling range as a special case. */
        if (src_range < iter->nr_ranges)
        {
            /* We only have one range to merge so we fake up a range that
             * castle_ct_modlist_iter_merge_ranges() will determine to be
             * exhausted and therefore will populate dst_entry_idx with only
             * those entries from our one remaining src_range. */
            struct entry_range null_range;

            /* Mergesort. */
            null_range.start = iter->ranges[src_range].end+1;
            null_range.end   = iter->ranges[src_range].end;
            castle_ct_modlist_iter_merge_ranges(iter,
                                                &iter->ranges[src_range],
                                                &null_range);

            /* Update the destination range. */
            iter->ranges[dst_range].start = iter->ranges[src_range].start;
            iter->ranges[dst_range].end   = iter->ranges[src_range].end;

            src_range++;
            dst_range++;
        }
        /* else even number of source ranges */

        iter->nr_ranges = dst_range;
    }

    /* Finally ensure dst_entry_idx points to the final sorted index and free
     * the other temporary index right now. */
    castle_vfree(iter->src_entry_idx);
    iter->src_entry_idx = iter->dst_entry_idx;
    iter->dst_entry_idx = NULL;
}

/**
 * Initialise modlist btree iterator.
 *
 * See castle_ct_modlist_iter_mergesort() for full implementation details.
 *
 * - Initialise members
 * - Consume bytes from the global modlist iter byte budget
 * - Allocate memory for node_buffer, src_ and dst_entry_idx[] and ranges
 * - Initialise immutable iterator (for sort)
 * - Kick of mergesort
 *
 * NOTE: Caller must hold castle_da_level1_merge_init mutex.
 *
 * @also castle_ct_modlist_iter_mergesort()
 */
static void castle_ct_modlist_iter_init(c_modlist_iter_t *iter)
{
    struct castle_component_tree *ct = iter->tree;
    int buffer_size;

    BUG_ON(!mutex_is_locked(&castle_da_level1_merge_init));
    BUG_ON(atomic64_read(&ct->item_count) == 0);
    BUG_ON(!ct); /* component tree must be provided */

    iter->err = 0;
    iter->btree = castle_btree_type_get(ct->btree_type);
    iter->leaf_node_size = iter->btree->node_size(ct, 0);

    /* To prevent sudden kernel memory ballooning we impose a modlist byte
     * budget for all DAs.  Size the node buffer based on leaf nodes only. */
    buffer_size = atomic64_read(&ct->tree_ext_free.used);
    iter->nr_nodes = buffer_size / (iter->leaf_node_size * C_BLK_SIZE);
    if (atomic_sub_return(buffer_size, &castle_ct_modlist_iter_byte_budget) < 0)
    {
        castle_printk(LOG_INFO,
                "Couldn't allocate enough bytes for _modlist_iter_init from bytes budget.\n");
        atomic_add(buffer_size, &castle_ct_modlist_iter_byte_budget);
        iter->err = -ENOMEM;
        return;
    }

    /* Allocate immutable iterator.
     * For iterating over source entries during sort. */
    iter->enumerator = castle_malloc(sizeof(c_immut_iter_t), GFP_KERNEL);

    /* Allocate btree-entry buffer, two indexes for the buffer (for sorting)
     * and space to define ranges of sorted nodes within the index. */
    iter->node_buffer = castle_vmalloc(buffer_size);
    iter->src_entry_idx = castle_vmalloc(atomic64_read(&ct->item_count) * sizeof(struct item_idx));
    iter->dst_entry_idx = castle_vmalloc(atomic64_read(&ct->item_count) * sizeof(struct item_idx));
    iter->ranges = castle_vmalloc(iter->nr_nodes * sizeof(struct entry_range));

    /* Return ENOMEM if we failed any of our allocations. */
    if(!iter->enumerator || !iter->node_buffer || !iter->src_entry_idx || !iter->dst_entry_idx)
    {
        castle_ct_modlist_iter_free(iter);
        iter->err = -ENOMEM;
        return;
    }

    /* Initialise the immutable iterator */
    iter->enumerator->tree = ct;
    castle_ct_immut_iter_init(iter->enumerator, castle_ct_modlist_iter_next_node, iter);

    /* Finally, sort the data so we can return sorted entries to the caller. */
    castle_ct_modlist_iter_mergesort(iter);

    /* Good state before we accept requests. */
    iter->err = 0;
    iter->next_item = 0;
}

struct castle_iterator_type castle_ct_modlist_iter = {
    .register_cb = NULL,
    .prep_next   = NULL,
    .has_next    = (castle_iterator_has_next_t)castle_ct_modlist_iter_has_next,
    .next        = (castle_iterator_next_t)    castle_ct_modlist_iter_next,
    .skip        = NULL,
};

/**
 * Insert (key,version) into RB-tree.
 *
 * In case of duplicate (key,version) tuples, delete the older entry.  This
 * results in updates to existing (key,version) tuples and 'deletes' (actually
 * also replaces) with tombstones.
 *
 * @param iter [in]         Merged iterator that the RB tree belongs to
 * @param comp_iter [in]    Component iterator that the new kv pair belongs to
 *
 * @also _each_skip() callbacks
 */
static int castle_ct_merged_iter_rbtree_insert(c_merged_iter_t *iter,
                                               struct component_iterator *comp_iter)
{
    struct rb_root *root = &iter->rb_root;
    struct rb_node **p = &root->rb_node;
    struct rb_node *parent = NULL;
    struct rb_node *node = &comp_iter->rb_node;
    int nr_cmps = 0;
    int ret = 0;

    /* Go until end of the tree. */
    while (*p)
    {
        struct component_iterator *c_iter, *dup_iter = NULL, *new_iter = NULL;
        int kv_cmp;

        parent = *p;
        c_iter = rb_entry(parent, struct component_iterator, rb_node);

        BUG_ON(!c_iter->cached);
        BUG_ON(c_iter == comp_iter);

        /* Compare the entry in RB Tree with new entry. */
        kv_cmp = castle_kv_compare(iter->btree,
                                   comp_iter->cached_entry.k,
                                   comp_iter->cached_entry.v,
                                   c_iter->cached_entry.k,
                                   c_iter->cached_entry.v);
        nr_cmps++;

        /* New (key,version) is smaller than key in tree.  Traverse left. */
        if (kv_cmp < 0)
            p = &(*p)->rb_left;
        /* New (key,version) is bigger than key in tree.  Traverse right. */
        else if (kv_cmp > 0)
            p = &(*p)->rb_right;
        /* Both (key,version) pairs are equal.  Determine the older element and
         * drop it.
         *
         * Component iterators are stored in an array sorted with newer CTs
         * appearing earlier than older CTs.  We can use the pointers to the CTs
         * to detect which is more recent. */
        else if (c_iter > comp_iter)
        {
            /* If the new key is the latest, then just replace the one in
             * rb-tree with the new key. */
            rb_replace_node(&c_iter->rb_node, &comp_iter->rb_node, root);
            dup_iter = c_iter;
            new_iter = comp_iter;
        }
        else
        {
            ret = 1;
            dup_iter = comp_iter;
            new_iter = c_iter;
        }

        /* Skip the duplicated entry and clear cached bit of the component
         * iterator. */
        if (dup_iter)
        {
            debug("Duplicate entry found. Removing.\n");
            if (iter->each_skip)
                iter->each_skip(iter, dup_iter, new_iter);
            dup_iter->cached = 0;
            return ret;
        }
    }

    /* Link the node to tree. */
    rb_link_node(node, parent, p);
    /* Set color and inturn balance the tree. */
    rb_insert_color(node, root);

    return ret;
}

static struct component_iterator * castle_ct_merge_iter_rbtree_min_del(c_merged_iter_t *iter)
{
    struct rb_root *root = &iter->rb_root;
    struct rb_node *min;

    /* Get the first element in the sorted order(minimum). */
    min = rb_first(root);
    BUG_ON(!min);

    /* Erase the element from tree. */
    rb_erase(min, root);

    /* Return component tree. */
    return rb_entry(min, struct component_iterator, rb_node);
}

static void castle_ct_merge_iter_rbtree_remove(c_merged_iter_t *iter,
                                               struct component_iterator *comp_iter)
{
    struct rb_root *root = &iter->rb_root;
    struct rb_node *node = &comp_iter->rb_node;

    /* Erase the element from tree. */
    rb_erase(node, root);
}

static int _castle_ct_merged_iter_prep_next(c_merged_iter_t *iter,
                                            int sync_call)
{
    int i;
    struct component_iterator *comp_iter;

    /* Reset merged version iterator stats. */
    memset(&iter->stats, 0, sizeof(cv_nonatomic_stats_t));

    debug_iter("No of comp_iters: %u\n", iter->nr_iters);
    for (i = 0; i < iter->nr_iters; i++)
    {
        comp_iter = iter->iterators + i;

        debug_iter("%s:%p:%d\n", __FUNCTION__, iter, i);
        /* Replenish the cache */
        if(!comp_iter->completed && !comp_iter->cached)
        {
            debug("Reading next entry for iterator: %d.\n", i);
            if (!sync_call &&
                !comp_iter->iterator_type->prep_next(comp_iter->iterator)) {
                debug_iter("%s:%p:%p:%d - schedule\n", __FUNCTION__, iter, comp_iter->iterator, i);
                return 0;
            }
            if (comp_iter->iterator_type->has_next(comp_iter->iterator))
            {
                comp_iter->iterator_type->next(comp_iter->iterator,
                                               &comp_iter->cached_entry.k,
                                               &comp_iter->cached_entry.v,
                                               &comp_iter->cached_entry.cvt);
                comp_iter->cached = 1;
                iter->src_items_completed++;
                debug_iter("%s:%p:%d - cached\n", __FUNCTION__, iter, i);
                /* Insert the kv pair into RB tree. */
                /* It is possible that. this call could delete kv pairs of the component
                 * iterators (which is fine, as we go through that component iterator anyway)
                 * coming after this or it could delete the current kv pair itself. */
                if (castle_ct_merged_iter_rbtree_insert(iter, comp_iter))
                {
                    /* If the current kv pair is deleted, get the next entry in this
                     * iterator. */
                    i--;
                    continue;
                }
            }
            else
            {
                debug_iter("%s:%p:%d - nothing left\n", __FUNCTION__, iter, i);
                comp_iter->completed = 1;
                iter->non_empty_cnt--;
                debug("A component iterator run out of stuff, we are left with"
                      "%d iterators.\n",
                      iter->non_empty_cnt);
            }
        }
    }

    return 1;
}

static void castle_ct_merged_iter_register_cb(c_merged_iter_t *iter,
                                              castle_iterator_end_io_t cb,
                                              void *data)
{
    iter->end_io  = cb;
    iter->private = data;
}

static int castle_ct_merged_iter_prep_next(c_merged_iter_t *iter)
{
    debug_iter("%s:%p\n", __FUNCTION__, iter);
    return _castle_ct_merged_iter_prep_next(iter, 0);
}

static void castle_ct_merged_iter_end_io(void *rq_enum_iter, int err)
{
    c_merged_iter_t *iter = ((c_rq_enum_t *) rq_enum_iter)->private;

    debug_iter("%s:%p\n", __FUNCTION__, iter);
    if (castle_ct_merged_iter_prep_next(iter))
    {
        debug_iter("%s:%p - Done\n", __FUNCTION__, iter);
        iter->end_io(iter, 0);
        return;
    }
}

static int castle_ct_merged_iter_has_next(c_merged_iter_t *iter)
{
    debug_iter("%s:%p\n", __FUNCTION__, iter);
    BUG_ON(!_castle_ct_merged_iter_prep_next(iter, 1));
    debug("Merged iterator has next, err=%d, non_empty_cnt=%d\n",
            iter->err, iter->non_empty_cnt);
    return (!iter->err && (iter->non_empty_cnt > 0));
}

static void castle_ct_merged_iter_next(c_merged_iter_t *iter,
                                       void **key_p,
                                       c_ver_t *version_p,
                                       c_val_tup_t *cvt_p)
{
    struct component_iterator *comp_iter;

    debug_iter("%s:%p\n", __FUNCTION__, iter);
    debug("Merged iterator next.\n");

    /* Get the smallest kv pair from RB tree. */
    comp_iter = castle_ct_merge_iter_rbtree_min_del(iter);
    debug("Smallest entry is from iterator: %p.\n", comp_iter);
    comp_iter->cached = 0;

    /* Return the smallest entry */
    if(key_p) *key_p = comp_iter->cached_entry.k;
    if(version_p) *version_p = comp_iter->cached_entry.v;
    if(cvt_p) *cvt_p = comp_iter->cached_entry.cvt;
}

static void castle_ct_merged_iter_skip(c_merged_iter_t *iter,
                                       void *key)
{
    struct component_iterator *comp_iter;
    int i, skip_cached;

    debug_iter("%s:%p\n", __FUNCTION__, iter);
    /* Go through iterators, and do the following:
       * call skip in each of the iterators
       * check if we have something cached
       * if we do, and the cached k < key, flush it
     */
    for(i=0; i<iter->nr_iters; i++)
    {
        comp_iter = iter->iterators + i;
        if(comp_iter->completed)
            continue;

        /* Check if the cached entry needs to be skipped AHEAD of the skip
           being called on the appropriate component iterator (which may
           invalidate the cached key pointer */
        skip_cached = comp_iter->cached &&
                     (iter->btree->key_compare(comp_iter->cached_entry.k, key) < 0);
        /* Next skip in the component iterator */
        BUG_ON(!comp_iter->iterator_type->skip);

        /* If cached entry is not being skipped, bigger than the skip key, then no
         * need to call skip on low level iterator. */
        /* Flush cached entry if it was to small (this doesn't inspect the cached entry
           any more). */
        if (skip_cached)
        {
            comp_iter->iterator_type->skip(comp_iter->iterator, key);
            BUG_ON(iter->each_skip);
            if (comp_iter->cached)
            {
                castle_ct_merge_iter_rbtree_remove(iter, comp_iter);
                comp_iter->cached = 0;
            }
        }
    }
}

static void castle_ct_merged_iter_cancel(c_merged_iter_t *iter)
{
    if (iter->iterators)
        castle_free(iter->iterators);
}

/**
 * Initialise a meta iterator from a number of component iterators.
 *
 * Once initialised the iterator will return the smallest entry from any of the
 * component trees when castle_ct_merged_iter_next() is called.
 *
 * This iterator is used for merges and range queries (non-exhaustive list).
 */
static void castle_ct_merged_iter_init(c_merged_iter_t *iter,
                                       void **iterators,
                                       struct castle_iterator_type **iterator_types,
                                       castle_merged_iterator_each_skip each_skip)
{
    int i;

    debug("Initing merged iterator for %d component iterators.\n", iter->nr_iters);
    BUG_ON(iter->nr_iters <= 0);
    BUG_ON(!iter->btree);
    iter->err = 0;
    iter->src_items_completed = 0;
    iter->end_io = NULL;
    iter->rb_root = RB_ROOT;
    iter->iterators = castle_malloc(iter->nr_iters * sizeof(struct component_iterator), GFP_KERNEL);
    if(!iter->iterators)
    {
        castle_printk(LOG_WARN, "Failed to allocate memory for merged iterator.\n");
        iter->err = -ENOMEM;
        return;
    }
    iter->each_skip = each_skip;
    /* Memory allocated for the iterators array, init the state.
       Assume that all iterators have something in them, and let the has_next_check()
       handle the opposite. */
    iter->non_empty_cnt = iter->nr_iters;
    for(i=0; i<iter->nr_iters; i++)
    {
        struct component_iterator *comp_iter = iter->iterators + i;

        comp_iter->iterator      = iterators[i];
        comp_iter->iterator_type = iterator_types[i];
        comp_iter->cached        = 0;
        comp_iter->completed     = 0;

        if (comp_iter->iterator_type->register_cb)
            comp_iter->iterator_type->register_cb(comp_iter->iterator,
                                                  castle_ct_merged_iter_end_io,
                                                  (void *)iter);
    }
}

struct castle_iterator_type castle_ct_merged_iter = {
    .register_cb = (castle_iterator_register_cb_t)castle_ct_merged_iter_register_cb,
    .prep_next   = (castle_iterator_prep_next_t)  castle_ct_merged_iter_prep_next,
    .has_next    = (castle_iterator_has_next_t)   castle_ct_merged_iter_has_next,
    .next        = (castle_iterator_next_t)       castle_ct_merged_iter_next,
    .skip        = (castle_iterator_skip_t)       castle_ct_merged_iter_skip,
    .cancel      = (castle_iterator_cancel_t)     castle_ct_merged_iter_cancel,
};


#ifdef DEBUG
c_modlist_iter_t test_iter1;
c_modlist_iter_t test_iter2;
c_merged_iter_t  test_miter;
static USED void castle_ct_sort(struct castle_component_tree *ct1,
                                struct castle_component_tree *ct2)
{
    c_ver_t version;
    void *key;
    c_val_tup_t cvt;
    int i=0;
    void *iters[2];
    struct castle_iterator_type *iter_types[2];

    debug("Number of items in the component tree1: %ld, number of nodes: %ld, ct2=%ld, %ld\n",
            atomic64_read(&ct1->item_count),
            atomic64_read(&ct2->item_count));

    test_iter1.tree = ct1;
    castle_ct_modlist_iter_init(&test_iter1);
    test_iter2.tree = ct2;
    castle_ct_modlist_iter_init(&test_iter2);

#if 0
    while(castle_ct_modlist_iter_has_next(&test_iter))
    {
        castle_ct_modlist_iter_next(&test_iter, &key, &version, &cep);
        debug("Sorted: %d: k=%p, version=%d, cep=(0x%x, 0x%x)\n",
                i, key, version, cep.ext_id, cep.offset);
        debug("Dereferencing first 4 bytes of the key (should be length)=0x%x.\n",
                *((uint32_t *)key));
        i++;
    }
#endif
    test_miter.nr_iters = 2;
    test_miter.btree = test_iter1.btree;
    iters[0] = &test_iter1;
    iters[1] = &test_iter2;
    iter_types[0] = &castle_ct_modlist_iter;
    iter_types[1] = &castle_ct_modlist_iter;
    castle_ct_merged_iter_init(&test_miter,
                               iters,
                               iter_types,
                               NULL);
    debug("=============== SORTED ================\n");
    while(castle_ct_merged_iter_has_next(&test_miter))
    {
        castle_ct_merged_iter_next(&test_miter, &key, &version, &cvt);
        debug("Sorted: %d: k=%p, version=%d, cep=" cep_fmt_str_nl,
                i, key, version, cep2str(cvt.cep));
        debug("Dereferencing first 4 bytes of the key (should be length)=0x%x.\n",
                *((uint32_t *)key));
        i++;
    }
}
#endif

/* Has next, next and skip only need to call the corresponding functions on
   the underlying merged iterator */

static void castle_da_rq_iter_register_cb(c_da_rq_iter_t *iter,
                                          castle_iterator_end_io_t cb,
                                          void *data)
{
    iter->end_io  = cb;
    iter->private = data;
}

static int castle_da_rq_iter_prep_next(c_da_rq_iter_t *iter)
{
    return castle_ct_merged_iter_prep_next(&iter->merged_iter);
}


static int castle_da_rq_iter_has_next(c_da_rq_iter_t *iter)
{
    return castle_ct_merged_iter_has_next(&iter->merged_iter);
}

static void castle_da_rq_iter_end_io(void *merged_iter, int err)
{
    c_da_rq_iter_t *iter = ((c_merged_iter_t *)merged_iter)->private;

    if (castle_da_rq_iter_prep_next(iter))
    {
        iter->end_io(iter, 0);
        return;
    }
    else
        BUG();
}

static void castle_da_rq_iter_next(c_da_rq_iter_t *iter,
                                   void **key_p,
                                   c_ver_t *version_p,
                                   c_val_tup_t *cvt_p)
{
    castle_ct_merged_iter_next(&iter->merged_iter, key_p, version_p, cvt_p);
}

static void castle_da_rq_iter_skip(c_da_rq_iter_t *iter, void *key)
{
    castle_ct_merged_iter_skip(&iter->merged_iter, key);
}

void castle_da_rq_iter_cancel(c_da_rq_iter_t *iter)
{
    int i;

    castle_ct_merged_iter_cancel(&iter->merged_iter);
    for(i=0; i<iter->nr_cts; i++)
    {
        struct ct_rq *ct_rq = iter->ct_rqs + i;
        castle_btree_rq_enum_cancel(&ct_rq->ct_rq_iter);
        castle_ct_put(ct_rq->ct, 0);
    }
    castle_free(iter->ct_rqs);
}

/**
 * Range query iterator initialiser.
 *
 * Implemented as a merged iterator of CTs at every level of the doubling array.
 */
void castle_da_rq_iter_init(c_da_rq_iter_t *iter,
                            c_ver_t version,
                            c_da_t da_id,
                            void *start_key,
                            void *end_key)
{
    void **iters;
    struct castle_iterator_type **iter_types;
    struct castle_double_array *da;
    struct list_head *l;
    int i, j;

    da = castle_da_hash_get(da_id);
    BUG_ON(!da);
    BUG_ON(!castle_version_is_ancestor(da->root_version, version));
again:
    /* Try to allocate the right amount of memory, but remember that nr_trees
       may change, because we are not holding the da lock (cannot kmalloc holding
       a spinlock). */
    iter->nr_cts = da->nr_trees;
    iter->err    = 0;
    iter->end_io = NULL;
    iter->ct_rqs = castle_zalloc(iter->nr_cts * sizeof(struct ct_rq), GFP_KERNEL);
    iters        = castle_malloc(iter->nr_cts * sizeof(void *), GFP_KERNEL);
    iter_types   = castle_malloc(iter->nr_cts * sizeof(struct castle_iterator_type *), GFP_KERNEL);
    if(!iter->ct_rqs || !iters || !iter_types)
    {
        if(iter->ct_rqs)
            castle_free(iter->ct_rqs);
        if(iters)
            castle_free(iters);
        if(iter_types)
            castle_free(iter_types);
        iter->err = -ENOMEM;
        return;
    }

    read_lock(&da->lock);
    /* Check the number of trees under lock. Retry again if # changed. */
    if(iter->nr_cts != da->nr_trees)
    {
        read_unlock(&da->lock);
        castle_printk(LOG_WARN,
                "Warning. Untested. # of cts changed while allocating memory for rq.\n");
        castle_free(iter->ct_rqs);
        castle_free(iters);
        castle_free(iter_types);
        goto again;
    }
    /* Get refs to all the component trees, and release the lock */
    j=0;
    for(i=0; i<MAX_DA_LEVEL; i++)
    {
        list_for_each(l, &da->levels[i].trees)
        {
            struct castle_component_tree *ct;

            BUG_ON(j >= iter->nr_cts);
            ct = list_entry(l, struct castle_component_tree, da_list);
            iter->ct_rqs[j].ct = ct;
            castle_ct_get(ct, 0);
            BUG_ON((castle_btree_type_get(ct->btree_type)->magic != RW_VLBA_TREE_TYPE) &&
                   (castle_btree_type_get(ct->btree_type)->magic != RO_VLBA_TREE_TYPE));
            j++;
        }
    }
    read_unlock(&da->lock);
    BUG_ON(j != iter->nr_cts);

    /* Initialise range queries for individual cts */
    /* @TODO: Better to re-organize the code, such that these iterators belong to
     * merged iterator. Easy to manage resources - Talk to Gregor */
    for(i=0; i<iter->nr_cts; i++)
    {
        struct ct_rq *ct_rq = iter->ct_rqs + i;

        castle_btree_rq_enum_init(&ct_rq->ct_rq_iter,
                                   version,
                                   ct_rq->ct,
                                   start_key,
                                   end_key);
        /* @TODO: handle errors! Don't know how to destroy ct_rq_iter ATM. */
        BUG_ON(ct_rq->ct_rq_iter.err);
        iters[i]        = &ct_rq->ct_rq_iter;
        iter_types[i]   = &castle_btree_rq_iter;
    }

    /* Iterators have been initialised, now initialise the merged iterator */
    iter->merged_iter.nr_iters = iter->nr_cts;
    iter->merged_iter.btree    = castle_btree_type_get(RO_VLBA_TREE_TYPE);
    castle_ct_merged_iter_init(&iter->merged_iter,
                                iters,
                                iter_types,
                                NULL);
    castle_ct_merged_iter_register_cb(&iter->merged_iter,
                                      castle_da_rq_iter_end_io,
                                      iter);
    castle_free(iters);
    castle_free(iter_types);
}

struct castle_iterator_type castle_da_rq_iter = {
    .register_cb= (castle_iterator_register_cb_t)castle_da_rq_iter_register_cb,
    .prep_next  = (castle_iterator_prep_next_t)  castle_da_rq_iter_prep_next,
    .has_next   = (castle_iterator_has_next_t)   castle_da_rq_iter_has_next,
    .next       = (castle_iterator_next_t)       castle_da_rq_iter_next,
    .skip       = (castle_iterator_skip_t)       castle_da_rq_iter_skip,
    .cancel     = (castle_iterator_cancel_t)     castle_da_rq_iter_cancel,
};

/**********************************************************************************************/
/* Merges */
struct castle_da_merge {
    struct castle_double_array   *da;
    struct castle_btree_type     *out_btree;
    int                           level;
    int                           nr_trees;     /**< num of component trees being merged */
    struct castle_component_tree **in_trees;    /**< array of component trees to be merged */
    struct castle_component_tree *out_tree;
    void                         **iters;       /**< iterators for component trees */
    c_merged_iter_t              *merged_iter;
    int                           root_depth;
    c2_block_t                   *last_leaf_node_c2b; /**< Previous node c2b at depth 0. */
    void                         *last_key;           /**< last_key added to
                                                           out tree at depth 0. */
    int                           completing;
    uint64_t                      nr_entries;
    uint64_t                      large_chunks;
    int                           is_new_key;      /**< Is the current key different
                                                        from last key added to out_tree. */
    struct castle_da_merge_level {
        /* Node we are currently generating, and book-keeping variables about the node. */
        c2_block_t               *node_c2b;
        void                     *last_key;
        int                       next_idx;
        int                       valid_end_idx;
        c_ver_t                   valid_version;
    } levels[MAX_BTREE_DEPTH];

    /* Deamortization variables */
    struct work_struct            work;
    int                           budget_cons_rate;
    int                           budget_cons_units;
    int                           leafs_on_ssds;        /**< Are leaf btree nodes stored on SSD.*/
    int                           internals_on_ssds;    /**< Are internal nodes stored on SSD.  */
    struct list_head              new_large_objs;       /**< Large objects added since last
                                                             checkpoint (for merge serdes).     */
    struct castle_version_states  version_states;       /**< Merged version states.             */
    struct castle_version_delete_state snapshot_delete; /**< Snapshot delete state.             */

#ifdef CASTLE_PERF_DEBUG
    u64                           get_c2b_ns;           /**< ns in castle_cache_block_get()     */
    u64                           merged_iter_next_ns;
    u64                           da_medium_obj_copy_ns;
    u64                           nodes_complete_ns;
    u64                           budget_consume_ns;
    u64                           progress_update_ns;
    u64                           merged_iter_next_hasnext_ns;
    u64                           merged_iter_next_compare_ns;
#endif
#ifdef CASTLE_DEBUG
    uint8_t                       is_recursion;
#endif
    uint32_t                      skipped_count;        /**< Count of entries from deleted
                                                             versions.                          */
};

#define MAX_IOS             (1000) /* Arbitrary constants */
/* @TODO: Merges are now effectively always full throughput, because MIN is set high. */
#define MIN_BUDGET_DELTA    (1000000)
#define MAX_BUDGET          (1000000)
#define BIG_MERGE           (0)
#if ( (MIN_DA_SERDES_LEVEL) <= (BIG_MERGE) )
#error "MIN_DA_SERDES_LEVEL must be > BIG_MERGE or things will break"
#endif

/************************************/
/* Marge rate control functionality */
static void castle_da_merge_budget_consume(struct castle_da_merge *merge)
{
    struct castle_double_array *da;

    BUG_ON(in_atomic());
    if(castle_da_exiting)
        return;

    /* Check if we need to consume some merge budget */
    merge->budget_cons_units++;
    if(merge->budget_cons_units < merge->budget_cons_rate)
        return;

    da = merge->da;
    /* Consume a single unit of budget. */
    while(atomic_dec_return(&da->merge_budget) < 0)
    {
        /* We failed to get merge budget, readd the unit, and wait for some to appear. */
        atomic_inc(&da->merge_budget);
        /* Extra warning message, which we shouldn't see. Increase the MIN, if we do. */
        castle_printk(LOG_WARN,
                "WARNING, possible error: Merges running fast, but not throttling.\n");
        atomic_add(MIN_BUDGET_DELTA, &da->merge_budget);
        return;
        //wait_event(da->merge_budget_waitq, atomic_read(&da->merge_budget) > 0);
    }
}

#define REPLENISH_FREQUENCY (10)        /* Replenish budgets every 100ms. */
static int castle_da_merge_budget_replenish(struct castle_double_array *da, void *unused)
{
    int ios = atomic_read(&da->epoch_ios);
    int budget_delta = 0, merge_budget;

    atomic_set(&da->epoch_ios, 0);
    debug("Merge replenish, number of ios in last second=%d.\n", ios);
    if(ios < MAX_IOS)
        budget_delta = MAX_IOS - ios;
    if(budget_delta < MIN_BUDGET_DELTA)
        budget_delta = MIN_BUDGET_DELTA;
    BUG_ON(budget_delta <= 0);
    merge_budget = atomic_add_return(budget_delta, &da->merge_budget);
    if(merge_budget > MAX_BUDGET)
        atomic_sub(merge_budget - MAX_BUDGET, &da->merge_budget);
    wake_up(&da->merge_budget_waitq);

    return 0;
}

static void castle_merge_budgets_replenish(void *unused)
{
   castle_da_hash_iterate(castle_da_merge_budget_replenish, NULL);
}

/**
 * Replenish ios_budget from ios_rate and schedule IO wait queue kicks.
 *
 * NOTE: This might remove rather than replenish the budget, depending on
 * whether inserts are enabled/disabled(/throttled) on the DA.
 *
 * ios_rate is used to throttle inserts into the btree.  It is used as an
 * initialiser for ios_budget.
 *
 * This function is expected to be called periodically (e.g. via a timer) with
 * values of ios_rate that maintain a sustainable flow of inserts.
 *
 * - Update ios_budget
 * - Schedule queue kicks for all IO wait queues that have elements
 *
 * @also struct castle_double_array
 * @also castle_da_queue_kick()
 */
static int castle_da_ios_budget_replenish(struct castle_double_array *da, void *unused)
{
    int i;

    atomic_set(&da->ios_budget, da->ios_rate);

    if (da->ios_rate || castle_fs_exiting || castle_da_no_disk_space(da))
    {
        /* We just replenished the DA's ios_budget.
         *
         * We need to kick all of the write IO wait queues.  In the current
         * context we hold spin_lock_irq(&castle_da_hash_lock) so schedule this
         * work so we can drop the lock and return immediately. */
        for (i = 0; i < castle_double_array_request_cpus(); i++)
        {
            struct castle_da_io_wait_queue *wq = &da->ios_waiting[i];

            spin_lock(&wq->lock);
            if (!list_empty(&wq->list))
                /* wq->work is initialised as castle_da_queue_kick(). */
                queue_work_on(request_cpus.cpus[i], castle_wqs[0], &wq->work);
            spin_unlock(&wq->lock);
        }
    }

    return 0;
}

/**
 * Replenish ios_budget for all DAs on the system.
 */
static void castle_ios_budgets_replenish(void *unused)
{
   castle_da_hash_iterate(castle_da_ios_budget_replenish, NULL);
}

static inline void castle_da_merge_budget_io_end(struct castle_double_array *da)
{
    atomic_inc(&da->epoch_ios);
}

static DECLARE_WORK(merge_budgets_replenish_work, castle_merge_budgets_replenish, NULL);
static DECLARE_WORK(ios_budgets_replenish_work, castle_ios_budgets_replenish, NULL);

/************************************/
/* Throttling timers */
static struct timer_list throttle_timer;
static void castle_throttle_timer_fire(unsigned long first)
{
    schedule_work(&merge_budgets_replenish_work);
    schedule_work(&ios_budgets_replenish_work);
    /* Reschedule ourselves */
    setup_timer(&throttle_timer, castle_throttle_timer_fire, 0);
    mod_timer(&throttle_timer, jiffies + HZ/REPLENISH_FREQUENCY);
}

/************************************/
/* Actual merges */
static void castle_da_iterator_destroy(struct castle_component_tree *tree,
                                       void *iter)
{
    if(!iter)
        return;

    if(tree->dynamic)
    {
        /* For dynamic trees we are using modlist iterator. */
        castle_ct_modlist_iter_free(iter);
        castle_free(iter);
    } else
    {
        /* For static trees, we are using immut iterator. */
        /* @TODO: do we need to do better resource release here? */
        castle_ct_immut_iter_cancel(iter);
        castle_free(iter);
    }
}

/**
 * Allocate/initialise correct iterator type for level of merge.
 *
 * - Allocate a castle_ct_modlist_iter for T1 merges
 * - Allocate a castle_ct_immut_iter for all higher level merges
 */
static void castle_da_iterator_create(struct castle_da_merge *merge,
                                      struct castle_component_tree *tree,
                                      void **iter_p)
{
    if (tree->dynamic)
    {
        c_modlist_iter_t *iter = castle_malloc(sizeof(c_modlist_iter_t), GFP_KERNEL);
        BUG_ON(merge->da->levels[merge->level].merge.serdes.des); /* we should only serialise merges
                                                                     with immut in_trees */
        if (!iter)
            return;
        iter->tree = tree;
        iter->merge = merge;
        if (tree->level == 1)
            castle_trace_da_merge(TRACE_START, TRACE_DA_MERGE_MODLIST_ITER_INIT_ID,
                    merge->da->id, tree->level, 0, 0);
        castle_ct_modlist_iter_init(iter);
        if (tree->level == 1)
            castle_trace_da_merge(TRACE_END, TRACE_DA_MERGE_MODLIST_ITER_INIT_ID,
                    merge->da->id, tree->level, 0, 0);
        if (iter->err)
        {
            castle_free(iter);
            return;
        }
        /* Success */
        *iter_p = iter;
    }
    else
    {
        c_immut_iter_t *iter = castle_malloc(sizeof(c_immut_iter_t), GFP_KERNEL);
        if (!iter)
            return;
        iter->tree = tree;
        castle_ct_immut_iter_init(iter, NULL, NULL);
        /* @TODO: after init errors? */
        *iter_p = iter;
    }
}

static struct castle_iterator_type* castle_da_iter_type_get(struct castle_component_tree *ct)
{
    if(ct->dynamic)
        return &castle_ct_modlist_iter;
    else
        return &castle_ct_immut_iter;
}

/**
 * each_skip() callback for merge merged iterator.
 *
 * Called whenever a duplicate entry gets skipped during merges.
 *
 * Store any stat changes in merged iterator stats structure.  These are to
 * be handled via the merge process (castle_da_merge_unit_do()).
 */
static void castle_da_each_skip(c_merged_iter_t *iter,
                                struct component_iterator *dup_iter,
                                struct component_iterator *new_iter)
{
    BUG_ON(!dup_iter->cached);
    BUG_ON(!new_iter->cached);
    BUG_ON(dup_iter->cached_entry.v != new_iter->cached_entry.v);

    if (CVT_LARGE_OBJECT(dup_iter->cached_entry.cvt))
    {
        /* No need to remove this large object, it gets deleted part of Tree
         * deletion. */
    }

    /* Update per-version statistics. */
    if (!CVT_TOMB_STONE(dup_iter->cached_entry.cvt))
    {
        iter->stats.keys--;

        if (CVT_TOMB_STONE(new_iter->cached_entry.cvt))
            iter->stats.tombstone_deletes++;
        else
            iter->stats.key_replaces++;
    }
    else
    {
        iter->stats.tombstones--;

        /* If the new entry is also a tombstone, don't bump the tombstone delete
         * counter: deleting something that is already deleted makes no sense. */

        /* If the new entry is a key, don't bump the key replaces counter:
         * merging a newer key with an older tombstone is logically the same as
         * inserting a new key. */
    }
}

/**
 * Extracts two oldest component trees from the DA, and waits for all the write references
 * to disappear. If either of the trees turns out to be empty is deallocated and an error
 * is returned.
 *
 * @return  -EAGAIN     A tree was deallocated, restart the merge.
 * @return   0          Trees were found, and stored in cts array.
 */
static int castle_da_merge_cts_get(struct castle_double_array *da,
                                   int level,
                                   struct castle_component_tree **cts)
{
    struct castle_component_tree *ct;
    struct list_head *l;
    int i;

    /* Zero out the CTs array. */
    cts[0] = cts[1] = NULL;
    read_lock(&da->lock);

    /* Find two oldest trees walking the list backwards. */
    list_for_each_prev(l, &da->levels[level].trees)
    {
        struct castle_component_tree *ct =
                            list_entry(l, struct castle_component_tree, da_list);

        /* If there are any trees being compacted, they must be older than the
           two trees we want to merge here. */
        if (ct->compacting)
            continue;

        if(!cts[1])
            cts[1] = ct;
        else
        if(!cts[0])
            cts[0] = ct;
    }
    read_unlock(&da->lock);

    /* Wait for RW refs to dissapear. Free the CT if it is empty after that. */
    for(i = 0; i < 2; i++)
    {
        ct = cts[i];

        /* Wait until write ref count reaches zero. */
        BUG_ON(!ct->dynamic && (atomic_read(&ct->write_ref_count) != 0));
        while(atomic_read(&ct->write_ref_count))
        {
            debug("Found non-zero write ref count on ct=%d scheduled for merge cnt=%d\n",
                ct->seq, atomic_read(&ct->write_ref_count));
            msleep_interruptible(10);
        }

        /* Check that the tree has non-zero elements. */
        if(atomic64_read(&ct->item_count) == 0)
        {
            printk("Found empty CT=%d, freeing it up.\n", ct->seq);
            /* No items in this CT, deallocate it by removing it from the DA,
               and dropping the ref. */
            CASTLE_TRANSACTION_BEGIN;
            write_lock(&da->lock);
            castle_component_tree_del(da, ct);
            write_unlock(&da->lock);
            CASTLE_TRANSACTION_END;
            castle_ct_put(ct, 0);

            return -EAGAIN;
        }
    }

    return 0;
}

/**
 * Creates iterators for each of the input trees. And merged iterator used to
 * construct the output tree.
 *
 * Doesn't cleanup half-created state on failure. It is done by castle_da_merge_dealloc()
 * which would be called from castle_da_merge_init().
 *
 * @param merge [in] merge to be created
 *
 * @return non-zero if failed to create iterators
 *
 * @see castle_da_merge_init
 * @see castle_da_merge_dealloc
 */
static int castle_da_iterators_create(struct castle_da_merge *merge)
{
    struct castle_btree_type *btree;
    int ret;
    struct castle_iterator_type *iter_types[merge->nr_trees];
    int i;

    /* Make sure iter_types is not too big.  It's on stack. */
    BUG_ON(sizeof(iter_types) > 512);

    debug("Creating iterators for the merge.\n");
    FOR_EACH_MERGE_TREE(i, merge)
        BUG_ON(!merge->in_trees[i]);

    btree = castle_btree_type_get(merge->in_trees[0]->btree_type);

    /* The wait for write ref count to reach zero should have already be done. */
    FOR_EACH_MERGE_TREE(i, merge)
        BUG_ON(atomic_read(&merge->in_trees[i]->write_ref_count) != 0);

    /* Alloc space for iterators. */
    ret = -ENOMEM;
    merge->iters = castle_zalloc(sizeof(void *) * merge->nr_trees, GFP_KERNEL);
    if (!merge->iters)
        goto err_out;

    /* Create appropriate iterators for all of the trees. */
    ret = -EINVAL;
    FOR_EACH_MERGE_TREE(i, merge)
    {
        castle_da_iterator_create(merge, merge->in_trees[i], &merge->iters[i]);

        /* Check if the iterators got created properly. */
        if (!merge->iters[i])
            goto err_out;
    }
    debug("Tree iterators created.\n");

    /* Init the merged iterator */
    ret = -ENOMEM;
    merge->merged_iter = castle_malloc(sizeof(c_merged_iter_t), GFP_KERNEL);
    if(!merge->merged_iter)
        goto err_out;
    debug("Merged iterator allocated.\n");

    merge->merged_iter->nr_iters = merge->nr_trees;
    merge->merged_iter->btree    = btree;
    FOR_EACH_MERGE_TREE(i, merge)
        iter_types[i] = castle_da_iter_type_get(merge->in_trees[i]);
    castle_ct_merged_iter_init(merge->merged_iter,
                               merge->iters,
                               iter_types,
                               castle_da_each_skip);
    ret = merge->merged_iter->err;
    debug("Merged iterator inited with ret=%d.\n", ret);
    if(ret)
        goto err_out;

    /* Fast-forward merge iterator and immutable iterators states */
    if(merge->da->levels[merge->level].merge.serdes.des)
    {
        int i;
        struct component_iterator *comp[2], *curr_comp;
        c_immut_iter_t *immut[2];
        struct castle_dmserlist_entry *merge_mstore =
                                        merge->da->levels[merge->level].merge.serdes.mstore_entry;

        debug("%s::Fast-forward iterators on merge %p (da %d level %d)\n",
                      __FUNCTION__, merge, merge->da->id, merge->level);

        BUG_ON(merge->nr_trees!=2);

        /* merged iter state */
        merge->merged_iter->err                 = merge_mstore->iter_err;
        merge->merged_iter->non_empty_cnt       = merge_mstore->iter_non_empty_cnt;
        merge->merged_iter->src_items_completed = merge_mstore->iter_src_items_completed;

        /* immut iters states */
        curr_comp=merge->merged_iter->iterators;
        for(i=0; i<2; i++)
        {
            BUG_ON(i>1);
            comp[i]=curr_comp++;
            BUG_ON(!comp[i]);
            immut[i]=(c_immut_iter_t *)comp[i]->iterator;
            BUG_ON(!immut[i]);

            comp[i]->completed   = immut[i]->completed = merge_mstore->in_trees[i].iter.component_completed;
            comp[i]->cached      = merge_mstore->in_trees[i].iter.component_cached;

            immut[i]->curr_idx   = merge_mstore->in_trees[i].iter.immut_curr_idx;
            immut[i]->cached_idx = merge_mstore->in_trees[i].iter.immut_cached_idx;
            immut[i]->next_idx   = merge_mstore->in_trees[i].iter.immut_next_idx;

            if(immut[i]->curr_c2b)
                put_c2b(immut[i]->curr_c2b);
            immut[i]->curr_c2b = NULL;

            if(immut[i]->next_c2b)
                put_c2b(immut[i]->next_c2b);
            immut[i]->next_c2b = NULL;

            /* Restore curr_c2b */
            if(!EXT_POS_INVAL(merge_mstore->in_trees[i].iter.immut_curr_c2b_cep))
            {
                uint16_t node_size;
                c_ext_pos_t cep;

                cep                = merge_mstore->in_trees[i].iter.immut_curr_c2b_cep;
                castle_da_merge_node_size_get(merge, 0 /* always at leaf node? */, &node_size);
                immut[i]->curr_c2b = castle_cache_block_get(cep, node_size);
                BUG_ON(!immut[i]->curr_c2b);

                write_lock_c2b(immut[i]->curr_c2b);
                if(!c2b_uptodate(immut[i]->curr_c2b))
                    BUG_ON(submit_c2b_sync(READ, immut[i]->curr_c2b));
                write_unlock_c2b(immut[i]->curr_c2b);

                /* Restore current btree node */
                immut[i]->curr_node = c2b_bnode(immut[i]->curr_c2b);
                BUG_ON(!immut[i]->curr_node);
                BUG_ON(immut[i]->curr_node->magic != BTREE_NODE_MAGIC);

                if(comp[i]->cached)
                {
                    /* Restore the cache */
                    immut[i]->btree->entry_get(immut[i]->curr_node, immut[i]->cached_idx,
                            &comp[i]->cached_entry.k,
                            &comp[i]->cached_entry.v,
                            &comp[i]->cached_entry.cvt);
                    /* Restore the rbtree */
                    /* Assume we should never serialise on a deleted kv pair */
                    BUG_ON(castle_ct_merged_iter_rbtree_insert(merge->merged_iter, comp[i]));
                } /* replenished cache */
            } /* restored curr_c2b */
            else
                BUG_ON(!immut[i]->completed);

            /* Restore next_c2b */
            if(!EXT_POS_INVAL(merge_mstore->in_trees[i].iter.immut_next_c2b_cep))
            {
                uint16_t node_size;
                c_ext_pos_t cep;
                struct castle_btree_node *node;

                cep                = merge_mstore->in_trees[i].iter.immut_next_c2b_cep;
                castle_da_merge_node_size_get(merge, 0 /* always at leaf node? */, &node_size);
                immut[i]->next_c2b = castle_cache_block_get(cep, node_size);
                BUG_ON(!immut[i]->next_c2b);

                write_lock_c2b(immut[i]->next_c2b);
                if(!c2b_uptodate(immut[i]->next_c2b))
                    BUG_ON(submit_c2b_sync(READ, immut[i]->next_c2b));
                write_unlock_c2b(immut[i]->next_c2b);

                /* Sanity check the node */
                node = c2b_bnode(immut[i]->next_c2b);
                BUG_ON(!node);
                BUG_ON(node->magic != BTREE_NODE_MAGIC);
            } /* restored next_c2b */
        } /* restored c_immut_iters */
    } /* merged iterator fast-forwarded to serialised state */

    /* Success */
    return 0;

err_out:
    debug("Failed to create iterators. Ret=%d\n", ret);

    BUG_ON(!ret);
    return ret;
}

/**
 * Check if any of the components of DA are blocked on Low Free-Space.
 *
 * @param [in] da - Double array to be checked.
 *
 * @return 1 - DA is already suffering due to LFS
 *         0 - So far no component suffered due to LFS
 */
static int castle_da_no_disk_space(struct castle_double_array *da)
{
    if (atomic_read(&da->lfs_victim_count))
        return 1;

    return 0;
}

/**
 * Set structure for Low Free Space (LFS) handler. This functions sets the size of each
 * extent that got to be created by the LFS handler when more space is available. LFS handler
 * would allocate space and fill the extent ids in the same structure.
 *
 * @param [inout] LFS Structure.
 * @param [in] Size of Internal tree extent size (in chunks).
 * @param [in] Size of B-Tree extent size (in chunks).
 * @param [in] Size of Medium Object extent size (in chunks).
 *
 * @also castle_da_lfs_ct_init
 * @also castle_da_lfs_ct_reset
 * @also castle_da_lfs_ct_space_alloc
 * @also castle_da_lfs_ct_init_tree
 */
static void castle_da_lfs_ct_init(struct castle_da_lfs_ct_t *lfs,
                                  c_chk_cnt_t internal_tree_size,
                                  c_chk_cnt_t tree_size,
                                  c_chk_cnt_t data_size,
                                  int rwct)
{
    /* Setting up the strucuture, there shouldn't be any reserved space. */
    BUG_ON(lfs->space_reserved);

    /* Save whether we are allocating RWCT. */
    lfs->rwct = rwct;

    /* Shouldn't see any valid ext_ids. */
    BUG_ON(!EXT_ID_INVAL(lfs->internal_ext.ext_id) ||
           !EXT_ID_INVAL(lfs->tree_ext.ext_id) ||
           !EXT_ID_INVAL(lfs->data_ext.ext_id));
    BUG_ON(lfs->internal_ext.size || lfs->tree_ext.size || lfs->data_ext.size);

    /* Set-up LFS structure, assuming space allocation will fail. */
    lfs->tree_ext.size = tree_size;
    lfs->data_ext.size = data_size;
    lfs->internal_ext.size = internal_tree_size;
    lfs->leafs_on_ssds = lfs->internals_on_ssds = 0;
}

/**
 * Reset the LFS structure.
 *
 * @param [inout] LFS Structure.
 *
 * @also castle_da_lfs_ct_init
 * @also castle_da_lfs_ct_space_alloc
 * @also castle_da_lfs_ct_init_tree
 */
static void castle_da_lfs_ct_reset(struct castle_da_lfs_ct_t *lfs)
{
    lfs->internal_ext.ext_id = lfs->tree_ext.ext_id = lfs->data_ext.ext_id = INVAL_EXT_ID;
    lfs->internal_ext.size = lfs->tree_ext.size = lfs->data_ext.size = 0;
    lfs->space_reserved = 0;
    lfs->leafs_on_ssds = lfs->internals_on_ssds = 0;

    /* Make sure all writes are completed, before next thread tries to do some checks
     * during lfs_init. */
    wmb();
}

/**
 * Use the space allocated by LFS handler in CT. Make sure LFS structure has extents of same
 * size required by CT and set up CT.
 *
 * @param [out] Component Tree to be set.
 * @param [in] LFS structure with reserved space (allocated extents).
 * @param [in] Size of Internal tree extent size (in chunks).
 * @param [in] Size of B-Tree extent size (in chunks).
 * @param [in] Size of Medium Object extent size (in chunks).
 *
 * @also castle_da_lfs_ct_init
 * @also castle_da_lfs_ct_reset
 * @also castle_da_lfs_ct_space_alloc
 */
static int castle_da_lfs_ct_init_tree(struct castle_component_tree *ct,
                                       struct castle_da_lfs_ct_t *lfs,
                                       c_chk_cnt_t internal_tree_size,
                                       c_chk_cnt_t tree_size,
                                       c_chk_cnt_t data_size)
{
    /* We shouldnt be here, if the space is not already reserved. */
    BUG_ON(!lfs->space_reserved);

    /* Space is already reserved, we should have had valid extents already. */
    BUG_ON(EXT_ID_INVAL(lfs->internal_ext.ext_id));
    BUG_ON(EXT_ID_INVAL(lfs->tree_ext.ext_id));
    BUG_ON(EXT_ID_INVAL(lfs->data_ext.ext_id));

    /* Sizes of extents should match. */
    if (tree_size > lfs->tree_ext.size ||
        data_size > lfs->data_ext.size ||
        internal_tree_size > lfs->internal_ext.size)
    {
        /* Reserved space is not enough. Free this space. And try to allcoate again.
         * Note: This can be made better by freeing only unmatched extents. */
        castle_extent_free(lfs->internal_ext.ext_id);
        castle_extent_free(lfs->tree_ext.ext_id);
        castle_extent_free(lfs->data_ext.ext_id);

        castle_da_lfs_ct_reset(lfs);

        return -1;
    }

    /* Setup extent IDs. */
    ct->internal_ext_free.ext_id = lfs->internal_ext.ext_id;
    ct->tree_ext_free.ext_id     = lfs->tree_ext.ext_id;
    ct->data_ext_free.ext_id     = lfs->data_ext.ext_id;

    /* Setup extent freespaces. */
    castle_ext_freespace_init(&ct->internal_ext_free,
                               ct->internal_ext_free.ext_id);
    castle_ext_freespace_init(&ct->tree_ext_free,
                               ct->tree_ext_free.ext_id);
    castle_ext_freespace_init(&ct->data_ext_free,
                               ct->data_ext_free.ext_id);

    return 0;
}

/**
 * Low Freespace handler for Component Tree extents. Gets called by extents code, when more
 * space is available.
 *
 * @param [inout] lfs           - Low Free Space structure.
 * @param [in]    is_realloc    - Is re-allocation (previoud allocation failed due to
 *                                low free space).
 * @param [in]    lfs_callback  - Callback to be used in case of low freespace.
 * @param [in]    lfs_data      - Data pointer to be used by callback.
 * @param [in]    use_ssd       - Use SSD for Internal nodes.
 *
 * @also castle_da_lfs_ct_init
 * @also castle_da_lfs_ct_reset
 * @also castle_da_lfs_ct_space_alloc
 * @also castle_da_lfs_ct_init_tree
 */
static int castle_da_lfs_ct_space_alloc(struct castle_da_lfs_ct_t *lfs,
                                        int                        is_realloc,
                                        c_ext_event_callback_t     lfs_callback,
                                        void                      *lfs_data,
                                        int                        use_ssd)
{
    struct castle_double_array *da = lfs->da;
    c_ext_id_t internal_ext_id, tree_ext_id, data_ext_id;

    /* If the DA is dead already, no need to handle the event anymore. */
    if (da == NULL)
        return 0;

    /* Function shouldnt have been called, if space is already reserved. */
    BUG_ON(lfs->space_reserved);

    debug("Allocating space for a ct for da: %u, and extents of size - %u, %u, %u\n",
          lfs->da_id,
          lfs->internal_ext.size,
          lfs->tree_ext.size,
          lfs->data_ext.size);

    /* Size of extents to be created should have been set. */
    BUG_ON(!lfs->internal_ext.size || !lfs->tree_ext.size || !lfs->data_ext.size);
    BUG_ON(!EXT_ID_INVAL(lfs->internal_ext.ext_id) || !EXT_ID_INVAL(lfs->tree_ext.ext_id) ||
           !EXT_ID_INVAL(lfs->data_ext.ext_id));

    internal_ext_id = tree_ext_id = data_ext_id = INVAL_EXT_ID;

    /* Start an extent transaction, to make sure all the extent operations are atomic. */
    castle_extent_transaction_start();

    /* Attempt to allocate an SSD extent for internal nodes. */
    if (use_ssd)
    {
        lfs->internals_on_ssds = 1;
        lfs->internal_ext.ext_id = castle_extent_alloc(SSD_RDA,
                                                       da->id,
                                                       lfs->rwct ?
                                                            EXT_T_T0_INTERNAL_NODES :
                                                            EXT_T_INTERNAL_NODES,
                                                       lfs->internal_ext.size, 1,
                                                       NULL, NULL);
    }

    if (EXT_ID_INVAL(lfs->internal_ext.ext_id))
    {
        /* FAILED to allocate internal node SSD extent.
         * ATTEMPT to allocate internal node HDD extent. */
        lfs->internals_on_ssds = 0;
        lfs->internal_ext.ext_id = castle_extent_alloc(DEFAULT_RDA,
                                                       da->id,
                                                       lfs->rwct ?
                                                            EXT_T_T0_INTERNAL_NODES :
                                                            EXT_T_INTERNAL_NODES,
                                                       lfs->internal_ext.size, 1,
                                                       lfs_data, lfs_callback);
        if (EXT_ID_INVAL(lfs->internal_ext.ext_id))
        {
            /* FAILED to allocate internal node HDD extent. */
            castle_printk(LOG_WARN, "Merge failed due to space constraint for internal node tree.\n");
            goto no_space;
        }
    }
    else
    {
        /* SUCCEEDED allocating internal node SSD extent.
         * ATTEMPT to allocate leaf node SSD extent, but only if explicitly requested. */
        if(castle_use_ssd_leaf_nodes && use_ssd)
            lfs->tree_ext.ext_id = castle_extent_alloc(SSD_RDA,
                                                       da->id,
                                                       lfs->rwct ?
                                                            EXT_T_T0_LEAF_NODES :
                                                            EXT_T_LEAF_NODES,
                                                       lfs->tree_ext.size, 1,
                                                       NULL, NULL);
    }

    lfs->leafs_on_ssds = 1;
    if (EXT_ID_INVAL(lfs->tree_ext.ext_id))
    {
        /* FAILED to allocate leaf node SSD extent.
         * ATTEMPT to allocate leaf node HDD extent. */
        lfs->leafs_on_ssds = 0;
        lfs->tree_ext.ext_id = castle_extent_alloc(DEFAULT_RDA,
                                                   da->id,
                                                   lfs->rwct ?
                                                        EXT_T_T0_LEAF_NODES :
                                                        EXT_T_LEAF_NODES,
                                                   lfs->tree_ext.size, 1,
                                                   lfs_data, lfs_callback);
    }

    if (EXT_ID_INVAL(lfs->tree_ext.ext_id))
    {
        /* FAILED to allocate leaf node HDD extent. */
        castle_printk(LOG_WARN, "Extents allocation failed due to space constraint for "
                                "leaf node tree.\n");
        goto no_space;
    }

    /* Allocate an extent for medium objects of merged tree for the size equal to
     * sum of both the trees. */
    lfs->data_ext.ext_id = castle_extent_alloc(DEFAULT_RDA,
                                               da->id,
                                               lfs->rwct ?
                                                    EXT_T_T0_MEDIUM_OBJECTS :
                                                    EXT_T_MEDIUM_OBJECTS,
                                               lfs->data_ext.size, 1,
                                               lfs_data, lfs_callback);
    if (EXT_ID_INVAL(lfs->data_ext.ext_id))
    {
        castle_printk(LOG_WARN, "Merge failed due to space constraint for data\n");
        goto no_space;
    }

    /* Mark it as space reserved. */
    lfs->space_reserved = 1;

    /* Make sure all writes are completed, before decrementing victim count. */
    wmb();

    /* If it's a reallocation (last allocation failed due to low free space), reduce the count of lfs
     * victims in DA; If there are no more victims left for DA, then restart merges. */
    if (is_realloc && atomic_dec_and_test(&da->lfs_victim_count))
        castle_da_merge_restart(da, NULL);

    /* End extent transaction. */
    castle_extent_transaction_end();

    return 0;

no_space:
    /* If the allocation is not a reallocation, update victim count. */
    if (!is_realloc)
        atomic_inc(&da->lfs_victim_count);

    /* Take a copy of ext IDs. */
    internal_ext_id = lfs->internal_ext.ext_id;
    tree_ext_id = lfs->tree_ext.ext_id;
    BUG_ON(!EXT_ID_INVAL(lfs->data_ext.ext_id));

    /* Reset ext ids. */
    lfs->internal_ext.ext_id = lfs->tree_ext.ext_id = lfs->data_ext.ext_id = INVAL_EXT_ID;
    lfs->leafs_on_ssds = lfs->internals_on_ssds = 0;

    /* End extent transaction. */
    castle_extent_transaction_end();

    /* Incase of failure release free space. It is safe to call castle_extent_free as it doesnt
     * try to get global extent lock again. */
    if (!EXT_ID_INVAL(internal_ext_id))
        castle_extent_free(internal_ext_id);
    if (!EXT_ID_INVAL(tree_ext_id))
        castle_extent_free(tree_ext_id);

    debug("Failed to allocate from realloc\n");

    return -ENOSPC;
}

/**
 * Low Freespace event handler function for T0 extents. Will be called by extent code
 * when more space is available.
 *
 * @param [inout] data - void * for lfs structure
 *
 * @also castle_da_lfs_ct_space_alloc
 */
static int castle_da_lfs_rwct_callback(void *data)
{
    return castle_da_lfs_ct_space_alloc(data,
                                        1,    /* Reallocation. */
                                        castle_da_lfs_rwct_callback,
                                        data,
                                        0);   /* T0. Dont use SSDs. */
}

/**
 * Low Freespace event handler function for merge extents. Will be called by extent code
 * when more space is available.
 *
 * @param [inout] data - void * for lfs structure
 *
 * @also castle_da_lfs_ct_space_alloc
 */
static int castle_da_lfs_merge_ct_callback(void *data)
{
    return castle_da_lfs_ct_space_alloc(data,
                                        1,    /* Reallocation. */
                                        castle_da_lfs_merge_ct_callback,
                                        data,
                                        1);   /* Not a T0. Use SSD. */
}

/**
 * Allocates extents for the output tree, medium objects and Bloom filetrs. Tree may be split
 * between two extents (internal nodes in an SSD-backed extent, leaf nodes on HDDs).
 *
 * @param merge     Merge state structure.
 */
static int castle_da_merge_extents_alloc(struct castle_da_merge *merge)
{
    c_byte_off_t internal_tree_size, tree_size, data_size, bloom_size;
    int i, ret;
    struct castle_da_lfs_ct_t *lfs = &merge->da->levels[merge->level].lfs;

    /* Allocate an extent for merged tree for the size equal to sum of all the
     * trees being merged (could be a total merge).
     */
    internal_tree_size = tree_size = data_size = bloom_size = 0;
    FOR_EACH_MERGE_TREE(i, merge)
    {
        BUG_ON(!castle_ext_freespace_consistent(&merge->in_trees[i]->tree_ext_free));
        tree_size += atomic64_read(&merge->in_trees[i]->tree_ext_free.used);

        BUG_ON(!castle_ext_freespace_consistent(&merge->in_trees[i]->data_ext_free));
        data_size += atomic64_read(&merge->in_trees[i]->data_ext_free.used);
        data_size = MASK_CHK_OFFSET(data_size + C_CHK_SIZE);

        bloom_size += atomic64_read(&merge->in_trees[i]->item_count);
    }
    /* In case of multiple version test-case, in worst case tree could grow upto
     * double the size. Ex: For every alternative k_n in o/p stream of merged
     * iterator, k_n has only one version and k_(n+1) has (p-1) versions, where p
     * is maximum number of versions that can fit in a node. */
    tree_size = 2 * (MASK_CHK_OFFSET(tree_size) + C_CHK_SIZE);
    /* Calculate total size of internal nodes, assuming that leafs are stored on HDDs ... */
    internal_tree_size = tree_size;
    /* ... number of leaf nodes ... */
    internal_tree_size /= (VLBA_HDD_RO_TREE_NODE_SIZE * C_BLK_SIZE);
    /* ... number of level 1 nodes ... */
    internal_tree_size /= castle_btree_vlba_max_nr_entries_get(VLBA_SSD_RO_TREE_NODE_SIZE);
    internal_tree_size ++;
    /* ... size of level 1 ... */
    internal_tree_size *= (VLBA_SSD_RO_TREE_NODE_SIZE * C_BLK_SIZE);
    /* ... chunk rounding ... */
    internal_tree_size  = MASK_CHK_OFFSET(internal_tree_size + C_CHK_SIZE);
    /* ... factor of 2 explosion, just as before ... */
    internal_tree_size *= 2;
    /* NOTE: Internal nodes on HDDs will always require less space than internal nodes
       on SSDs, because the overheads are smaller (node headers amortised between greater
       number of entries in the node). */

    BUG_ON(!EXT_ID_INVAL(merge->out_tree->internal_ext_free.ext_id) ||
           !EXT_ID_INVAL(merge->out_tree->tree_ext_free.ext_id));

__again:
    /* If the space is not already reserved for the merge, allocate it from freespace. */
    if (!lfs->space_reserved)
    {
        /* Initialize the lfs structure with required extent sizes. */
        castle_da_lfs_ct_init(lfs,
                              CHUNK(internal_tree_size),
                              CHUNK(tree_size),
                              CHUNK(data_size),
                              0 /* Not a T0. */);

        /* Allocate space from freespace. */
        ret = castle_da_lfs_ct_space_alloc(lfs,
                                           0,   /* First allocation. */
                                           castle_da_lfs_merge_ct_callback,
                                           lfs,
                                           1);  /* Not a T0. Use SSD. */

        /* If failed to allocate space, return error. lfs structure is already set.
         * Low freespace handler would allocate space, when more freespace is available. */
        if (ret)    return ret;
    }

    /* Successfully allocated space. Initialize the component tree with alloced extents.
     * castle_da_lfs_ct_init_tree() would fail if the space reserved by lfs handler is not
     * enough for CT. */
    if (castle_da_lfs_ct_init_tree(merge->out_tree,
                                   lfs,
                                   CHUNK(internal_tree_size),
                                   CHUNK(tree_size),
                                   CHUNK(data_size)))
        goto __again;

    merge->internals_on_ssds = lfs->internals_on_ssds;
    merge->leafs_on_ssds = lfs->leafs_on_ssds;

    /* Done with lfs strcuture; reset it. */
    castle_da_lfs_ct_reset(lfs);

    /* Allocate Bloom filters. */
    if ((ret = castle_bloom_create(&merge->out_tree->bloom, merge->da->id, bloom_size)))
        merge->out_tree->bloom_exists = 0;
    else
        merge->out_tree->bloom_exists = 1;

    return 0;
}


static c_val_tup_t castle_da_medium_obj_copy(struct castle_da_merge *merge,
                                             c_val_tup_t old_cvt)
{
    c_ext_pos_t old_cep, new_cep;
    c_val_tup_t new_cvt;
    int total_blocks, blocks, i;
    c2_block_t *s_c2b, *c_c2b;
#ifdef CASTLE_PERF_DEBUG
    struct castle_component_tree *tree = NULL;
    struct timespec ts_start, ts_end;
#endif

    old_cep = old_cvt.cep;
    /* Old cvt needs to be a medium object. */
    BUG_ON(!CVT_MEDIUM_OBJECT(old_cvt));
    /* It needs to be of the right size. */
    BUG_ON(!is_medium(old_cvt.length));
    /* It must belong to one of the in_trees data extent. */
    FOR_EACH_MERGE_TREE(i, merge)
        if (old_cvt.cep.ext_id == merge->in_trees[i]->data_ext_free.ext_id)
            break;
    BUG_ON(i == merge->nr_trees);
    /* We assume objects are page aligned. */
    BUG_ON(BLOCK_OFFSET(old_cep.offset) != 0);

    /* Allocate space for the new copy. */
    total_blocks = (old_cvt.length - 1) / C_BLK_SIZE + 1;
    BUG_ON(castle_ext_freespace_get(&merge->out_tree->data_ext_free,
                                     total_blocks * C_BLK_SIZE,
                                     0,
                                    &new_cep) < 0);
    BUG_ON(BLOCK_OFFSET(new_cep.offset) != 0);
    /* Save the cep to return later. */
    new_cvt = old_cvt;
    new_cvt.cep = new_cep;

    /* Do the actual copy. */
    debug("Copying "cep_fmt_str" to "cep_fmt_str_nl,
            cep2str(old_cep), cep2str(new_cep));
#ifdef CASTLE_PERF_DEBUG
    /* Figure out which tree to update stats for. */
    FOR_EACH_MERGE_TREE(i, merge)
        if (old_cep.ext_id == merge->in_trees[i]->data_ext_free.ext_id)
            tree = merge->in_trees[i];
#endif

    while (total_blocks > 0)
    {
        int chk_off, pgs_to_end;

        /* Chunk-align blocks if total_blocks is large enough to make it worthwhile. */
        chk_off = CHUNK_OFFSET(old_cep.offset);
        if (chk_off)
            pgs_to_end = (C_CHK_SIZE - chk_off) >> PAGE_SHIFT;

        /* Be careful about subtraction, if it goes negative, and is compared to
           BLKS_PER_CHK the test is likely not to work correctly. */
        if (chk_off && (total_blocks >= 2*BLKS_PER_CHK + pgs_to_end))
            /* Align for a minimum of 2 full blocks (1 can be inefficient) */
            blocks = pgs_to_end;
        else if (total_blocks > BLKS_PER_CHK)
            blocks = BLKS_PER_CHK;
        else
            blocks = total_blocks;
        total_blocks -= blocks;

        castle_perf_debug_getnstimeofday(&ts_start);
        s_c2b = castle_cache_block_get(old_cep, blocks);
        c_c2b = castle_cache_block_get(new_cep, blocks);
        castle_perf_debug_getnstimeofday(&ts_end);
        castle_perf_debug_bump_ctr(tree->get_c2b_ns, ts_end, ts_start);
        if (merge->level > 1)
            castle_cache_advise(s_c2b->cep, C2_ADV_PREFETCH|C2_ADV_SOFTPIN|C2_ADV_FRWD, -1, -1, 0);
        else
            castle_cache_advise(s_c2b->cep, C2_ADV_PREFETCH|C2_ADV_FRWD, -1, -1, 0);
        /* Make sure that we lock _after_ prefetch call. */
        write_lock_c2b(s_c2b);
        write_lock_c2b(c_c2b);
        if(!c2b_uptodate(s_c2b))
        {
            /* c2b is not marked as up-to-date.  We hope this is because we are
             * at the start of the extent and have just issued a prefetch call.
             * If this is true, the underlying c2p is up-to-date so a quick call
             * into submit_c2b_sync() should detect this and update the c2b to
             * reflect this change.
             *
             * Alternatively it could mean that some of our prefetched c2bs have
             * been evicted.
             *
             * By analysing the time spent in submit_c2b_sync() it should be
             * possible to determine which of these scenarios are occurring. */
            castle_perf_debug_getnstimeofday(&ts_start);
            BUG_ON(submit_c2b_sync(READ, s_c2b));
            castle_perf_debug_getnstimeofday(&ts_end);
            castle_perf_debug_bump_ctr(tree->data_c2bsync_ns, ts_end, ts_start);
        }
        update_c2b(c_c2b);
        memcpy(c2b_buffer(c_c2b), c2b_buffer(s_c2b), blocks * PAGE_SIZE);
        dirty_c2b(c_c2b);
        write_unlock_c2b(c_c2b);
        write_unlock_c2b(s_c2b);
        put_c2b(c_c2b);
        put_c2b(s_c2b);
        old_cep.offset += blocks * PAGE_SIZE;
        new_cep.offset += blocks * PAGE_SIZE;
    }
    debug("Finished copy, i=%d\n", i);

    return new_cvt;
}

/**
 * Works out what node size should be used for given level in the btree in a given merge.
 *
 * @param merge     Merge state structure.
 * @param level     Level counted from leaves.
 * @param node_size Return argument: size of the node.
 */
static inline void castle_da_merge_node_size_get(struct castle_da_merge *merge,
                                                 uint8_t level,
                                                 uint16_t *node_size)
{
    if(level > 0)
    {
        if(merge->internals_on_ssds)
            *node_size = VLBA_SSD_RO_TREE_NODE_SIZE;
        else
            *node_size = VLBA_HDD_RO_TREE_NODE_SIZE;
        return;
    }

    if(merge->leafs_on_ssds)
        *node_size = VLBA_SSD_RO_TREE_NODE_SIZE;
    else
        *node_size = VLBA_HDD_RO_TREE_NODE_SIZE;
}

/**
 * Works out which extent, and what node size should be used for given level in the btree
 * in a given merge.
 *
 * @param merge     Merge state structure.
 * @param level     Level counted from leaves.
 * @param node_size Return argument: size of the node.
 * @param ext_free  Return argument: extent freespace structure.
 */
static inline void castle_da_merge_node_info_get(struct castle_da_merge *merge,
                                                 uint8_t level,
                                                 uint16_t *node_size,
                                                 c_ext_free_t **ext_free)
{
    castle_da_merge_node_size_get(merge, level, node_size);
    /* If level is zero, we are allocating from tree_ext. Size depends on whether the
       extent is on SSDs or HDDs. */
    if(level > 0)
    {
        /* Internal nodes extent should always exist. */
        BUG_ON(EXT_ID_INVAL(merge->out_tree->internal_ext_free.ext_id));
        *ext_free = &merge->out_tree->internal_ext_free;
        return;
    }

    BUG_ON(level != 0);
    /* Leaf nodes extent should always exist. */
    BUG_ON(EXT_ID_INVAL(merge->out_tree->tree_ext_free.ext_id));
    *ext_free = &merge->out_tree->tree_ext_free;
}

/**
 * Add an entry to the nodes that are being constructed in merge.
 *
 * @param merge [in, out] Doubling array merge structure
 * @param depth [in] B-tree depth at which entry should be added. 0 being leaf nodes.
 * @param key [in] key of the entry to be added
 * @param version [in]  version of the entry to be added
 * @param cvt [in] value tuple of the entry to be added
 * @param is_re_add [in] are we trying to re-add the entry to output tree?
 *                       (possible when we are trying to move entries from one node to
 *                       another node while completing the former node.)
 * Note: if is_re_add flag is set, then the data wont be processed again, just
 * the key gets added.  Used when entry is being moved from one node to another
 * node.
 */
static inline void castle_da_entry_add(struct castle_da_merge *merge,
                                       int depth,
                                       void *key,
                                       c_ver_t version,
                                       c_val_tup_t cvt,
                                       int is_re_add)
{
    struct castle_da_merge_level *level = merge->levels + depth;
    struct castle_btree_type *btree = merge->out_btree;
    struct castle_btree_node *node;
    int key_cmp;
#ifdef CASTLE_PERF_DEBUG
    struct timespec ts_start, ts_end;
#endif

    /* Deal with medium and large objects first. For medium objects, we need to copy them
       into our new medium object extent. For large objects, we need to save the aggregate
       size. plus take refs to extents? */
    /* It is possible to do castle_da_entry_add() on the same entry multiple
     * times. Don't process data again. */
    if (!is_re_add)
    {
        if(CVT_MEDIUM_OBJECT(cvt))
        {
            castle_perf_debug_getnstimeofday(&ts_start);
            cvt = castle_da_medium_obj_copy(merge, cvt);
            castle_perf_debug_getnstimeofday(&ts_end);
            castle_perf_debug_bump_ctr(merge->da_medium_obj_copy_ns, ts_end, ts_start);
        }
        if(CVT_LARGE_OBJECT(cvt))
        {
            merge->large_chunks += castle_extent_size_get(cvt.cep.ext_id);
            /* No need to add Large Objects under lock as merge is done in sequence. No concurrency
             * issues on the tree. With merge serialisation, checkpoint thread uses the list on
             * the output tree, which is only spliced in da_merge_marshall (under serdes lock) and
             * da_merge_package (which explicitly takes serdes lock).*/
            /* Adding LO to a temp list, wait for merge_serialise to splice when appropriate, or
               da_merge_package to do final splice. */
            castle_ct_large_obj_add(cvt.cep.ext_id, cvt.length, &merge->new_large_objs, NULL);
            castle_extent_get(cvt.cep.ext_id);
            debug("%s::large object ("cep_fmt_str") for da %d level %d.\n",
                __FUNCTION__, cep2str(cvt.cep), merge->da->id, merge->level);
        }
    }

    BUG_ON(is_re_add &&
           CVT_MEDIUM_OBJECT(cvt) &&
           (cvt.cep.ext_id != merge->out_tree->data_ext_free.ext_id));

    debug("Adding an entry at depth: %d for merge on da %d level %d\n",
        depth, merge->da->id, merge->level);
    BUG_ON(depth >= MAX_BTREE_DEPTH);
    /* Alloc a new block if we need one */
    if(!level->node_c2b)
    {
        c_ext_free_t *ext_free;
        uint16_t node_size;
        c_ext_pos_t cep;

        castle_da_merge_node_info_get(merge, depth, &node_size, &ext_free);
        if(merge->root_depth < depth)
        {
            debug("Creating a new root level: %d\n", depth);
            BUG_ON(merge->root_depth != depth - 1);
            merge->root_depth = depth;
            merge->out_tree->node_sizes[depth] = node_size;
        }
        BUG_ON(level->next_idx      != 0);
        BUG_ON(level->valid_end_idx >= 0);

        debug("Allocating a new node at depth: %d\n", depth);
        BUG_ON(node_size != btree->node_size(merge->out_tree, depth));
        BUG_ON(castle_ext_freespace_get(ext_free,
                                        node_size * C_BLK_SIZE,
                                        0,
                                        &cep) < 0);
        debug("Got "cep_fmt_str_nl, cep2str(cep));

        castle_perf_debug_getnstimeofday(&ts_start);
        level->node_c2b = castle_cache_block_get(cep, node_size);
        castle_perf_debug_getnstimeofday(&ts_end);
        castle_perf_debug_bump_ctr(merge->get_c2b_ns, ts_end, ts_start);
        debug("Locking the c2b, and setting it up to date.\n");
        write_lock_c2b(level->node_c2b);
        update_c2b(level->node_c2b);
        /* Init the node properly */
        node = c2b_bnode(level->node_c2b);
        castle_da_node_buffer_init(btree, node, node_size);
        debug("%s::Allocating a new node at depth: %d for merge %p (da %d level %d)\n",
            __FUNCTION__, depth, merge, merge->da->id, merge->level);
    }
    else if (depth > 0)
            write_lock_c2b(level->node_c2b);

    node = c2b_bnode(level->node_c2b);
    debug("Adding at idx=%d depth=%d into node %p for merge on da %d level %d\n",
        level->next_idx, depth, node, merge->da->id, merge->level);
    debug("Adding an idx=%d, key=%p, *key=%d, version=%d\n",
            level->next_idx, key, *((uint32_t *)key), version);
    /* Add the entry to the node (this may get dropped later, but leave it here for now */
    BUG_ON(CVT_LEAF_PTR(cvt));
    btree->entry_add(node, level->next_idx, key, version, cvt);
<<<<<<< HEAD

    /* unlock the c2b so checkpoint can writeback merge state, but for the sake of performance,
       don't do this for leaf nodes, which will be unlocked and relocked on unit merge boundary. */
    /* TODO@tr actually come to think of it, this might rate-limit checkpoint's progress to unit
       merge boundary anyway. i.o.w. we may have had the same effect if we left the locking
       scheme as it was in da_entry_add, node_complete, etc, and simply unlocked and locked ALL
       node level c2bs at unit merge boundary. Nevertheless, this "frequent internal node
       lock toggling" approach might be beneficial for partial merges... */
    if (depth > 0)
        write_unlock_c2b(level->node_c2b);

    /* Compare the current key to the last key. Should never be smaller */
    /* key_compare() is a costly function. Trying to avoid duplicates. We already
     * did comparision between last key added to the out_tree and current key in
     * snapshot_delete algorithm (in castle_da_entry_skip()). Reuse the result
     * of it here again. */
    /* Note: In case of re-adds is_new_key doesnt represent comparision between key being
     * added and last key added to the node. But, it repesents the comparision between last
     * 2 keys added to the tree. Still, it is okay as in case of re-adds both the comparisions
     * yield same value. */

=======

    /* unlock the c2b so checkpoint can writeback merge state, but for the sake of performance,
       don't do this for leaf nodes, which will be unlocked and relocked on unit merge boundary. */
    /* TODO@tr actually come to think of it, this might rate-limit checkpoint's progress to unit
       merge boundary anyway. i.o.w. we may have had the same effect if we left the locking
       scheme as it was in da_entry_add, node_complete, etc, and simply unlocked and locked ALL
       node level c2bs at unit merge boundary. Nevertheless, the current "frequent internal node
       lock toggling" approach might be beneficial for partial merges... */
    if (depth > 0)
        write_unlock_c2b(level->node_c2b);

    /* Compare the current key to the last key. Should never be smaller */
    /* key_compare() is a costly function. Trying to avoid duplicates. We already
     * did comparision between last key added to the out_tree and current key in
     * snapshot_delete algorithm (in castle_da_entry_skip()). Reuse the result
     * of it here again. */
    /* Note: In case of re-adds is_new_key doesnt represent comparision between key being
     * added and last key added to the node. But, it repesents the comparision between last
     * 2 keys added to the tree. Still, it is okay as in case of re-adds both the comparisions
     * yield same value. */

>>>>>>> be7f65d2
    key_cmp = (level->next_idx != 0) ?
               ((depth == 0)? merge->is_new_key: btree->key_compare(key, level->last_key)) :
               0;
    debug("Key cmp=%d\n", key_cmp);
    BUG_ON(key_cmp < 0);

    /* Work out if the current/previous entry could be a valid node end.
       Case 1: We've just started a new node (node_idx == 0) => current must be a valid node entry */
    if(level->next_idx == 0)
    {
        debug("Node valid_end_idx=%d, Case1.\n", level->next_idx);
        BUG_ON(level->valid_end_idx >= 0);
        /* Save last_key, version as a valid_version, and init valid_end_idx.
           Note: last_key has to be taken from the node, bacuse current key pointer
                 may get invalidated on the iterator next() call.
         */
        level->valid_end_idx = 0;
        btree->entry_get(node, level->next_idx, &level->last_key, NULL, NULL);
        level->valid_version = version;
    } else
    /* Case 2: We've moved on to a new key. Previous entry is a valid node end. */
    if(key_cmp > 0)
    {
        debug("Node valid_end_idx=%d, Case2.\n", level->next_idx);
        btree->entry_get(node, level->next_idx, &level->last_key, NULL, NULL);
        BUG_ON(level->next_idx <= 0);
        level->valid_end_idx = level->next_idx - 1;
        level->valid_version = 0;
    } else
    /* Case 3: Version is STRONGLY ancestoral to valid_version. */
    if(castle_version_is_ancestor(version, level->valid_version))
    {
        debug("Node valid_end_idx=%d, Case3.\n", level->next_idx);
        BUG_ON(version == level->valid_version);
        level->valid_end_idx = level->next_idx;
        level->valid_version = version;
    }

    /* Node may be (over-)complete now, if it is full. Set next_idx to -1 (invalid) */
    if(btree->need_split(node, 0))
    {
        debug("Node now complete.\n");
        level->next_idx = -1;
    }
    else
        /* Go to the next node_idx */
        level->next_idx++;

    /* Get the last_key stored in leaf nodes. */
    if (depth == 0)
    {
        merge->last_key = level->last_key;
        BUG_ON(merge->last_key == NULL);
    }
}

static void castle_da_node_complete(struct castle_da_merge *merge, int depth)
{
    struct castle_da_merge_level *level = merge->levels + depth;
    struct castle_btree_type *btree = merge->out_btree;
    struct castle_btree_node *node;
    int node_idx;
    void *key;
    c_ver_t version;
    c_val_tup_t cvt, node_cvt;
    c2_block_t *node_c2b;
    int valid_end_idx;

    /* Make sure we are not in recursion. */
#ifdef CASTLE_DEBUG
    BUG_ON(merge->is_recursion);
    merge->is_recursion = 1;
#endif

    debug("%s::Completing node at depth=%d for da %d level %d\n",
        __FUNCTION__, depth, merge->da->id, merge->level);
    BUG_ON(depth >= MAX_BTREE_DEPTH);
<<<<<<< HEAD
=======

>>>>>>> be7f65d2
    node      = c2b_bnode(level->node_c2b);
    BUG_ON(!node);
    /* Version of the node should be the last valid_version */
    debug("Node version=%d\n", level->valid_version);
    node->version = level->valid_version;
    if(depth > 0)
        node->is_leaf = 0;

    /* Note: This code calls castle_da_entry_add(), which would change all
     * parameters in level. Taking a copy of required members. */
    node_c2b        = level->node_c2b;
    valid_end_idx   = level->valid_end_idx;

    /* Reset the variables to the correct state for castle_da_entry_add(). */
    level->node_c2b      = NULL; /* this forces the next da_entry_add call to make a new node */
    level->last_key      = NULL;
    level->next_idx      = 0;
    level->valid_end_idx = -1;
    level->valid_version = INVAL_VERSION;

    /* When a node is complete, we need to copy the entries after valid_end_idx to
       the corresponding buffer */
    node_idx = valid_end_idx + 1;
    BUG_ON(node_idx <= 0 || node_idx > node->used);
    debug("Entries to be copied to the buffer are in range [%d, %d)\n",
            node_idx, node->used);
    while(node_idx < node->used)
    {
        /* If merge is completing, there shouldnt be any splits any more. */
        BUG_ON(merge->completing);
        btree->entry_get(node, node_idx,  &key, &version, &cvt);
        BUG_ON(CVT_LEAF_PTR(cvt));
<<<<<<< HEAD
        castle_printk(LOG_DEBUG, "%s::spliting node at depth %d for da %d level %d.\n",
=======
        debug("%s::spliting node at depth %d for da %d level %d.\n",
>>>>>>> be7f65d2
            __FUNCTION__, depth, merge->da->id, merge->level);
        castle_da_entry_add(merge, depth, key, version, cvt, 1);
        node_idx++;
        BUG_ON(level->node_c2b == NULL);
        /* Check if the node completed, it should never do */
        BUG_ON(level->next_idx < 0);
    }

    /* for non-leaf nodes, the c2b will be unlocked */
    if (depth > 0)
        write_lock_c2b(node_c2b);
    debug("Dropping entries [%d, %d] from the original node\n",
            valid_end_idx + 1, node->used - 1);
    /* Now that entries are safely in the new node, drop them from the node */
    if((valid_end_idx + 1) <= (node->used - 1))
        btree->entries_drop(node, valid_end_idx + 1, node->used - 1);

    BUG_ON(node->used != valid_end_idx + 1);
    btree->entry_get(node, valid_end_idx, &key, &version, &cvt);
    debug("Inserting into parent key=%p, *key=%d, version=%d\n",
            key, *((uint32_t*)key), node->version);
    BUG_ON(CVT_LEAF_PTR(cvt));

    /* Insert correct pointer in the parent, unless we've just completed the
       root node at the end of the merge. */
    if(merge->completing && (merge->root_depth == depth))
    {
        /* Node c2b was set to NULL earlier in this function. When we are completing the merge
           we should never have to create new nodes at the same lavel (i.e. there shouldn't be
           any castle_da_entry_adds above). */
        BUG_ON(level->node_c2b);
        debug("Just completed the root node (depth=%d), at the end of the merge.\n",
                depth);
        goto release_node;
    }
    CVT_NODE_SET(node_cvt, (node_c2b->nr_pages * C_BLK_SIZE), node_c2b->cep);
    castle_da_entry_add(merge, depth+1, key, node->version, node_cvt, 0);
release_node:
    debug("Releasing c2b for cep=" cep_fmt_str_nl, cep2str(node_c2b->cep));
    debug("Completing a node with %d entries at depth %d\n", node->used, depth);
    /* Hold on to last leaf node for the sake of last_key. No need of lock, this
     * is a immutable node. */
    if (depth == 0)
    {
        c2_block_t *last_leaf_c2b = merge->last_leaf_node_c2b;

        /* Release the refernece to the previous last node. */
        if (last_leaf_c2b)
        {
            /* The last_key pointer mustn't be pointing to the node any more. */
            BUG_ON(ptr_in_range(merge->last_key,
                                c2b_buffer(last_leaf_c2b),
                                last_leaf_c2b->nr_pages * PAGE_SIZE));
            put_c2b(last_leaf_c2b);
        }

        merge->last_leaf_node_c2b = node_c2b;
        get_c2b(merge->last_leaf_node_c2b);
    }

    /* Release the c2b. */
    dirty_c2b(node_c2b);
    write_unlock_c2b(node_c2b);
    put_c2b(node_c2b);

#ifdef CASTLE_DEBUG
    merge->is_recursion = 0;
#endif
}

static inline int castle_da_nodes_complete(struct castle_da_merge *merge)
{
    struct castle_da_merge_level *level;
    int i;

    debug("Checking if we need to complete nodes.");
    /* Check if the level i node has been completed, which may trigger a cascade of
       completes up the tree. */
    for(i=0; i<MAX_BTREE_DEPTH-1; i++)
    {
        level = merge->levels + i;
        /* Complete if next_idx < 0 */
        if(level->next_idx < 0)
            castle_da_node_complete(merge, i);
        else
            /* As soon as we see an incomplete node, we need to break out: */
            goto out;
    }
    /* If we reached the top of the tree, we must fail the merge */
    if(i == MAX_BTREE_DEPTH - 1)
        return -EINVAL; /* TODO@tr change this to a BUG_ON; nothing graceful about this fail */

out:
    debug("We got as far as depth=%d\n", i);

    return 0;
}

static struct castle_component_tree* castle_da_merge_package(struct castle_da_merge *merge,
                                                             c_ext_pos_t root_cep)
{
    struct castle_component_tree *out_tree;
    int i;
    c_merge_serdes_state_t serdes_state;

    out_tree = merge->out_tree;
    debug("Using component tree id=%d to package the merge.\n", out_tree->seq);
    /* Root node is the last node that gets completed, and therefore will be saved in last_node */
    out_tree->tree_depth = merge->root_depth+1;
    castle_printk(LOG_INFO, "Depth of ct=%d (%p) is: %d\n",
            out_tree->seq, out_tree, out_tree->tree_depth);
    out_tree->root_node = root_cep;

    debug("Root for that tree is: " cep_fmt_str_nl, cep2str(out_tree->root_node));
    /* Write counts out */
    atomic64_set(&out_tree->item_count, merge->nr_entries);
    atomic64_set(&out_tree->large_ext_chk_cnt, merge->large_chunks);
    BUG_ON(atomic_read(&out_tree->ref_count)       != 1);
    BUG_ON(atomic_read(&out_tree->write_ref_count) != 0);

    /* update list of large objects */
    serdes_state = atomic_read(&merge->da->levels[merge->level].merge.serdes.valid);
    if(serdes_state > NULL_DAM_SERDES)
        mutex_lock(&merge->da->levels[merge->level].merge.serdes.mutex);
    list_splice_init(&merge->new_large_objs, &out_tree->large_objs);
    if(serdes_state > NULL_DAM_SERDES)
        mutex_unlock(&merge->da->levels[merge->level].merge.serdes.mutex);

    debug("Number of entries=%ld, number of nodes=%ld\n",
            atomic64_read(&out_tree->item_count));

    /* Add the new tree to the doubling array */
    BUG_ON(merge->da->id != out_tree->da);
    castle_printk(LOG_INFO, "Finishing merge of ");
    FOR_EACH_MERGE_TREE(i, merge)
        castle_printk(LOG_INFO, "ct%d=%d, ", i, merge->in_trees[i]->seq);
    castle_printk(LOG_INFO, "new_tree=%d\n", out_tree->seq);
    debug("Adding to doubling array, level: %d\n", out_tree->level);

    FAULT(MERGE_FAULT);

    return out_tree;
}

static void castle_da_max_path_complete(struct castle_da_merge *merge, c_ext_pos_t root_cep)
{
    struct castle_btree_type *btree = merge->out_btree;
    struct castle_btree_node *node;
    c2_block_t *node_c2b, *next_node_c2b;
    struct castle_component_tree *ct = merge->out_tree;
    uint8_t level;

    BUG_ON(!merge->completing);
    /* Start with the root node. */
    node_c2b = castle_cache_block_get(root_cep,
                                      btree->node_size(ct, merge->root_depth));
    /* Lock and update the c2b. */
    write_lock_c2b(node_c2b);
    if(!c2b_uptodate(node_c2b))
        BUG_ON(submit_c2b_sync(READ, node_c2b));
    node = c2b_bnode(node_c2b);
    debug("Maxifying the right most path, starting with root_cep="cep_fmt_str_nl,
            cep2str(node_c2b->cep));
    /* Init other temp vars. */
    level = 0;
    while(!node->is_leaf)
    {
        void *k;
        c_ver_t v;
        c_val_tup_t cvt;

        /* Replace right-most entry with (k=max_key, v=0) */
        btree->entry_get(node, node->used-1, &k, &v, &cvt);
        BUG_ON(!CVT_NODE(cvt) || CVT_LEAF_PTR(cvt));
        debug("The node is non-leaf, replacing the right most entry with (max_key, 0).\n");
        btree->entry_replace(node, node->used-1, btree->max_key, 0, cvt);
        /* Change the version of the node to 0 */
        node->version = 0;
        /* Dirty the c2b */
        dirty_c2b(node_c2b);
        /* Go to the next btree node */
        debug("Locking next node cep=" cep_fmt_str_nl,
              cep2str(cvt.cep));
        next_node_c2b = castle_cache_block_get(cvt.cep,
                                               btree->node_size(ct, merge->root_depth - level));
        write_lock_c2b(next_node_c2b);
        /* We unlikely to need a blocking read, because we've just had these
           nodes in the cache. */
        if(!c2b_uptodate(next_node_c2b))
            BUG_ON(submit_c2b_sync(READ, next_node_c2b));
        /* Release the old node. */
        debug("Unlocking prev node cep=" cep_fmt_str_nl,
               cep2str(node_c2b->cep));
        write_unlock_c2b(node_c2b);
        put_c2b(node_c2b);

        node_c2b = next_node_c2b;
        node = c2b_bnode(node_c2b);
        level++;
    }
    /* Release the leaf node. */
    debug("Unlocking prev node cep="cep_fmt_str_nl,
           cep2str(node_c2b->cep));
    write_unlock_c2b(node_c2b);
    put_c2b(node_c2b);
}

/**
 * Complete merge process.
 *
 * Each level can have atmost one uncompleted node. Complete each node with the
 * entries we got now, and link the node to its parent. During this process, each
 * non-leaf node can get one extra entry in worst case. Mark valid_end_idx in each
 * level to used-1. And call castle_da_node_complete on every level, which would
 * complete the node and might add one entry in next higher level.
 *
 * @param merge [in, out] merge strucutre to be completed.
 *
 * @return ct Complete out tree
 *
 * @see castle_da_node_complete
 */
static struct castle_component_tree* castle_da_merge_complete(struct castle_da_merge *merge)
{
    struct castle_da_merge_level *level;
    struct castle_btree_node *node;
    c_ext_pos_t root_cep = INVAL_EXT_POS;
    int next_idx, i;

    BUG_ON(!CASTLE_IN_TRANSACTION);

    merge->completing = 1;
    castle_printk(LOG_DEBUG, "Complete merge at level: %d|%d\n", merge->level, merge->root_depth);
    /* Force the nodes to complete by setting next_idx negative. Valid node idx
       can be set to the last entry in the node safely, because it happens in
       conjunction with setting the version to 0. This guarantees that all
       versions in the node are decendant of the node version. */
    for(i=0; i<MAX_BTREE_DEPTH; i++)
    {
        debug("Flushing at depth: %d\n", i);
        level = merge->levels + i;
        /* Node index == 0 indicates that there is no node at this level,
           therefore we don't have to complete anything. */
        next_idx = level->next_idx;
        /* Record the root cep for later use. */
        if(i == merge->root_depth)
        {
            /* Root node must always exist, and have > 0 entries.
               -1 is also allowed, if the node overflowed once the node for
               previous (merge->root_depth-1) got completed. */
            BUG_ON(next_idx == 0 || next_idx < -1);
            root_cep = merge->levels[i].node_c2b->cep;
        }
        if(next_idx != 0)
        {
            debug("Artificially completing the node at depth: %d\n", i);

            /* Complete the node by marking last entry as valid end. Also, mark
             * the version of this node to 0, as the node might contain multiple
             * entries. */
            node = c2b_bnode(level->node_c2b);
            /* Point the valid_end_idx past the last entry ... */
            level->valid_end_idx = next_idx < 0 ? node->used : level->next_idx;
            /* ... and now point it at the last entry. */
            level->valid_end_idx--;
            level->valid_version = 0;
            level->next_idx = -1;
            castle_da_node_complete(merge, i);
        }
    }
    /* Write out the max keys along the max path. */
    if (merge->nr_entries)
        castle_da_max_path_complete(merge, root_cep);

    /* Complete Bloom filters. */
    if (merge->out_tree->bloom_exists)
        castle_bloom_complete(&merge->out_tree->bloom);

    /* Package the merge result. */
    return castle_da_merge_package(merge, root_cep);
}

static void castle_ct_large_objs_remove(struct list_head *);

/**
 * Deallocate a serdes state of merge state from merge->da.
 *
 * @param merge [in] in-flight merge.
 *
 * @note assumes caller takes da->levels[].merge.serdes.mutex lock
 * @also castle_da_merge_dealloc
 */
static void castle_da_merge_serdes_dealloc(struct castle_da_merge *merge)
{
    struct castle_double_array *da;
    int level;
    c_merge_serdes_state_t serdes_state;
    da=merge->da;
    level=merge->level;

    BUG_ON(!merge);
    BUG_ON(!merge->da);
    BUG_ON(level < MIN_DA_SERDES_LEVEL);

    serdes_state = atomic_read(&da->levels[level].merge.serdes.valid);
    if(serdes_state == NULL_DAM_SERDES)
    {
        castle_printk(LOG_WARN, "%s::deallocating non-initialised merge SERDES state on "
                "da %d level %d: repeated call???\n",
                __FUNCTION__, da->id, level);
        return;
    }

    debug("%s::deallocating merge serdes state for da %d level %d\n",
            __FUNCTION__, da->id, level);

    BUG_ON(!da->levels[level].merge.serdes.mstore_entry);
    BUG_ON(!merge->out_tree);
    BUG_ON(!da->levels[level].merge.serdes.out_tree);
    BUG_ON(merge->out_tree != da->levels[level].merge.serdes.out_tree);
    da->levels[level].merge.serdes.out_tree=NULL;
    castle_free(da->levels[level].merge.serdes.mstore_entry);
    da->levels[level].merge.serdes.mstore_entry=NULL;

    serdes_state = NULL_DAM_SERDES;
    atomic_set(&da->levels[level].merge.serdes.valid, (int)serdes_state);
}

static void castle_da_merge_dealloc(struct castle_da_merge *merge, int err)
{
    int i;
    c_merge_serdes_state_t serdes_state;

    if (!merge)
    {
        castle_printk(LOG_ERROR, "%s::[da %d level %d] no merge structure.\n",
                __FUNCTION__, merge->da->id, merge->level);
        return;
    }

    if (castle_version_states_free(&merge->version_states) != EXIT_SUCCESS)
    {
        castle_printk(LOG_ERROR, "%s::[da %d level %d] version_states not fully"
                " allocated.\n", __FUNCTION__, merge->da->id, merge->level);
        return;
    }

    BUG_ON(!merge->da);

    serdes_state = atomic_read(&merge->da->levels[merge->level].merge.serdes.valid);
    if (serdes_state > NULL_DAM_SERDES)
        mutex_lock(&merge->da->levels[merge->level].merge.serdes.mutex);

    /* Release the last leaf node c2b. */
    if (merge->last_leaf_node_c2b)
        put_c2b(merge->last_leaf_node_c2b);

    /* Free all the buffers */
    if (merge->snapshot_delete.occupied)
        castle_free(merge->snapshot_delete.occupied);
    if (merge->snapshot_delete.need_parent)
        castle_free(merge->snapshot_delete.need_parent);

    for(i=0; i<MAX_BTREE_DEPTH; i++)
    {
        c2_block_t *c2b = merge->levels[i].node_c2b;
        if(c2b)
        {
            debug("%s::putting c2b of btree node %i "cep_fmt_str" for da %d level %d.\n",
                __FUNCTION__, i, cep2str(c2b->cep), merge->da->id, merge->level);
            /* leaf nodes remain locked throughout a merge */
            if(i==0)
                write_unlock_c2b(c2b);
<<<<<<< HEAD
=======
            else
                BUG_ON(c2b_write_locked(c2b));
>>>>>>> be7f65d2
            put_c2b(c2b);
        }
    }
    FOR_EACH_MERGE_TREE(i, merge)
        castle_da_iterator_destroy(merge->in_trees[i], merge->iters[i]);
    if (merge->iters)
        castle_free(merge->iters);
    if (merge->merged_iter)
        castle_ct_merged_iter_cancel(merge->merged_iter);

    if(!err)
    {
        if(serdes_state > NULL_DAM_SERDES)
        {
            debug("%s::Merge (da id=%d, level=%d) completed; "
                    "deallocating merge serialisation state.\n",
                    __FUNCTION__, merge->da->id, merge->level);
            castle_da_merge_serdes_dealloc(merge);
        }

        debug("Destroying old CTs.\n");
        /* If succeeded at merging, old trees need to be destroyed (they've already been removed
           from the DA by castle_da_merge_package(). */
        FOR_EACH_MERGE_TREE(i, merge)
            castle_ct_put(merge->in_trees[i], 0);
        if (merge->nr_entries == 0)
        {
            castle_printk(LOG_WARN, "Empty merge at level: %u\n", merge->level);
            castle_ct_put(merge->out_tree, 0);
        }
    }
    else
    {
        /* merge either aborted (ret==-ESHUTDOWN) or failed. */

        int merge_out_tree_retain=0; /* if this is set, state will be left for the final checkpoint
                                        to write to disk, and cleanup duty will be left to
                                        da_dealloc. */

        /* Retain extents, if we are checkpointing merges and interrupting the merge. */
        /* Note: Don't retain extents, if DA is already marked for deletion. */
        if( (err==-ESHUTDOWN) && (!castle_da_deleted(merge->da)) && (serdes_state > NULL_DAM_SERDES) )
        {
            /* merge aborted, we are checkpointing, and this is a checkpointable merge level */

            /* It is possible to abort a merge even before doing a unit of work, so the following
               check is necessary before calling serdes_out_tree_check since serialisation
               state is lazily initialized (i.e. alloc and init on first write) and out_tree_check
               assumes serialisation state is valid (which of course implies it's initialized etc).
            */
            /* No need for mutex - we are merge thread, noone else should ever change ser state
               besides the freshness flag, which is irrelevant here */
            if( (serdes_state == VALID_AND_FRESH_DAM_SERDES) ||
                    (serdes_state == VALID_AND_STALE_DAM_SERDES) )
                castle_da_merge_serdes_out_tree_check(
                        merge->da->levels[merge->level].merge.serdes.mstore_entry,
                        merge->da,
                        merge->level);

            merge_out_tree_retain=1;
            debug("%s::leaving output extents for merge %p deserialisation "
                    "(da %d, level %d).\n", __FUNCTION__, merge, merge->da->id, merge->level);
        }
        else if (serdes_state > NULL_DAM_SERDES)
        {
            /* merge failed, we are checkpointing, and this is a checkpointable merge level */
            castle_printk(LOG_ERROR, "Merge %p (da id=%d, level=%d) failed with err=%d "
                    "(!=0, and !=-ESHUTDOWN); deallocating merge serialisation state.\n",
                    merge, merge->da->id, merge->level, err);
            castle_da_merge_serdes_dealloc(merge);
        }

        if (merge->out_tree->bloom_exists)
        {
            /* Abort (i.e. free) incomplete bloom filters */
            castle_bloom_abort(&merge->out_tree->bloom);
            if(!merge_out_tree_retain)
                castle_bloom_destroy(&merge->out_tree->bloom); /* free the extent */
            merge->out_tree->bloom_exists=0;
        }

        /* If we don't need to retain list of large objects for checkpoint writeback, free the
           list so we don't encounter a ref_count sanity check BUG. If we do need to save it
           for checkpoint, it will be freed in da_dealloc. */
        if(!merge_out_tree_retain)
        {
            mutex_lock(&merge->out_tree->lo_mutex);
            castle_ct_large_objs_remove(&merge->out_tree->large_objs);
            mutex_unlock(&merge->out_tree->lo_mutex);
        }
        else
        {
            struct list_head *lh, *tmp;
            int lo_count=0;
            mutex_lock(&merge->out_tree->lo_mutex);
            list_for_each_safe(lh, tmp, &merge->out_tree->large_objs)
            {
                struct castle_large_obj_entry *lo =
                    list_entry(lh, struct castle_large_obj_entry, list);
                int lo_ref_cnt = castle_extent_ref_cnt_get(lo->ext_id);
                /* we expect the input cct and output cct to both have reference to the LO ext */
                BUG_ON(lo_ref_cnt < 2);
                lo_count++;
            }
            mutex_unlock(&merge->out_tree->lo_mutex);
            debug("%s::leaving %d large objects for checkpoint of merge %p "
                    "(da %d, level %d).\n", __FUNCTION__, lo_count, merge, merge->da->id,
                    merge->level);
        }

        /* Always free the list of new large_objs; we don't want to write them out because they
           won't correspond to serialised state. */
        castle_ct_large_objs_remove(&merge->new_large_objs);

        /* Free the component tree, if one was allocated. */
        if(merge->out_tree)
        {
            BUG_ON(atomic_read(&merge->out_tree->write_ref_count) != 0);
            BUG_ON(atomic_read(&merge->out_tree->ref_count) != 1);
            if(!merge_out_tree_retain)
            {
                castle_ct_put(merge->out_tree, 0);
                merge->out_tree=NULL;
            }
        }
    }

    if (serdes_state > NULL_DAM_SERDES)
        mutex_unlock(&merge->da->levels[merge->level].merge.serdes.mutex);

    /* Free the merged iterator, if one was allocated. */
    if (merge->merged_iter)
        castle_free(merge->merged_iter);

    castle_free(merge);
}

static int castle_da_merge_progress_update(struct castle_da_merge *merge, uint32_t unit_nr)
{
    uint64_t items_completed, total_items, unit_items;
    uint32_t total_units;
    int i;

    /* If the merge is not marked for deamortization complete the merge. */
    if (!merge->da->levels[merge->level].merge.deamortize)
        return 0;

    total_units = 1 << merge->level;
    /* Don't stop the last merge unit, let it run out of iterator. */
    if(unit_nr >= total_units)
        return 0;
    /* Otherwise, check whether we've got far enough. */
    total_items = 0;
    FOR_EACH_MERGE_TREE(i, merge)
        total_items  += atomic64_read(&merge->in_trees[i]->item_count);
    unit_items   = total_items * (uint64_t)unit_nr / (uint64_t)total_units;
    items_completed = merge->merged_iter->src_items_completed;
    if(items_completed >= unit_items)
        return 1;
    return 0;
}

/**
 * Is entry from a version marked for deletion that has no descendant keys.
 *
 * @param merge [in]    merge stream that entry comes from
 * @param key [in]      key of the entry
 * @param version [in]  version of the entry
 *
 * @return 1            Entry can be skipped
 *
 * @also castle_version_is_deletable
 */
static int castle_da_entry_skip(struct castle_da_merge *merge,
                                void *key,
                                c_ver_t version)
{
    struct castle_btree_type *btree = merge->out_btree;
    struct castle_version_delete_state *state = &merge->snapshot_delete;
    void *last_key = merge->last_key;

    merge->is_new_key = (last_key)? btree->key_compare(key, last_key): 1;
    /* Compare the keys. If looking at new key then reset data
     * structures. */
    if (merge->is_new_key)
    {
        int nr_bytes = state->last_version/8 + 1;

        memset(state->occupied, 0, nr_bytes);
        memset(state->need_parent, 0, nr_bytes);
        state->next_deleted = NULL;
    }

    return castle_version_is_deletable(state, version);
}

static int castle_da_merge_unit_do(struct castle_da_merge *merge, uint32_t unit_nr)
{
    void *key;
    c_ver_t version;
    c_val_tup_t cvt;
    int ret;
#ifdef CASTLE_PERF_DEBUG
    struct timespec ts_start, ts_end;
#endif

    while (castle_ct_merged_iter_has_next(merge->merged_iter))
    {
        cv_nonatomic_stats_t stats;

        might_resched();

        /* @TODO: we never check iterator errors. We should! */

        castle_perf_debug_getnstimeofday(&ts_start);
        castle_ct_merged_iter_next(merge->merged_iter, &key, &version, &cvt);
        castle_perf_debug_getnstimeofday(&ts_end);
        castle_perf_debug_bump_ctr(merge->merged_iter_next_ns, ts_end, ts_start);
        debug("Merging entry id=%lld: k=%p, *k=%d, version=%d, cep="cep_fmt_str_nl,
                i, key, *((uint32_t *)key), version, cep2str(cvt.cep));
        BUG_ON(CVT_INVALID(cvt));

        /* Start with merged iterator stats (see castle_da_each_skip()). */
        stats = merge->merged_iter->stats;

        /* Skip entry if version marked for deletion and no descendant keys. */
        if (castle_da_entry_skip(merge, key, version))
        {
            /* Update per-version and merge statistics.
             *
             * We do not need to decrement keys/tombstones for level 1 merges
             * as these keys have not yet been accounted for; skip them. */
            merge->skipped_count++;
            stats.version_deletes++;
            if (CVT_TOMB_STONE(cvt))
                stats.tombstones--;
            else
                stats.keys--;
            castle_version_live_stats_adjust(version, stats);
            if (merge->level == 1)
            {
                /* Key & tombstones inserts have not been accounted for in
                 * level 1 merges so don't record removals. */
                stats.keys = 0;
                stats.tombstones = 0;
            }
            castle_version_private_stats_adjust(version, stats, &merge->version_states);

            /*
             * The skipped key gets freed along with the input extent.
             */

            goto entry_done;
        }

        /* Update merge serialisation state. */
        if ((castle_merges_checkpoint) && (merge->level >= MIN_DA_SERDES_LEVEL))
            castle_da_merge_serialise(merge);

        /* Add entry to the output btree.
         *
         * - Add to level 0 node (and recurse up the tree)
         * - Update the bloom filter */
        castle_da_entry_add(merge, 0, key, version, cvt, 0);
        if (merge->out_tree->bloom_exists)
            castle_bloom_add(&merge->out_tree->bloom, merge->out_btree, key);

        /* Update per-version and merge statistics.
         * We are starting with merged iterator stats (from above). */
        merge->nr_entries++;
        if (merge->level == 1)
        {
            /* Live stats to reflect adjustments by castle_da_each_skip(). */
            castle_version_live_stats_adjust(version, stats);

            /* Key & tombstone inserts have not been accounted for in private
             * level 1 merge version stats.  Zero any stat adjustments made in
             * castle_da_each_skip() and perform accounting now. */
            stats.keys = 0;
            stats.tombstones = 0;

            if (CVT_TOMB_STONE(cvt))
                stats.tombstones++;
            else
                stats.keys++;

            castle_version_private_stats_adjust(version, stats, &merge->version_states);
        }
        else
        {
            castle_version_live_stats_adjust(version, stats);
            castle_version_private_stats_adjust(version, stats, &merge->version_states);
        }

        /* Try to complete node. */
        castle_perf_debug_getnstimeofday(&ts_start);
        ret = castle_da_nodes_complete(merge);
        castle_perf_debug_getnstimeofday(&ts_end);
        castle_perf_debug_bump_ctr(merge->nodes_complete_ns, ts_end, ts_start);
        if (ret != EXIT_SUCCESS)
            goto err_out;

entry_done:
        castle_perf_debug_getnstimeofday(&ts_start);
        castle_da_merge_budget_consume(merge);
        castle_perf_debug_getnstimeofday(&ts_end);
        castle_perf_debug_bump_ctr(merge->budget_consume_ns, ts_end, ts_start);
        /* Update the progress, returns non-zero if we've completed the current unit. */
        castle_perf_debug_getnstimeofday(&ts_start);
        if(castle_da_merge_progress_update(merge, unit_nr))
        {
            castle_perf_debug_getnstimeofday(&ts_end);
            castle_perf_debug_bump_ctr(merge->progress_update_ns, ts_end, ts_start);
            return EAGAIN;
        }

        FAULT(MERGE_FAULT);
    }

    /* If we got few number of entries than the number of units. We might need to do few empty units
     * at the end to be in sync with other merges. */
    if (unit_nr != (1U << merge->level))
    {
        debug_merges("Going through an empty unit\n");
        return EAGAIN;
    }

    /* Return success, if we are finished with the merge. */
    return EXIT_SUCCESS;

err_out:
    /* While we handle it, merges should never fail.
     *
     * Per-version statistics will now be inconsistent. */
    WARN_ON(1);
    if (ret)
        castle_printk(LOG_WARN, "Merge failed with %d\n", ret);
    castle_da_merge_dealloc(merge, ret);

    return ret;
}

static inline void castle_da_merge_token_return(struct castle_double_array *da,
                                                int level,
                                                struct castle_merge_token *token)
{
    int driver_level;

    BUG_ON(read_can_lock(&da->lock));
    BUG_ON(token->ref_cnt <= 0);
    driver_level = token->driver_level;
    token->ref_cnt--;
    if(token->ref_cnt == 0)
    {
        /* Return the token to the driver level => anihilate the token. */
        BUG_ON(da->levels[driver_level].merge.driver_token != token);
        da->levels[driver_level].merge.driver_token = NULL;
        token->driver_level = -1;
        token->ref_cnt      = 0;
        list_add(&token->list, &da->merge_tokens);
    }
}

static inline void castle_da_merge_token_push(struct castle_double_array *da,
                                              int level,
                                              struct castle_merge_token *token)
{
    BUG_ON(read_can_lock(&da->lock));
    /* Token push moves the token to the next level, if that level is in a merge,
       or returns it to the driver level if not. */
    BUG_ON(level+1 >= MAX_DA_LEVEL);
    token->ref_cnt++;
    if( (level+1 < MAX_DA_LEVEL-1) && (da->levels[level+1].nr_trees >= 2) )
        list_add(&token->list, &da->levels[level+1].merge.merge_tokens);
    else
        castle_da_merge_token_return(da, level, token);
}

static inline void castle_da_merge_token_activate(struct castle_double_array *da,
                                                  int level,
                                                  struct castle_merge_token *token)
{
    BUG_ON(read_can_lock(&da->lock));
    /* Token is activated by pushing it to the next level up, and saving it as the active
       token at this level. */
    BUG_ON(level+1 >= MAX_DA_LEVEL);
    /* Take a ref for this active token. */
    token->ref_cnt++;
    da->levels[level].merge.active_token = token;
    /* Attempt to push it to the higher level. */
    castle_da_merge_token_push(da, level, token);
}

static inline struct castle_merge_token* castle_da_merge_token_get(struct castle_double_array *da,
                                                                   int level)
{
    struct castle_merge_token *token;

    if(list_empty(&da->levels[level].merge.merge_tokens))
        return NULL;

    token = list_first_entry(&da->levels[level].merge.merge_tokens,
                              struct castle_merge_token,
                              list);
    /* Remove the token from list of inactive tokens. */
    list_del(&token->list);

    return token;
}

static inline struct castle_merge_token* castle_da_merge_token_generate(struct castle_double_array *da,
                                                                        int level)
{
    struct castle_merge_token *token;

    BUG_ON(list_empty(&da->merge_tokens));
    BUG_ON(da->levels[level].merge.driver_token);
    /* Get a token out of the list. */
    token = list_first_entry(&da->merge_tokens, struct castle_merge_token, list);
    list_del(&token->list);
    /* Initialise the token. */
    token->driver_level = level;
    token->ref_cnt      = 0;
    /* Save the token as our driver token. */
    da->levels[level].merge.driver_token = token;

    return token;
}

#define exit_cond (castle_da_exiting || castle_da_deleted(da))
static inline int castle_da_merge_wait_event(struct castle_double_array *da, int level)
{
    int32_t this_level_units, prev_level_units, nr_trees, backlog;
    struct castle_merge_token *token;
    int not_ready_wake;

    not_ready_wake = 0;
    /* Protect the reads/updates to merge variables with DA lock. */
    write_lock(&da->lock);
    /* If the merge isn't deamortised (total merges only), start immediately. */
    if (!da->levels[level].merge.deamortize)
    {
        BUG_ON(level != BIG_MERGE);
        da->levels[level].merge.units_commited++;
        write_unlock(&da->lock);
        return 1;
    }

    this_level_units = da->levels[level].merge.units_commited;
    /* Level 1 merges don't have any merges happening below. */
    prev_level_units = (level == 1) ? 0 : da->levels[level-1].merge.units_commited;
    nr_trees = da->levels[level].nr_trees;
    BUG_ON(nr_trees < 2);
    /* Backlog is - work to be done - work completed. */
    backlog = (1U << (level - 1)) * (nr_trees - 2) + prev_level_units - this_level_units;

    debug_merges("Checking whether to merge the next unit. tlu=%d, plu=%d, nt=%d\n",
            this_level_units, prev_level_units, nr_trees);

    /* We should not have any active tokens (tokens are returned to the driver merge on unit
       complete). */
    BUG_ON(da->levels[level].merge.active_token != NULL);

    /* If we have merge backlog of more than 1 unit, schedule it without any further checks. */
    if(exit_cond || ((level != 1) && (backlog > 1)))
    {
        debug_merges("Unthrottled merge.\n");
        goto ready_out;
    }

    /* Otherwise, there are two cases. Either this merge is a driver merge, or not. */
    if ((level == da->driver_merge) && (level == 1 || da->levels[level-1].nr_trees < 2))
    {
        debug_merges("This is a driver merge.\n");
        /* Return any tokens that we may have. Should that actually every happen?. */
        while((token = castle_da_merge_token_get(da, level)))
        {
            castle_printk(LOG_WARN, "WARNING: merge token in a driver merge!.\n");
            castle_da_merge_token_return(da, level, token);
            not_ready_wake = 1;
        }
        /* If we are a driver merge, check whether we can generate a token to make progress. */
        if(da->levels[level].merge.driver_token != NULL)
        {
            debug_merges("The merge has an outstanding driver token.\n");
            goto not_ready_out;
        }
        /* Generate the token. */
        token = castle_da_merge_token_generate(da, level);
        /* Activate the token. */
        castle_da_merge_token_activate(da, level, token);
        goto ready_out;
    }

    /* We are not driving merges, and the backlog <= 1. We are only allowed to make progress
       if backlog==1 _and_ we can activate a token. */
    if(backlog == 1)
    {
        token = castle_da_merge_token_get(da, level);
        if(!token)
        {
            debug_merges("Backlog of 1, but no token.\n");
            goto not_ready_out;
        }

        debug_merges("Deamortised merge currently at %d units, token from driver level %d.\n",
                this_level_units, token->driver_level);
        /* Activate the token. */
        castle_da_merge_token_activate(da, level, token);
        /* We already had a ref to this token, before doing activate. Activate took one more,
           return one of them back. */
        BUG_ON(token->ref_cnt < 2);
        /* This only does ref_cnt--, because ref_cnt is >= 2 */
        castle_da_merge_token_return(da, level, token);

        goto ready_out;
    }

    debug_merges("The merge is ahead (backlog=%d)\n", backlog);
    /* We are not driving merges, and the backlog <= 0. We are therefore ahead of other merges,
       and therefore we shoud not hold on to any tokens we may have on our inactive token list. */
    BUG_ON(backlog > 0);
    while((token = castle_da_merge_token_get(da, level)))
    {
        debug_merges("Pushing token for driver_level=%d\n", token->driver_level);
        castle_da_merge_token_push(da, level, token);
        /* We are getting rid of the token, therefore we must drop the ref to it. */
        castle_da_merge_token_return(da, level, token);
        not_ready_wake = 1;
    }

not_ready_out:
    write_unlock(&da->lock);
    if(not_ready_wake)
        wake_up(&da->merge_waitq);
    return 0;

ready_out:
    da->levels[level].merge.units_commited = this_level_units+1;
    write_unlock(&da->lock);
    wake_up(&da->merge_waitq);
    return 1;
}

static inline uint32_t castle_da_merge_units_inc_return(struct castle_double_array *da, int level)
{
    int ignore;

    /* Wait until we are allowed to proceed with the merge. */
    __wait_event_interruptible(da->merge_waitq, castle_da_merge_wait_event(da, level), ignore);
    debug_merges("Merging unit %d.\n", da->levels[level].merge.units_commited);

    return da->levels[level].merge.units_commited;
}

static inline void castle_da_merge_unit_complete(struct castle_double_array *da, int level)
{
    struct castle_merge_token *token;

    debug_merges("Completing unit %d\n", da->levels[level].merge.units_commited);
    BUG_ON(read_can_lock(&da->lock));
    /* We'll be looking at level+1, make sure we don't go out of bounds. */
    BUG_ON(level+1 >= MAX_DA_LEVEL);

    /* Return the token back to the driver merge, if we've got one. */
    if((token = da->levels[level].merge.active_token))
    {
        debug_merges("Returning an active merge token for driver_level=%d\n", token->driver_level);
        castle_da_merge_token_return(da, level, token);
        da->levels[level].merge.active_token = NULL;
    }
    /* Wakeup everyone waiting on merge state update. */
    wake_up(&da->merge_waitq);
}

static inline void castle_da_merge_intermediate_unit_complete(struct castle_double_array *da,
                                                              int level)
{
    write_lock(&da->lock);
    castle_da_merge_unit_complete(da, level);
    write_unlock(&da->lock);
}

/**
 *
 * WARNING: Caller must hold da write lock.
 */
static inline void castle_da_driver_merge_reset(struct castle_double_array *da)
{
    int level;

    /* Function should be called with DA locked. */
    BUG_ON(read_can_lock(&da->lock));
    if (!castle_dynamic_driver_merge)
    {
        da->driver_merge = 1;
        return;
    }

    /* Set the lowest level with two fullygrown trees as driver. */
    for (level=1; level<MAX_DA_LEVEL; level++)
    {
        /* Compute driver merge from currently ongong merges only. */
        if (castle_da_merge_running(da, level) && (da->levels[level].nr_trees >= 2))
        {
            if (level != da->driver_merge)
                castle_printk(LOG_INFO, "Changing driver merge %d -> %d\n",
                        da->driver_merge, level);
            da->driver_merge = level;
            break;
        }
    }

    wake_up(&da->merge_waitq);
}

static int __castle_da_driver_merge_reset(struct castle_double_array *da, void *unused)
{
    write_lock(&da->lock);
    castle_da_driver_merge_reset(da);
    write_unlock(&da->lock);

    return 0;
}

/**
 * Computes the appropriate level to put the output array from a total merge.
 */
static int castle_da_total_merge_output_level_get(struct castle_double_array *da,
                                                  struct castle_component_tree *out_tree)
{
    int i, nr_units, unit_is_tree, out_tree_level;

    /* DA should be write locked => we shouldn't be able to read lock. */
    BUG_ON(read_can_lock(&da->lock));
    out_tree_level = 1;
    /* Take either MAX_DYNAMIC_TREE_SIZE or MAX_DYNAMIC_DATA_SIZE as unit - based on
     * which part of the out_tree is bigger. */
    unit_is_tree = (atomic64_read(&out_tree->tree_ext_free.used) >
                    atomic64_read(&out_tree->data_ext_free.used));

    /* Calculate the output size (in terms of # of units). */
    nr_units = (unit_is_tree)?
               atomic64_read(&out_tree->tree_ext_free.used) / (MAX_DYNAMIC_TREE_SIZE * C_CHK_SIZE):
               atomic64_read(&out_tree->data_ext_free.used) / (MAX_DYNAMIC_DATA_SIZE * C_CHK_SIZE);

    /* Calculate the level it should go. Logarithm of nr_units. */
    out_tree_level = order_base_2(nr_units);
    /* Total merge output _must_ be put in level 2+, because we don't want to mix different tree
       types in level 1, and of course we don't want to put it in level 0 either. */
    if(out_tree_level <= 1)
        out_tree_level = 2;
    castle_printk(LOG_INFO, "Total merge: #units: %d, size appropriate for level: %d\n",
                   nr_units, out_tree_level);

    /* Find the highest level in DA with trees. */
    for (i=MAX_DA_LEVEL-1; i>0; i--)
        if (da->levels[i].nr_trees)
            break;

    /* Compacted tree should always be placed on top of all the trees. It contains the oldest
     * data. */
    if (i >= out_tree_level)
        out_tree_level = i + 1;

    /* Max level should never cross MAX_DA_LEVEL-1. */
    if (out_tree_level >= MAX_DA_LEVEL)
        out_tree_level = MAX_DA_LEVEL - 1;

    if (out_tree_level)
    castle_printk(LOG_INFO, "Outputting at level: %d\n", out_tree_level);

    return out_tree_level;
}

static tree_seq_t castle_da_merge_last_unit_complete(struct castle_double_array *da,
                                                     int level,
                                                     struct castle_da_merge *merge)
{
    struct castle_component_tree *out_tree;
    struct castle_merge_token *token;
    struct list_head *head = NULL;
    tree_seq_t out_tree_id;
    int i;

    out_tree = castle_da_merge_complete(merge);
    if(!out_tree)
        return INVAL_TREE;

    out_tree_id = out_tree->seq;
    /* If we succeeded at creating the last tree, remove the in_trees, and add the out_tree.
       All under appropriate locks. */

    /* Get the lock. */
    write_lock(&da->lock);
    /* Notify interested parties about merge completion, _before_ moving trees around. */
    castle_da_merge_unit_complete(da, level);

    /* Delete the old trees from DA list.
       Note 1: Old trees may still be used by IOs and will only be destroyed on the last ct_put.
               But we want to remove it from the DA straight away. The out_tree now takes over
               their functionality.
       Note 2: DA structure modifications don't race with checkpointing because transaction lock
               is taken.
     */
    FOR_EACH_MERGE_TREE(i, merge)
    {
        BUG_ON(merge->da->id != merge->in_trees[i]->da);
        castle_component_tree_del(merge->da, merge->in_trees[i]);
    }

    /* If this was a total merge, the output level needs to be computed.
       Otherwise the level should already be set to the next level up. */
    if(level == BIG_MERGE)
    {
        int olevel = castle_da_total_merge_output_level_get(da, out_tree);

        /* Output level should never be as big as MAX_DA_LEVEL. */
        BUG_ON(olevel >= MAX_DA_LEVEL);

        /* Compact tree should always be added to non empty level except if the level is
         * MAX_DA_LEVEL-1*/
        BUG_ON((olevel != (MAX_DA_LEVEL-1)) && (!list_empty(&da->levels[olevel].trees)));

        /* Done with compaction. Time to reset reserved tree seq ID. */
        BUG_ON(da->compaction_ct_seq != out_tree->seq);
        da->compaction_ct_seq = INVAL_TREE;

        out_tree->level = olevel;

        /* Always add the compacted tree at the end. */
        head = da->levels[out_tree->level].trees.prev;
    }
    else
        BUG_ON(out_tree->level != level + 1);

    if (merge->nr_entries)
        castle_component_tree_add(merge->da, out_tree, head, 0 /*not in init*/);

    /* Reset the number of completed units. */
    BUG_ON(da->levels[level].merge.units_commited != (1U << level));
    da->levels[level].merge.units_commited = 0;
    /* Return any merge tokens we may still hold if we are not going to be doing more merges. */
    if(da->levels[level].nr_trees < 2)
    {
        while((token = castle_da_merge_token_get(da, level)))
        {
            debug_merges("Returning merge token from completed merge, driver_level=%d\n",
                    token->driver_level);
            castle_da_merge_token_return(da, level, token);
        }
    }
    /* Reduce the number of ongoing merges count. Don't do it for compaction. */
    if (level != 0)
        atomic_dec(&da->ongoing_merges);

    /* Release the lock. */
    write_unlock(&da->lock);

    castle_da_merge_restart(da, NULL);

    castle_printk(LOG_INFO, "Completed merge at level: %d and deleted %u entries\n",
            merge->level, merge->skipped_count);

    return out_tree_id;
}

/**
 * Initialize merge process for multiple component trees. Merges, other than
 * compaction, process on 2 trees only.
 *
 * @param da        [in]    doubling array to be merged
 * @param level     [in]    merge level in doubling array
 * @param nr_trees  [in]    number of trees to be merged
 * @param in_trees  [in]    component trees to be merged
 *
 * @return intialized merge structure. NULL in case of error.
 */
static struct castle_da_merge* castle_da_merge_init(struct castle_double_array *da,
                                                    int level,
                                                    int nr_trees,
                                                    struct castle_component_tree **in_trees)
{
    struct castle_btree_type *btree;
    struct castle_da_merge *merge = NULL;
    int i, ret;

    castle_printk(LOG_DEBUG, "Merging ct=%d (dynamic=%d) with ct=%d (dynamic=%d)\n",
             in_trees[0]->seq, in_trees[0]->dynamic, in_trees[1]->seq, in_trees[1]->dynamic);

    /* Sanity checks. */
    BUG_ON(nr_trees < 2);
    BUG_ON(da->levels[level].merge.units_commited != 0);
    BUG_ON((level != BIG_MERGE) && (nr_trees != 2));
    /* Work out what type of trees are we going to be merging. Bug if in_trees don't match. */
    btree = castle_btree_type_get(in_trees[0]->btree_type);
    for (i=0; i<nr_trees; i++)
    {
        /* Btree types may, and often will be different during big merges. */
        BUG_ON((level != BIG_MERGE) && (btree != castle_btree_type_get(in_trees[i]->btree_type)));
        BUG_ON((level != BIG_MERGE) && (in_trees[i]->level != level));
    }

    /* Malloc everything ... */
    ret = -ENOMEM;
    merge = castle_zalloc(sizeof(struct castle_da_merge), GFP_KERNEL);
    if (!merge)
        goto error_out;
    if (castle_version_states_alloc(&merge->version_states,
                castle_versions_count_get(da->id, CVH_TOTAL)) != EXIT_SUCCESS)
        goto error_out;
    merge->da                   = da;
    merge->out_btree            = castle_btree_type_get(RO_VLBA_TREE_TYPE);
    merge->level                = level;
    merge->nr_trees             = nr_trees;
    merge->in_trees             = in_trees;
    merge->out_tree             = NULL;
    merge->merged_iter          = NULL;
    merge->root_depth           = -1;
    merge->last_leaf_node_c2b   = NULL;
    merge->last_key             = NULL;
    merge->completing           = 0;
    merge->nr_entries           = 0;
    merge->large_chunks         = 0;
    merge->budget_cons_rate     = 1;
    merge->budget_cons_units    = 0;
    merge->is_new_key           = 1;
    merge->skipped_count        = 0;
    for (i = 0; i < MAX_BTREE_DEPTH; i++)
    {
        merge->levels[i].last_key      = NULL;
        merge->levels[i].next_idx      = 0;
        merge->levels[i].valid_end_idx = -1;
        merge->levels[i].valid_version = INVAL_VERSION;
    }

    /* Deserialise ongoing merge state */
    /* only reason a lock might be needed here would be if we were racing with double_array_read,
       which should never happen */
    if(da->levels[level].merge.serdes.des){
        castle_printk(LOG_DEBUG, "%s::found serialised merge in da %d level %d, attempting des\n",
                __FUNCTION__, da->id, level);
        castle_da_merge_des_check(merge, da, level, nr_trees, in_trees);
        castle_da_merge_deserialise(merge, da, level);
        merge->out_tree = da->levels[level].merge.serdes.out_tree;
    }

    if(!merge->out_tree)
    {
        tree_seq_t ct_seq = INVAL_TREE;

        /* we cannot tolerate failure to recover an in-progress output ct if this is a
           deserialising merge */
        BUG_ON(da->levels[level].merge.serdes.des);

        if (level == BIG_MERGE)
            ct_seq = da->compaction_ct_seq;

        merge->out_tree = castle_ct_alloc(da, RO_VLBA_TREE_TYPE, level+1, ct_seq);
        if(!merge->out_tree)
            goto error_out;
        merge->out_tree->internal_ext_free.ext_id = INVAL_EXT_ID;
        merge->out_tree->tree_ext_free.ext_id = INVAL_EXT_ID;
        merge->out_tree->data_ext_free.ext_id = INVAL_EXT_ID;
        INIT_LIST_HEAD(&merge->out_tree->large_objs);
    }
    INIT_LIST_HEAD(&merge->new_large_objs);

#ifdef CASTLE_PERF_DEBUG
    merge->get_c2b_ns                   = 0;
    merge->merged_iter_next_ns          = 0;
    merge->da_medium_obj_copy_ns        = 0;
    merge->nodes_complete_ns            = 0;
    merge->budget_consume_ns            = 0;
    merge->progress_update_ns           = 0;
    merge->merged_iter_next_hasnext_ns  = 0;
    merge->merged_iter_next_compare_ns  = 0;
#endif
#ifdef CASTLE_DEBUG
    merge->is_recursion                 = 0;
#endif
    /* Bit-arrays for snapshot delete algorithm. */
    merge->snapshot_delete.last_version = castle_version_max_get();
    castle_printk(LOG_INFO, "MERGE Level: %d, #versions: %d\n",
            level, merge->snapshot_delete.last_version);
    merge->snapshot_delete.occupied     = castle_malloc(merge->snapshot_delete.last_version / 8 + 1,
                                                        GFP_KERNEL);
    if (!merge->snapshot_delete.occupied)
        goto error_out;
    merge->snapshot_delete.need_parent  = castle_malloc(merge->snapshot_delete.last_version / 8 + 1,
                                                        GFP_KERNEL);
    if (!merge->snapshot_delete.need_parent)
        goto error_out;
    merge->snapshot_delete.next_deleted = NULL;

    /* Iterators */
    ret = castle_da_iterators_create(merge); /* built-in handling of deserialisation, triggered by
                                                da->levels[].merge.serdes.des flag. */
    if(ret)
        goto error_out;

    if(!da->levels[level].merge.serdes.des)
    {
        ret = castle_da_merge_extents_alloc(merge);
        if(ret)
            goto error_out;
    }

    if(da->levels[level].merge.serdes.des)
    {
#ifdef DEBUG_MERGE_SERDES
        da->levels[level].merge.serdes.merge_completed=0;
#endif
        da->levels[level].merge.serdes.des=0;
        castle_printk(LOG_INIT, "Resuming merge on da %d level %d.\n", da->id, level);
    }
    return merge;

error_out:
    BUG_ON(!ret);
    castle_printk(LOG_ERROR, "%s::Failed a merge with ret=%d\n", __FUNCTION__, ret);
    castle_da_merge_dealloc(merge, ret);
    debug_merges("Failed a merge with ret=%d\n", ret);

    return NULL;
}

#ifdef CASTLE_PERF_DEBUG
static void castle_da_merge_cache_efficiency_stats_flush_reset(struct castle_double_array *da,
                                                               struct castle_da_merge *merge,
                                                               uint32_t units_cnt,
                                                           struct castle_component_tree *in_trees[])
{
    int i, percentage;
    int pref_chunks_not_up2date, pref_chunks_up2date;

    /* Btree (internal + leaf) cache efficiency. */
    percentage = 0;
    pref_chunks_not_up2date = 0;
    pref_chunks_up2date = 0;
    FOR_EACH_MERGE_TREE(i, merge)
    {
        c_ext_id_t ext_id;

        ext_id = in_trees[i]->internal_ext_free.ext_id;

        pref_chunks_not_up2date += castle_extent_not_up2date_get_reset(ext_id);
        pref_chunks_up2date += castle_extent_up2date_get_reset(ext_id);

        ext_id = in_trees[i]->tree_ext_free.ext_id;
        pref_chunks_not_up2date += castle_extent_not_up2date_get_reset(ext_id);
        pref_chunks_up2date += castle_extent_up2date_get_reset(ext_id);
    }
    if (pref_chunks_up2date)
        percentage = (100 * pref_chunks_up2date) / (pref_chunks_not_up2date + pref_chunks_up2date);

    if (pref_chunks_up2date || pref_chunks_not_up2date)
        castle_trace_da_merge_unit(TRACE_VALUE,
                                   TRACE_DA_MERGE_UNIT_CACHE_BTREE_EFFICIENCY_ID,
                                   da->id,
                                   merge->level,
                                   units_cnt,
                                   percentage);

    /* Medium object cache efficiency. */
    percentage = 0;
    pref_chunks_not_up2date = 0;
    pref_chunks_up2date = 0;
    FOR_EACH_MERGE_TREE(i, merge)
    {
        c_ext_id_t ext_id;

        ext_id = in_trees[i]->data_ext_free.ext_id;

        pref_chunks_not_up2date += castle_extent_not_up2date_get_reset(ext_id);
        pref_chunks_up2date += castle_extent_up2date_get_reset(ext_id);
    }
    if (pref_chunks_up2date)
        percentage = (100 * pref_chunks_up2date) / (pref_chunks_not_up2date + pref_chunks_up2date);

    if (pref_chunks_up2date || pref_chunks_not_up2date)
        castle_trace_da_merge_unit(TRACE_VALUE,
                                   TRACE_DA_MERGE_UNIT_CACHE_DATA_EFFICIENCY_ID,
                                   da->id,
                                   merge->level,
                                   units_cnt,
                                   percentage);
}

static void castle_da_merge_perf_stats_flush_reset(struct castle_double_array *da,
                                                   struct castle_da_merge *merge,
                                                   uint32_t units_cnt,
                                                   struct castle_component_tree *in_trees[])
{
    u64 ns;
    int i;

    /* Btree c2b_sync() time. */
    ns = 0;
    FOR_EACH_MERGE_TREE(i, merge)
    {
        ns += in_trees[i]->bt_c2bsync_ns;
        in_trees[i]->bt_c2bsync_ns = 0;
    }
    castle_trace_da_merge_unit(TRACE_VALUE,
                               TRACE_DA_MERGE_UNIT_C2B_SYNC_WAIT_BT_NS_ID,
                               da->id,
                               merge->level,
                               units_cnt,
                               ns);

    /* Data c2b_sync() time. */
    ns = 0;
    FOR_EACH_MERGE_TREE(i, merge)
    {
        ns += in_trees[i]->data_c2bsync_ns;
        in_trees[i]->data_c2bsync_ns = 0;
    }
    castle_trace_da_merge_unit(TRACE_VALUE,
                               TRACE_DA_MERGE_UNIT_C2B_SYNC_WAIT_DATA_NS_ID,
                               da->id,
                               merge->level,
                               units_cnt,
                               ns);

    /* castle_cache_block_get() time. */
    castle_trace_da_merge_unit(TRACE_VALUE,
                               TRACE_DA_MERGE_UNIT_GET_C2B_NS_ID,
                               da->id,
                               merge->level,
                               units_cnt,
                               merge->get_c2b_ns);
    merge->get_c2b_ns = 0;

    /* Merge time. */
    castle_trace_da_merge_unit(TRACE_VALUE,
                               TRACE_DA_MERGE_UNIT_MOBJ_COPY_NS_ID,
                               da->id,
                               merge->level,
                               units_cnt,
                               merge->da_medium_obj_copy_ns);
    merge->da_medium_obj_copy_ns = 0;

}
#endif /* CASTLE_PERF_DEBUG */


/**
 * Produce a serialisable "snapshot" of merge state. Saves state in merge->da.
 *
 * @param merge [in] in-flight merge.
 *
 * @also castle_da_merge_unit_do
 * @note blocks on serdes.mutex
 * @note positioning of the call is crucial: it MUST be after iter state is updated,
 *       and before the output tree is updated.
 */
static void castle_da_merge_serialise(struct castle_da_merge *merge)
{
    struct castle_double_array *da;
    int level;
    c_merge_serdes_state_t current_state;
    c_merge_serdes_state_t new_state;

    BUG_ON(!merge);
    da=merge->da;
    level=merge->level;
    BUG_ON(level < MIN_DA_SERDES_LEVEL);

    current_state = atomic_read(&da->levels[level].merge.serdes.valid);
    /*
    Possible state transitions: (MT = this thread, CT = checkpoint thread)
        NULL_DAM_SERDES            -> INVALID_DAM_SERDES         [label="MT allocs"]
        INVALID_DAM_SERDES         -> INVALID_DAM_SERDES         [label="MT updates iter state or"]
        INVALID_DAM_SERDES         -> VALID_AND_FRESH_DAM_SERDES [label="MT found new key boundary, updates out cct state"]
        VALID_AND_FRESH_DAM_SERDES -> VALID_AND_STALE_DAM_SERDES [label="CT flushes extents"]
        VALID_AND_STALE_DAM_SERDES -> INVALID_DAM_SERDES         [label="MT updates iter state"]
    Note: CT writes merge state to mstore when state is VALID_AND_STALE or VALID_AND_FRESH, but if
          it is VALID_AND_STALE then it does not change SERDES state. When it is VALID_AND_FRESH
          then after checkpoint it changes state to VALID_AND_STALE.
    */

    BUG_ON(current_state >= MAX_DAM_SERDES);

    if( unlikely(current_state == NULL_DAM_SERDES ) )
    {
        /* first write - initialise */
        mutex_lock(&da->levels[level].merge.serdes.mutex);
        debug("%s::initialising mstore entry for merge %p in "
                "da %d, level %d\n", __FUNCTION__, merge, da->id, level);
        BUG_ON(da->levels[level].merge.serdes.mstore_entry);
        da->levels[level].merge.serdes.mstore_entry=
            castle_zalloc(sizeof(struct castle_dmserlist_entry), GFP_KERNEL);
#ifdef DEBUG_MERGE_SERDES
        da->levels[level].merge.serdes.merge_completed=0;
#endif
        da->levels[level].merge.serdes.out_tree=merge->out_tree;
        castle_da_merge_marshall(da->levels[level].merge.serdes.mstore_entry, merge,
                DAM_MARSHALL_ALL);

        new_state = INVALID_DAM_SERDES;
        atomic_set(&da->levels[level].merge.serdes.valid, (int)new_state);
        mutex_unlock(&da->levels[level].merge.serdes.mutex);
        return;
    }

    if( unlikely(current_state == INVALID_DAM_SERDES) )
    {
        mutex_lock(&da->levels[level].merge.serdes.mutex);
        BUG_ON(!da->levels[level].merge.serdes.mstore_entry);
        if( unlikely(merge->is_new_key) )
        {
            /* update output tree state */
            castle_da_merge_marshall(da->levels[level].merge.serdes.mstore_entry, merge,
                    DAM_MARSHALL_OUTTREE);

            debug("%s::found new_key boundary; existing serialisation for "
                    "da %d, level %d is now checkpointable, so stop updating it.\n",
                    __FUNCTION__, da->id, level);

            /* Commit and zero private stats to global crash-consistent tree. */
            castle_version_states_commit(&merge->version_states);

            /* mark serialisation as checkpointable, and no longer updatable */
            new_state = VALID_AND_FRESH_DAM_SERDES;
            atomic_set(&da->levels[level].merge.serdes.valid, (int)new_state);
            mutex_unlock(&da->levels[level].merge.serdes.mutex);
            return;
        }

        /* update iterator state */
        debug("%s::updating mstore entry for merge in "
                "da %d, level %d\n", __FUNCTION__, da->id, level);
        castle_da_merge_marshall(da->levels[level].merge.serdes.mstore_entry, merge,
                DAM_MARSHALL_ITERS);

        mutex_unlock(&da->levels[level].merge.serdes.mutex);
        return;
    }

    if( unlikely(current_state == VALID_AND_STALE_DAM_SERDES) )
    {
        /* we just got back from checkpoint - so FORCE an update */
        mutex_lock(&da->levels[level].merge.serdes.mutex);
        BUG_ON(!da->levels[level].merge.serdes.mstore_entry);

        debug("%s::updating mstore entry for merge in "
                "da %d, level %d\n", __FUNCTION__, da->id, level);
        castle_da_merge_marshall(da->levels[level].merge.serdes.mstore_entry, merge,
                DAM_MARSHALL_ITERS);

        new_state = INVALID_DAM_SERDES;
        atomic_set(&da->levels[level].merge.serdes.valid, (int)new_state);
        mutex_unlock(&da->levels[level].merge.serdes.mutex);
        return; /* state now 1,1 */
    }

    if( likely(current_state == VALID_AND_FRESH_DAM_SERDES) )
    {
        /* state 2,1 -- this is usually the most common case. */

        /* Noop: Wait for checkpoint to write existing serialisation point before updating it.
           This code branch is entered once per merge key... at the moment the cost is one atomic
           read, BUG_ONs aside.
        */

        BUG_ON(!da->levels[level].merge.serdes.mstore_entry);
        return;
    }

    /* all states should have been covered above */
    castle_printk(LOG_ERROR, "%s::should not have gotten here, with merge %p\n", __FUNCTION__, merge);
    BUG();
}

/**
 * Marshalls merge structure into a disk-writable mstore structure.
 *
 * @param merge_mstore [out] structure into which merge is packed
 * @param merge [in] merge state
 * @param partial_marshall [in] flag to indicate how much stuff to marshall;
 *        0 = everything, 1 = iterators, 2 = output tree
 *
 * @note no locking performed within, caller expected to lock
 * @note assumes merge is in serialisable state (e.g. new_key boundary)
 */
static void castle_da_merge_marshall(struct castle_dmserlist_entry *merge_mstore,
                                     struct castle_da_merge *merge,
                                     c_da_merge_marshall_set_t partial_marshall)
{
    unsigned int i;
    struct component_iterator *comp[2], *curr_comp;
    c_immut_iter_t *immut[2];
    int lo_count=0;

    /* Try to catch (at compile-time) any screwups to dmserlist structure; if we fail to compile
       here, review struct castle_dmserlist_entry, MAX_BTREE_DEPTH, and
       SIZEOF_CASTLE_DMSERLIST_ENTRY */
    BUILD_BUG_ON( sizeof(struct castle_dmserlist_entry) != SIZEOF_CASTLE_DMSERLIST_ENTRY );

    BUG_ON(!merge);
    BUG_ON(!merge_mstore);
    BUG_ON(!merge->merged_iter->iterators);

    if(unlikely(partial_marshall==DAM_MARSHALL_OUTTREE)) goto update_output_tree_state;

    /* iterators */
    /* iterator marshalling happens often... make it as cheap as possible! */

    debug("%s::merge %p (da %d, level %d) iterator marshall\n", __FUNCTION__,
            merge, merge->da->id, merge->level);

    merge_mstore->iter_err                    = merge->merged_iter->err;
    merge_mstore->iter_non_empty_cnt          = merge->merged_iter->non_empty_cnt;
    merge_mstore->iter_src_items_completed    = merge->merged_iter->src_items_completed;
    curr_comp=merge->merged_iter->iterators;
    for(i=0; i<2; i++)
    {
        BUG_ON(i>1);
        comp[i]=curr_comp++;
        BUG_ON(!comp[i]);
        immut[i]=(c_immut_iter_t *)comp[i]->iterator;
        BUG_ON(!immut[i]);

        /* There are 'completed' flags for each immut iterator within c_immut_iter_t and also
           c_merged_iter_t. This seems like a duplicate so we serialise only 1 and restore the other
           on deserialisation. If the following BUGs, then the completed flags can have different
           states at serialisation boundary, which means we have to handle both seperately. */
        BUG_ON(immut[i]->completed != comp[i]->completed);
        merge_mstore->in_trees[i].iter.component_completed         = comp[i]->completed;
        merge_mstore->in_trees[i].iter.component_cached            = comp[i]->cached;
        merge_mstore->in_trees[i].iter.immut_curr_idx              = immut[i]->curr_idx;
        merge_mstore->in_trees[i].iter.immut_cached_idx            = immut[i]->cached_idx;
        merge_mstore->in_trees[i].iter.immut_next_idx              = immut[i]->next_idx;

        if(immut[i]->curr_c2b)
            merge_mstore->in_trees[i].iter.immut_curr_c2b_cep = immut[i]->curr_c2b->cep;
        else
        {
            /* the only known valid situation in which an immutable iterator may not have curr_c2b
               is when it is completed. */
            BUG_ON(!comp[i]->completed);
            merge_mstore->in_trees[i].iter.immut_curr_c2b_cep = INVAL_EXT_POS;
        }

        if(immut[i]->next_c2b)
            merge_mstore->in_trees[i].iter.immut_next_c2b_cep = immut[i]->next_c2b->cep;
        else
            merge_mstore->in_trees[i].iter.immut_next_c2b_cep = INVAL_EXT_POS;

#ifdef DEBUG_MERGE_SERDES
        if(comp[i]->cached)
        {
            vlba_key_t *key;
            key = (vlba_key_t *)comp[i]->cached_entry.k;
            debug("%s::Currently cached key (hash) 0x%llx of length %d on comp[%d] "
                    "for marshalling merge (da %d level %d).\n",
                    __FUNCTION__, murmur_hash_64(key->_key, key->length, 0), key->length, i,
                    merge->da->id, merge->level);
        }
#endif
    }
    if (partial_marshall) return;

update_output_tree_state:
    /* output tree */
    /* output tree marshalling is expensive... make it rare (i.e. once per checkpoint) */

    debug("%s::merge %p (da %d, level %d) output tree marshall with "
            "%d new LOs.\n", __FUNCTION__, merge, merge->da->id, merge->level, lo_count);

    {
        struct list_head *lh, *tmp;
        list_for_each_safe(lh, tmp, &merge->new_large_objs)
        {
            struct castle_large_obj_entry *lo =
                list_entry(lh, struct castle_large_obj_entry, list);
            int lo_ref_cnt = castle_extent_ref_cnt_get(lo->ext_id);
            /* we expect the input cct and output cct to both have reference to the LO ext */
            BUG_ON(lo_ref_cnt < 2);
            lo_count++;
        }
    }
    /* update list of large objects */
    /* no need to take out_tree lo_mutex because we are here with serdes mutex, which will block
       checkpoint thread, which is the only race candidate */
    list_splice_init(&merge->new_large_objs, &merge->out_tree->large_objs);

    BUG_ON(!merge->out_tree);
    BUG_ON(!merge->da->levels[merge->level].merge.serdes.out_tree);
    BUG_ON(merge->out_tree != merge->da->levels[merge->level].merge.serdes.out_tree );
    BUG_ON(EXT_POS_INVAL(merge->out_tree->internal_ext_free));
    BUG_ON(EXT_POS_INVAL(merge->out_tree->tree_ext_free));
    BUG_ON(EXT_POS_INVAL(merge->out_tree->data_ext_free));
    castle_da_ct_marshall(&merge_mstore->out_tree, merge->out_tree);
    merge_mstore->root_depth         = merge->root_depth; //TODO@tr figure out if this is the same as cct->tree_depth?
    merge_mstore->large_chunks       = merge->large_chunks;
    merge_mstore->completing         = merge->completing;
    merge_mstore->is_new_key         = merge->is_new_key;
    merge_mstore->skipped_count      = merge->skipped_count;
    merge_mstore->nr_entries         = merge->nr_entries;
    merge_mstore->last_leaf_node_cep = INVAL_EXT_POS;
    if(merge->last_leaf_node_c2b)
        merge_mstore->last_leaf_node_cep = merge->last_leaf_node_c2b->cep;

    for(i=0; i<MAX_BTREE_DEPTH; i++)
    {
        BUG_ON(merge->levels[i].next_idx <= merge->levels[i].valid_end_idx);
        /* if the above ever BUGs, then an assumption about how to deserialise - specifically what
           entries should be dropped - is broken! */

        merge_mstore->levels[i].next_idx            = merge->levels[i].next_idx;
        merge_mstore->levels[i].valid_end_idx       = merge->levels[i].valid_end_idx;
        merge_mstore->levels[i].valid_version       = merge->levels[i].valid_version;

        merge_mstore->levels[i].node_c2b_cep        = INVAL_EXT_POS;
        merge_mstore->levels[i].node_used           = 0;

        if(merge->levels[i].node_c2b)
        {
            struct castle_btree_node *node;

            BUG_ON(EXT_POS_INVAL(merge->levels[i].node_c2b->cep));
            merge_mstore->levels[i].node_c2b_cep = merge->levels[i].node_c2b->cep;

            node=c2b_bnode(merge->levels[i].node_c2b);
            debug("%s::merge %p (da %d, level %d) sanity check node_c2b[%d] ("
                    cep_fmt_str")\n", __FUNCTION__, merge, merge->da->id, merge->level, i,
                    cep2str(merge_mstore->levels[i].node_c2b_cep));
            BUG_ON(!node);
            BUG_ON(node->magic != BTREE_NODE_MAGIC);
            merge_mstore->levels[i].node_used = node->used; /* to know which entries to drop at DES time */

            debug("%s::level[%d] for merge %p (da %d level %d) node size %d, node isleaf %d\n",
                    __FUNCTION__, i, merge, merge->da->id, merge->level, node->size, node->is_leaf);

            /* dirty the incomplete node so it will be flushed at next checkpoint */
            if(i > 0)
                write_lock_c2b(merge->levels[i].node_c2b);
            dirty_c2b(merge->levels[i].node_c2b);
            if(i > 0)
                write_unlock_c2b(merge->levels[i].node_c2b);
        }//fi
    }//rof

    /* bloom build parameters, so we can resume building the output CT's bloom filter */
    merge_mstore->have_bbp = 0;
    if(merge->out_tree->bloom_exists)
    {
        struct castle_bloom_build_params *bf_bp = merge->out_tree->bloom.private;
        BUG_ON(!bf_bp);

        /* just me testing a theory... */
        /* if these ever BUG, it means we need to flush the bloom build param extents as well */
        BUG_ON(bf_bp->chunk_cep.ext_id != bf_bp->node_cep.ext_id);
        BUG_ON(bf_bp->chunk_cep.ext_id != merge->out_tree->bloom.ext_id);

        debug("%s::merge %p (da %d, level %d) bloom_build_param marshall.\n",
                __FUNCTION__, merge, merge->da->id, merge->level);
        castle_bloom_build_param_marshall(&merge_mstore->out_tree_bbp, bf_bp);
        merge_mstore->have_bbp = 1;
    }

    if (partial_marshall) return;

    /* the rest of the merge state */
    /* this stuff should never change; once-per-merge marshalling done here */

    debug("%s::merge %p (da %d, level %d) total marshall\n", __FUNCTION__,
            merge, merge->da->id, merge->level);

    merge_mstore->da_id              = merge->da->id;
    merge_mstore->level              = merge->level;
    merge_mstore->btree_type         = merge->out_btree->magic;

    /* make sure we haven't mixed up the trees and iterators */
    BUG_ON(immut[0]->tree->seq != merge->in_trees[0]->seq);
    BUG_ON(immut[1]->tree->seq != merge->in_trees[1]->seq);

    merge_mstore->in_trees[0].seq     = merge->in_trees[0]->seq;
    merge_mstore->in_trees[1].seq     = merge->in_trees[1]->seq;

    merge_mstore->leafs_on_ssds      = merge->leafs_on_ssds;
    merge_mstore->internals_on_ssds  = merge->internals_on_ssds;

    return;
}

/* During merge deserialisation, recover c2bs on a serialised output tree. Get the c2b, update it
   (i.e. READ), then return the c2b pointer in writelocked for condition. */
static c2_block_t* castle_da_merge_des_out_tree_c2b_write_fetch(struct castle_da_merge *merge,
                                                                c_ext_pos_t cep,
                                                                int depth)
{
    c2_block_t *c2b=NULL;
    uint16_t node_size=0;

    BUG_ON(!merge);
    BUG_ON(EXT_POS_INVAL(cep));

    castle_printk(LOG_DEBUG, "%s::recovering node for merge on da %d level %d from "cep_fmt_str", btree level %d.\n",
            __FUNCTION__, merge->da->id, merge->level, cep2str(cep), depth);
    castle_da_merge_node_size_get(merge, depth, &node_size);
    BUG_ON(node_size==0);

    c2b = castle_cache_block_get(cep, node_size);
    BUG_ON(!c2b);

    write_lock_c2b(c2b);
    /* If c2b is not up to date, issue a blocking READ to update */
    if(!c2b_uptodate(c2b))
        BUG_ON(submit_c2b_sync(READ, c2b));
    /* do not write_unlock leaf node c2b; merge thread expects to find it in a locked state. */
    if(depth > 0)
        write_unlock_c2b(c2b);
    return c2b;
}

/**
 * Deserialise merge structure
 *
 * @param merge [out] structure into which state is unpackeded, and if error set 'deserialising'
 *        flag to 0
 * @param da [in] doubling array containing in-flight merge state
 * @param level [in] merge level in doubling array containing in-flight merge state
 */
static void castle_da_merge_deserialise(struct castle_da_merge *merge,
                                        struct castle_double_array *da,
                                        int level)
{
    struct castle_dmserlist_entry *merge_mstore;
    struct castle_btree_node *node;
    struct list_head *lh, *tmp;
    struct castle_component_tree *des_tree = da->levels[level].merge.serdes.out_tree;
    int i;

    merge_mstore=da->levels[level].merge.serdes.mstore_entry;

    /* recover bloom_build_params. */
    if(&da->levels[level].merge.serdes.mstore_entry->have_bbp)
        castle_da_ct_bloom_build_param_deserialise(da->levels[level].merge.serdes.out_tree,
                                &da->levels[level].merge.serdes.mstore_entry->out_tree_bbp);

    /* out_btree (type) can be assigned directly because we passed the BUG_ON() btree_type->magic
       in da_merge_des_check. */
    merge->out_btree         = castle_btree_type_get(RO_VLBA_TREE_TYPE);
    merge->root_depth        = merge_mstore->root_depth;
    merge->large_chunks      = merge_mstore->large_chunks;
    merge->completing        = merge_mstore->completing;
    merge->is_new_key        = merge_mstore->is_new_key;
    merge->skipped_count     = merge_mstore->skipped_count;
    merge->nr_entries        = merge_mstore->nr_entries;
    merge->leafs_on_ssds     = merge_mstore->leafs_on_ssds;
    merge->internals_on_ssds = merge_mstore->internals_on_ssds;

    /* get reference to all LOs so the extents don't get dropped when the input cct is put */
    mutex_lock(&des_tree->lo_mutex);
    list_for_each_safe(lh, tmp, &des_tree->large_objs)
    {
        struct castle_large_obj_entry *lo =
            list_entry(lh, struct castle_large_obj_entry, list);
        castle_extent_get(lo->ext_id);
    }
    mutex_unlock(&des_tree->lo_mutex);

    node=NULL;
    merge->last_key=NULL;
    for(i=0; i<MAX_BTREE_DEPTH; i++)
    {
        BUG_ON(merge->levels[i].node_c2b); /* Initialising merge - this should always be NULL */
        merge->levels[i].node_c2b      = NULL;
        merge->levels[i].last_key      = NULL;

        merge->levels[i].next_idx      = merge_mstore->levels[i].next_idx;
        merge->levels[i].valid_end_idx = merge_mstore->levels[i].valid_end_idx;
        merge->levels[i].valid_version = merge_mstore->levels[i].valid_version;

        /* Recover each btree level's node_c2b and last_key */
        if(!EXT_POS_INVAL(merge_mstore->levels[i].node_c2b_cep))
        {
            debug("%s::sanity check for merge %p (da %d level %d) node_c2b[%d] ("cep_fmt_str")\n",
                    __FUNCTION__, merge, da->id, level,
                    i, cep2str(merge_mstore->levels[i].node_c2b_cep) );

            merge->levels[i].node_c2b =
                castle_da_merge_des_out_tree_c2b_write_fetch(merge, merge_mstore->levels[i].node_c2b_cep, i);
            BUG_ON(!merge->levels[i].node_c2b);
            /* sanity check on btree node */
            node = c2b_bnode(merge->levels[i].node_c2b);
            debug("%s::recovered level %d node at %p with magic %lx for merge %p (da %d level %d) from "
                    cep_fmt_str" \n",
                    __FUNCTION__, i, node, node->magic, merge, da->id, level, cep2str(merge_mstore->levels[i].node_c2b_cep) );
            BUG_ON(!node);
            BUG_ON(node->magic != BTREE_NODE_MAGIC);

            BUG_ON(merge_mstore->levels[i].node_used > (node->used) );
            if(merge_mstore->levels[i].next_idx < (node->used))
            {
                int drop_start=0;
                int drop_end=0;
                debug("%s::for merge %p (da %d level %d) entries_drop on node_c2b[%d] "
                        "ser used = %d, current used = %d, valid_end_idx = %d, next_idx = %d, node size = %d\n",
                        __FUNCTION__, merge, da->id, level, i,
                        merge_mstore->levels[i].node_used,
                        node->used,
                        merge_mstore->levels[i].valid_end_idx,
                        merge_mstore->levels[i].next_idx,
                        node->size);

                /* if the following BUGs, then it seems possible that some node entries were dropped
                   after the serialisation point */
                BUG_ON(node->used < merge_mstore->levels[i].node_used);
                if(node->used != merge_mstore->levels[i].node_used)
                {
                    drop_start = merge_mstore->levels[i].node_used;
                    drop_end   = node->used - 1;
                    merge->out_btree->entries_drop(node, drop_start, drop_end);
                }
            }
            /* recover last key */
            if(node->used)
            {
                merge->out_btree->entry_get(node, node->used - 1,
                        &merge->levels[i].last_key, NULL, NULL);
                if(i==0)
                    merge->last_key = merge->levels[i].last_key;
            }
        }
    }

    merge->last_leaf_node_c2b = NULL;
    if(!EXT_POS_INVAL(merge_mstore->last_leaf_node_cep))
    {
        debug("%s::last_leaf_node_c2b for merge %p (da %d level %d)\n",
                __FUNCTION__, merge, da->id, level);
        merge->last_leaf_node_c2b =
            castle_da_merge_des_out_tree_c2b_write_fetch(merge, merge_mstore->last_leaf_node_cep,
                    0 /* leaf */);
        BUG_ON(!merge->last_leaf_node_c2b);
        node = c2b_bnode(merge->last_leaf_node_c2b);
        BUG_ON(!node);
        BUG_ON(node->magic != BTREE_NODE_MAGIC);

        /* if we don't already have the last_key, then it is on the already completed node. */
        if( (!merge->last_key) && (node->used) )
            merge->out_btree->entry_get(node, node->used - 1, &merge->last_key, NULL, NULL);

        /* this is a leaf node but it is not still being merged into, so unlock it */
        write_unlock_c2b(merge->last_leaf_node_c2b);

        debug("%s::recovered last leaf node for merge %p (da %d level %d) from "
                cep_fmt_str" \n",
                __FUNCTION__, merge, da->id, level, cep2str(merge_mstore->last_leaf_node_cep) );
    }

    return;
}

/**
 * Sanity checks on deserialising merge state.
 *
 * @param da [in] doubling array containing in-flight merge state
 * @param level [in] merge level in doubling array containing in-flight merge state
 * @param nr_trees [in] number of trees to be merged
 * @param in_trees [in] component trees to be merged
 *
 * @also castle_double_array_read()
 * @also castle_da_merge_init()
 * @also struct castle_da_merge
 */
static void castle_da_merge_des_check(struct castle_da_merge *merge, struct castle_double_array *da,
                                      int level, int nr_trees,
                                      struct castle_component_tree **in_trees)
{
    struct castle_dmserlist_entry *merge_mstore;
    /* Sanity checks... */
    if(nr_trees!=2)
    {
        castle_printk(LOG_ERROR, "%s::doesn't work with %d trees; not "
                "deserialising merge state for da %d level %d\n", __FUNCTION__, nr_trees, da->id, level);
        return;
    }

    BUG_ON(!da);
    BUG_ON(!merge);
    BUG_ON(level < MIN_DA_SERDES_LEVEL);

    merge_mstore=da->levels[level].merge.serdes.mstore_entry;

    /* if BUG here, there is a problem with the mstore read (probably double_array_read) */
    BUG_ON(!merge_mstore);
    /* if BUG on the following two, it is likely there is a problem with serialisation -
       the wrong state information was written, or it was written to the wrong place */
    BUG_ON(merge_mstore->da_id          != da->id);
    BUG_ON(merge_mstore->level          != level);
    BUG_ON(merge_mstore->out_tree.level != level + 1);
    BUG_ON(merge_mstore->btree_type     != castle_btree_type_get(RO_VLBA_TREE_TYPE)->magic);

    if( (da->levels[level].merge.serdes.mstore_entry->in_trees[0].seq != in_trees[0]->seq) ||
            (da->levels[level].merge.serdes.mstore_entry->in_trees[1].seq != in_trees[1]->seq))
    {
        castle_printk(LOG_ERROR, "%s::merge des mismatched input trees on "
                "da %d level %d (seqs %d and %d vs %d and %d); the merge completed after "
                "checkpoint?\n",
                __FUNCTION__, da->id, level,
                da->levels[level].merge.serdes.mstore_entry->in_trees[0].seq,
                da->levels[level].merge.serdes.mstore_entry->in_trees[1].seq,
                in_trees[0]->seq, in_trees[1]->seq);

        BUG();
    }

    /* Sane. Proceed. */
    debug("Interrupted merge da %d level %d passed initial SERDES logic sanity checks.\n",
            da->id, level);

    return;
}

/**
 * Merge multiple trees into one. The same function gets used by both compaction
 * (total merges) and standard 2 tree merges.
 *
 * @param da [in] doubling array to be merged
 * @param nr_trees [in] number of trees to be merged
 * @param in_trees [in] list of trees
 * @param level [in] level of the double array - 0 for total merge
 *
 * @return non-zero if failure
 */
static int castle_da_merge_do(struct castle_double_array *da,
                              int nr_trees,
                              struct castle_component_tree *in_trees[],
                              int level)
{
    struct castle_da_merge *merge;
    uint32_t units_cnt;
    tree_seq_t out_tree_id=0;
    int ret;
    c_merge_serdes_state_t serdes_state;

    castle_trace_da_merge(TRACE_START,
                          TRACE_DA_MERGE_ID,
                          da->id,
                          level,
                          in_trees[0]->seq,
                          in_trees[1]->seq);

    /* Initialise the merge, including merged iterator and component iterators.
     * Level 1 merges have modlist component btrees that need sorting - this is
     * currently done using a malloc'd buffer.  Serialise function entry across
     * all DAs to prevent races decrementing the modlist mem budget. */
    if (level == 1) mutex_lock(&castle_da_level1_merge_init);
    merge = castle_da_merge_init(da, level, nr_trees, in_trees);
    if (level == 1) mutex_unlock(&castle_da_level1_merge_init);
    if(!merge)
    {
        castle_printk(LOG_WARN, "Could not start a merge for DA=%d, level=%d.\n", da->id, level);
        return -EAGAIN;
    }
    debug("%s::MERGE START - DA %d L %d, with input cts %d and %d \n",
            __FUNCTION__, da->id, level, in_trees[0]->seq, in_trees[1]->seq);
#ifdef DEBUG
    debug_merges("MERGE START - L%d -> ", level);
    FOR_EACH_MERGE_TREE(i, merge)
        debug_merges("[%d]", merge->in_trees[i]->seq);
    debug_merges("\n");
#endif

    /* Merge no fail zone starts here. Can't fail from here. Expected to complete, unless
     * someone aborts merge in between. */

    /* Mark merge as running. */
    castle_da_merge_running_set(da, level);

    __castle_da_driver_merge_reset(da, NULL);

    /* Hard-pin T1s in the cache. */
    if (level == 1)
    {
        castle_cache_advise((c_ext_pos_t){in_trees[0]->data_ext_free.ext_id, 0},
                C2_ADV_EXTENT|C2_ADV_HARDPIN, -1, -1, 0);
        castle_cache_advise((c_ext_pos_t){in_trees[1]->data_ext_free.ext_id, 0},
                C2_ADV_EXTENT|C2_ADV_HARDPIN, -1, -1, 0);
    }

    /* Do the merge. */
    do {
        int i;
        c2_block_t *node_c2b;
        /* We unlock some c2bs before the unit merge boundary to allow checkpoint thread to flush
           c2bs. It is assumed that no other thread would ever have a wlock on these c2bs. */
        uint8_t relock_bloom_node_c2b = 0;
        uint8_t relock_bloom_chunk_c2b = 0;
        /* unlock output ct active leaf c2b, so checkpoint can quickly flush partial merges */
<<<<<<< HEAD
        c2_block_t *c2b = merge->levels[0].node_c2b;
        if(c2b)
            write_unlock_c2b(c2b);
=======
        for(i=0; i<MAX_BTREE_DEPTH; i++)
        {
            node_c2b = merge->levels[i].node_c2b;
            if(node_c2b)
            {
                if(i==0)
                    write_unlock_c2b(node_c2b);
                else
                    BUG_ON(c2b_write_locked(node_c2b)); /* arriving here, only leaf node may be locked */
            }
        }
>>>>>>> be7f65d2
        /* ditto the in-progress bloom filter */
        if (merge->out_tree->bloom_exists)
        {
            struct castle_bloom_build_params *bf_bp =  merge->out_tree->bloom.private;
            if(bf_bp)
            {
                if(bf_bp->chunk_c2b)
                {
                    if(c2b_write_locked(bf_bp->chunk_c2b))
                    {
                        debug("%s::unlocking bloom filter chunk_c2b for merge on da %d level %d.\n",
                                __FUNCTION__, da->id, level);
                        write_unlock_c2b(bf_bp->chunk_c2b);
                        relock_bloom_chunk_c2b = 1;
                    }
                }
                if(bf_bp->node_c2b)
                {
                    if(c2b_write_locked(bf_bp->node_c2b))
                    {
                        debug("%s::unlocking bloom filter node_c2b for merge on da %d level %d.\n",
                                __FUNCTION__, da->id, level);
                        write_unlock_c2b(bf_bp->node_c2b);
                        relock_bloom_node_c2b = 1;
                    }
                }
            }
        }

        /* Wait until we are allowed to do next unit of merge. */
        units_cnt = castle_da_merge_units_inc_return(da, level);

<<<<<<< HEAD
        /* relock stuff, as unit_do expects to find them */
        if (merge->out_tree->bloom_exists)
=======
        /* relock output ct active leaf c2b, as unit_do expects to find it */
        node_c2b = merge->levels[0].node_c2b;
        if(node_c2b)
            write_lock_c2b(node_c2b);
        /* ditto the in-progress bloom filter */
        if(relock_bloom_node_c2b)
>>>>>>> be7f65d2
        {
            struct castle_bloom_build_params *bf_bp = merge->out_tree->bloom.private;
            debug("%s::relocking bloom filter node_c2b for merge on da %d level %d.\n",
                    __FUNCTION__, da->id, level);
            write_lock_c2b(bf_bp->node_c2b);
        }
        if(relock_bloom_chunk_c2b)
        {
            struct castle_bloom_build_params *bf_bp = merge->out_tree->bloom.private;
            debug("%s::relocking bloom filter chunk_c2b for merge on da %d level %d.\n",
                    __FUNCTION__, da->id, level);
            write_lock_c2b(bf_bp->chunk_c2b);
        }
        if(c2b)
            write_lock_c2b(c2b);

        debug("%s::doing unit %d on merge %p (da %d level %d)\n", __FUNCTION__,
            units_cnt, merge, da->id, level);
        /* Trace event. */
        castle_trace_da_merge_unit(TRACE_START,
                                   TRACE_DA_MERGE_UNIT_ID,
                                   da->id,
                                   level,
                                   units_cnt,
                                   0);
        /* Check for castle stop and merge abort */
        if (castle_merges_abortable && exit_cond)
        {
            castle_printk(LOG_INIT, "Merge for DA=%d, level=%d, aborted.\n", da->id, level);
            ret = -ESHUTDOWN;
            CASTLE_TRANSACTION_BEGIN;
            goto merge_aborted;
        }

        /* Perform the merge work. */
        ret = castle_da_merge_unit_do(merge, units_cnt);

#ifdef CASTLE_PERF_DEBUG
        /* Output & reset cache efficiency stats. */
        castle_da_merge_cache_efficiency_stats_flush_reset(da, merge, units_cnt, in_trees);
#endif

        serdes_state = atomic_read(&da->levels[level].merge.serdes.valid);
        if((serdes_state > NULL_DAM_SERDES) && (!castle_merges_checkpoint))
        {
            /* user changed castle_merges_checkpoint param from 1 to 0 */
            castle_printk(LOG_USERINFO,
                    "Discarding checkpoint state for in-flight merge on DA=%d, level=%d.\n",
                    da->id, level);
            mutex_lock(&merge->da->levels[merge->level].merge.serdes.mutex);
            castle_da_merge_serdes_dealloc(merge);
            mutex_unlock(&merge->da->levels[merge->level].merge.serdes.mutex);
        }
        /* Trace event. */
        castle_trace_da_merge_unit(TRACE_END,
                                   TRACE_DA_MERGE_UNIT_ID,
                                   da->id,
                                   level,
                                   units_cnt,
                                   0);
        debug_merges("Completing %d unit for merge at level: %d\n", units_cnt, level);

#ifdef CASTLE_PERF_DEBUG
        /* Output & reset performance stats. */
        castle_da_merge_perf_stats_flush_reset(da, merge, units_cnt, in_trees);
#endif
        /* Exit on errors. */
        if (ret < 0)
        {
            /* Merges should never fail.
             *
             * Per-version statistics will now be out of sync. */
            out_tree_id = INVAL_TREE;
            castle_printk(LOG_WARN, "%s::MERGE FAILED - DA %d L %d, with input cts %d and %d \n",
                    __FUNCTION__, da->id, level, in_trees[0]->seq, in_trees[1]->seq);
            CASTLE_TRANSACTION_BEGIN;
            goto merge_failed;
        }
        /* Only ret>0 we are expecting to continue, i.e. ret==EAGAIN. */
        BUG_ON(ret && (ret != EAGAIN));
        /* Notify interested parties that we've completed current merge unit. */
        if (ret == EAGAIN)
            castle_da_merge_intermediate_unit_complete(da, level);
    } while(ret);

    CASTLE_TRANSACTION_BEGIN;
    debug("%s::MERGE COMPLETING - DA %d L %d, with input cts %d and %d, "
        "and output ct %d.\n", __FUNCTION__, da->id, level, in_trees[0]->seq, in_trees[1]->seq,
        merge->out_tree->seq);

#ifdef DEBUG_MERGE_SERDES
    serdes_state = atomic_read(&da->levels[level].merge.serdes.valid);
    if(serdes_state > NULL_DAM_SERDES)
        da->levels[level].merge.serdes.merge_completed=1;
#endif

    /* Finish the last unit, packaging the output tree. */
    out_tree_id = castle_da_merge_last_unit_complete(da, level, merge);
    ret = TREE_INVAL(out_tree_id) ? -ENOMEM : 0;

    /* Commit and zero private stats to global crash-consistent tree. */
    castle_version_states_commit(&merge->version_states);

merge_aborted:
merge_failed:
    /* Unhard-pin T1s in the cache. Do this before we deallocate the merge and extents. */
    if (level == 1)
    {
        castle_cache_advise_clear((c_ext_pos_t){in_trees[0]->data_ext_free.ext_id, 0},
                C2_ADV_EXTENT|C2_ADV_HARDPIN, -1, -1, 0);
        castle_cache_advise_clear((c_ext_pos_t){in_trees[1]->data_ext_free.ext_id, 0},
                C2_ADV_EXTENT|C2_ADV_HARDPIN, -1, -1, 0);
    }

    debug("%s::MERGE END with ret %d - DA %d L %d, produced out ct seq %d \n",
        __FUNCTION__, ret, da->id, level, out_tree_id);
    debug_merges("MERGE END - L%d -> [%u]\n", level, out_tree_id);

    castle_da_merge_dealloc(merge, ret);

    /* safe for checkpoint to run now because we've completed and cleaned up all merge state */
    CASTLE_TRANSACTION_END;

    /* Mark merge as completed. */
    castle_da_merge_running_clear(da, level);

    __castle_da_driver_merge_reset(da, NULL);

    castle_trace_da_merge(TRACE_END, TRACE_DA_MERGE_ID, da->id, level, out_tree_id, 0);
    if(ret==-ESHUTDOWN) return -ESHUTDOWN; /* merge abort */
    if(ret)
    {
        castle_printk(LOG_WARN, "Merge for DA=%d, level=%d, failed to merge err=%d.\n",
                da->id, level, ret);
        return -EAGAIN;
    }

    return 0;
}

/**
 * Marks the DA 'dirty', i.e. that a total merge will be required to deal with snapshot deletion.
 *
 * @param da_id     DA id to mark as dirty.
 */
void castle_da_version_delete(c_da_t da_id)
{
    struct castle_double_array *da = castle_da_hash_get(da_id);

    atomic_inc(&(da->nr_del_versions));

    /* Mark DA for compaction. */
    castle_da_need_compaction_set(da);

    /* Wakeup compaction thread. */
    wake_up(&da->merge_waitq);
}

/**
 * Checks for ongoing merge units in any of the merges above the given level.
 *
 * @param da    Doubling array.
 * @param level Search will start with level+1
 * @return 0:   If no ongoing merge units.
 * @return 1:   If there are some ongoing merge units.
 */
static int castle_da_merge_units_ongoing(struct castle_double_array *da, int level)
{
    int i;

    BUG_ON(write_can_lock(&da->lock));
    /* Check for ongoing merge units on top levels. */
    for(i=level+1; i<MAX_DA_LEVEL; i++)
    {
        /* Check for ongoing merge units. */
        if (da->levels[i].merge.active_token)
            return 1;
    }

    return 0;
}

/**
 * Determines whether to do a total merge.
 *
 * Do not do big-merge in case:
 *  - DA has few outstanding low free space victims
 *  - DA is not marked for compaction
 *  - there is a ongoing merge unit
 *
 * @param da [in] DA id.
 * @return whether to start big-merge or not.
 */
static int castle_da_big_merge_trigger(struct castle_double_array *da)
{
    int ret = 0;

    /* Don't start merge, if there is no disk space. */
    if (castle_da_no_disk_space(da))
        return 0;

    read_lock(&da->lock);

    /* Check if marked for compaction. */
    if (!castle_da_need_compaction(da))
    {
        debug_merges("Not marked for compaction.\n");
        goto out;
    }

    /* Make sure there are no ongoing merges. */
    if (atomic_read(&da->ongoing_merges))
    {
        debug_merges("Total merge cannot be triggered - ongoing merges : %u\n",
                     atomic_read(&da->ongoing_merges));
        goto out;
    }

    /* All checks succeeded, total merge can start. */
    ret = 1;

out:
    read_unlock(&da->lock);

    return ret;
}

/**
 * Do a total merge on all trees in a DA. Triggered, after completing the last level
 * merge, if any versions marked for deletion.
 *
 * @param da_p [in] doubling array to run total merge on.
 */
static int castle_da_big_merge_run(void *da_p)
{
    struct castle_double_array *da = (struct castle_double_array *)da_p;
    struct castle_component_tree **in_trees;
    struct list_head *l;
    int level=0, ignore;
    int nr_trees=0;
    int i, ret = 0;

    /* Disable deamortization of total merges. */
    da->levels[BIG_MERGE].merge.deamortize = 0;

    debug_merges("Starting big-merge thread.\n");
    do {
        /* Start big-merge only when the DA has versions marked for deletion
         * and only after completing the top-level merge(to make sure no merge
         * is going on). */
        __wait_event_interruptible(da->merge_waitq,
                                   exit_cond || castle_da_big_merge_trigger(da),
                                   ignore);

        /* Exit without doing a merge, if we are stopping execution, or da has been deleted. */
        if(exit_cond)
            break;

        /* Otherwise do a merge. */
        castle_printk(LOG_INFO, "Triggered a total merge.\n");

        /* Allocate array for in_tree pointers, but do that without holding the lock. */
        in_trees = NULL;

        /* Lock the DA, because we may reset the compacting flag. */
        write_lock(&da->lock);

        /* Count number of trees to compact. Don't compact level-1 trees.
         *
         * Note: Merging T1s need memory as we need to sort them before merge. If we try to
         * include T1s in compaction, we might run out of memory.
         */
        for (nr_trees=0, level=2; level<MAX_DA_LEVEL; level++)
            nr_trees += da->levels[level].nr_trees;

        /* Merge cannot be scheduled with < 2 trees. */
        if(nr_trees < 2)
        {
            /* Don't compact any more (not enough trees). */
            castle_printk(LOG_USERINFO, "Aborting compaction: Need minimum 2 trees above"
                                        " level 1.\n");
            castle_da_need_compaction_clear(da);
            write_unlock(&da->lock);
            goto wait_and_try;
        }

        /* Mark all the trees for compaction. So, we start compaction on them after allocating
         * resources. */
        for (level=2, i=0; level<MAX_DA_LEVEL; level++)
        {
            list_for_each(l, &da->levels[level].trees)
            {
                struct castle_component_tree *ct = list_entry(l, struct castle_component_tree, da_list);

                BUG_ON(ct->compacting);
                ct->compacting = 1;
                da->levels[level].nr_trees--;
                da->levels[level].nr_compac_trees++;
                i++;
                BUG_ON(i > nr_trees);
            }
        }
        BUG_ON(i != nr_trees);

        write_unlock(&da->lock);

        /* Allocate in_trees array for appropriate number of trees. */
        in_trees = castle_zalloc(sizeof(struct castle_component_tree *) * nr_trees,
                                 GFP_KERNEL);
        if (!in_trees)
        {
            castle_printk(LOG_USERINFO, "Aborting compaction: Failed to allocate memory.\n");
            goto wait_and_try;
        }

        /* Now, lock the DA, take the in trees and start the merge. */
        write_lock(&da->lock);

        /* Allocated memory for in_trees; store all trees on in_trees array. */
        for (level=2, i=0; level<MAX_DA_LEVEL; level++)
        {
            list_for_each(l, &da->levels[level].trees)
            {
                struct castle_component_tree *ct =
                            list_entry(l, struct castle_component_tree, da_list);

                /* Store trees marked for compaction. */
                if (ct->compacting)
                {
                    in_trees[i] = ct;
                    i++;
                }

                BUG_ON(i > nr_trees);
            }
        }

        /* We should have seen all marked in trees. */
        BUG_ON(i != nr_trees);

        /* Marked trees for compaction, register a component tree sequence number, before
         * letting other merges start.
         *
         * Note: This is important as, merges can race with compaction and it is possible to have
         * compaction out_tree with latest sequence number than the racing merge.
         */
        if (TREE_INVAL(da->compaction_ct_seq))
            da->compaction_ct_seq = castle_da_next_ct_seq();

        write_unlock(&da->lock);

        castle_da_need_compaction_clear(da);
        atomic_set(&da->nr_del_versions, 0);

        /* Wakeup everyone waiting on merge state update. */
        wake_up(&da->merge_waitq);

        castle_printk(LOG_USERINFO, "Starting total merge on %d trees\n", nr_trees);

        /* Mark DA as compaction is ongoing. */
        castle_da_compacting_set(da);

        /* Do the merge. If fails, retry after 10s. */
        if ((ret = castle_da_merge_do(da, nr_trees, in_trees, BIG_MERGE)))
        {
            castle_printk(LOG_WARN, "Total merge failed with error: %d\n", ret);
wait_and_try:
            if (nr_trees >= 2)
            {
                write_lock(&da->lock);

                /* If the merge was actually scheduled (i.e. some trees were collected),
                   but failed afterward (e.g. due to NOSPC), readjust the counters again. */

                /* Merge failed, unmark compacting bit for all trees. */
                for (level=2, i=0; level<MAX_DA_LEVEL; level++)
                {
                    list_for_each(l, &da->levels[level].trees)
                    {
                        struct castle_component_tree *ct =
                                    list_entry(l, struct castle_component_tree, da_list);

                        if (ct->compacting)
                        {
                            ct->compacting = 0;
                            i++;
                        }
                        BUG_ON(i > nr_trees);
                    }
                }
                BUG_ON(i != nr_trees);

                /* Change count for compaction trees on each level. */
                for (i=0; i<MAX_DA_LEVEL; i++)
                {
                    BUG_ON((i <=1 ) && da->levels[i].nr_compac_trees);

                    da->levels[i].nr_trees += da->levels[i].nr_compac_trees;
                    da->levels[i].nr_compac_trees = 0;
                }

                write_unlock(&da->lock);
            }
            /* Wakeup everyone waiting on merge state update. */
            wake_up(&da->merge_waitq);

            /* Mark DA as compaction is completed. */
            castle_da_compacting_clear(da);

            /* In case we failed the merge because of no memory for in_trees, wait and retry. */
            msleep_interruptible(10000);
        }
        else
        {
            /* Mark DA as compaction is completed. */
            castle_da_compacting_clear(da);

            castle_printk(LOG_USERINFO, "Successfully completed compaction\n");
        }

        /* Free in_trees structure. */
        if (in_trees)
        {
            castle_free(in_trees);
            in_trees = NULL;
        }

    } while(1);

    debug_merges("Merge thread exiting.\n");

    write_lock(&da->lock);
    /* Remove ourselves from the da merge threads array to indicate that we are finished. */
    da->levels[BIG_MERGE].merge.thread = NULL;
    write_unlock(&da->lock);
    /* castle_da_alloc() took a reference for us, we have to drop it now. */
    castle_da_put(da);

    return 0;
}

/**
 * Determines whether to do merge or not.
 *
 * Do not do merge if one of following is true:
 *  - DA has few outstanding low free space victims
 *  - DA is marked for compaction
 *  - There is a ongoing merge unit at a level above
 *
 * IMPORTANT: this function has side effect of increamenting ongoing merges counter,
 *            this happens iff the wait is supposed to terminate (non-zero return from
 *            this function).
 *
 * @param da [in] doubling array to check for
 * @param level [out] merge level
 *
 * @return whether to start merge or not.
 */
static int castle_da_merge_trigger(struct castle_double_array *da, int level)
{
    /* Don't start merge, if there is no disk space. */
    if (castle_da_no_disk_space(da))
        return 0;

    read_lock(&da->lock);

    if (da->levels[level].nr_trees < 2)
        goto out;

    /* Make sure there are no ongoing merge units on top levels. */
    if (castle_da_merge_units_ongoing(da, level))
    {
        debug_merges("Merge %d cant be triggered - ongoing merge units.\n", level);
        goto out;
    }

    /* If DA is marked for compaction, don't start a new merge if there are no ongoing merges.
     * (Time to start compaction). */
    if (castle_da_need_compaction(da) && !atomic_read(&da->ongoing_merges))
    {
        debug_merges("Merge %d cant be triggered - compaction going on.\n", level);
        goto out;
    }

    /* Everything is good for merges to start. Increment ongoing merge count. */
    atomic_inc(&da->ongoing_merges);
    read_unlock(&da->lock);

    return 1;

out:
    read_unlock(&da->lock);
    return 0;
}

/**
 * Merge doubling array trees at a level.
 *
 * @param da_p [in] Doubling array to do merge on.
 */
static int castle_da_merge_run(void *da_p)
{
    struct castle_double_array *da = (struct castle_double_array *)da_p;
    struct castle_component_tree *in_trees[2];
    int level, ignore, ret;

    /* Work out the level at which we are supposed to be doing merges.
       Do that by working out where is this thread in threads array. */
    for(level=1; level<MAX_DA_LEVEL; level++)
        if(da->levels[level].merge.thread == current)
            break;
    BUG_ON(level >= MAX_DA_LEVEL);

    /* Enable deamortization of normal merges. */
    da->levels[level].merge.deamortize = 1;
    castle_printk(LOG_DEBUG, "Starting merge thread.\n");
    do {
        /* Wait for 2+ trees to appear at this level.
           NOTE: we moved exit condition from */
        __wait_event_interruptible(da->merge_waitq,
                    (ret = exit_cond) || castle_da_merge_trigger(da, level),
                    ignore);

        /* If ret is set, exit_cond should return true as well. */
        BUG_ON(ret && !(exit_cond));
        /* Exit without doing a merge, if we are stopping execution, or da has been deleted.
           NOTE: this is the only case for which we haven't bumped up the ongoing merges counter.
         */
        if(ret)
            break;

        /* Extract the two oldest component trees. */
        ret = castle_da_merge_cts_get(da, level, in_trees);
        BUG_ON(ret && (ret != -EAGAIN));
        if(ret == -EAGAIN)
            goto __again;

        /* We expect to have 2 trees. */
        BUG_ON(!in_trees[0] || !in_trees[1]);
        debug_merges("Doing merge, trees=[%u]+[%u]\n", in_trees[0]->seq, in_trees[1]->seq);

        /* Do the merge.  If it fails, retry after 10s (unless it's a merge abort). */
        ret = castle_da_merge_do(da, 2, in_trees, level);
        if (ret == -ESHUTDOWN)
            /* Merge has been aborted. */
            goto __again;
        else if (ret)
        {
            /* Merge failed, wait 10s to retry. */
            msleep_interruptible(10000);
            goto __again;
        }

        continue;
__again:
        atomic_dec(&da->ongoing_merges);
        if (ret == -ESHUTDOWN)
            goto exit_thread;
    } while(1);
exit_thread:
    debug_merges("Merge thread exiting.\n");

    write_lock(&da->lock);
    /* Remove ourselves from the da merge threads array to indicate that we are finished. */
    da->levels[level].merge.thread = NULL;
    write_unlock(&da->lock);
    /* castle_da_alloc() took a reference for us, we have to drop it now. */
    castle_da_put(da);

    return 0;
}

static int __castle_da_threads_priority_set(struct castle_double_array *da, void *_value);

static int castle_da_merge_start(struct castle_double_array *da, void *unused)
{
    int i;

    /* Wake up all of the merge threads. */
    for(i=0; i<MAX_DA_LEVEL-1; i++)
        wake_up_process(da->levels[i].merge.thread);

    __castle_da_threads_priority_set(da, &castle_nice_value);

    return 0;
}

static int castle_da_merge_stop(struct castle_double_array *da, void *unused)
{
    int i;

    /* castle_da_exiting should have been set by now. */
    BUG_ON(!exit_cond);
    wake_up(&da->merge_waitq);
    for(i=0; i<MAX_DA_LEVEL-1; i++)
    {
        while(da->levels[i].merge.thread)
            msleep(10);
        castle_printk(LOG_INIT, "Stopped merge thread for DA=%d, level=%d\n", da->id, i);
    }

    return 0;
}

/**
 * Enable/disable inserts for da and wake-up merge thread.
 *
 * @param da    Doubling array to throttle and merge
 */
static int castle_da_merge_restart(struct castle_double_array *da, void *unused)
{
    debug("Restarting merge for DA=%d\n", da->id);

    write_lock(&da->lock);
    if (da->levels[1].nr_trees >= 4 * castle_double_array_request_cpus())
    {
        if (da->ios_rate != 0)
        {
            castle_printk(LOG_PERF, "Disabling inserts on da=%d.\n", da->id);
            castle_trace_da(TRACE_START, TRACE_DA_INSERTS_DISABLED_ID, da->id, 0);
        }
        da->ios_rate = 0;
    }
    else
    {
        if (da->ios_rate == 0)
        {
            castle_printk(LOG_PERF, "Enabling inserts on da=%d.\n", da->id);
            castle_trace_da(TRACE_END, TRACE_DA_INSERTS_DISABLED_ID, da->id, 0);
        }
        da->ios_rate = INT_MAX;
    }
    write_unlock(&da->lock);
    wake_up(&da->merge_waitq);

    return 0;
}

static void castle_da_merges_print(struct castle_double_array *da)
{
    struct castle_merge_token *token;
    struct list_head *l;
    int level, print;
    struct timeval time;

    print = 0;
    do_gettimeofday(&time);
    read_lock(&da->lock);
    castle_printk(LOG_INFO, "\nPrinting merging stats for DA=%d, t=(%ld,%ld)\n",
            da->id, time.tv_sec, time.tv_usec/1000);
    for(level=MAX_DA_LEVEL-2; level>0; level--)
    {
        if(!print && (da->levels[level].nr_trees == 0))
            continue;
        print = 1;
        castle_printk(LOG_INFO, " level[%.2d]: nr_trees=%d, units_commited=%.3d,"
              " active_token_dl=%.2d, driver_token_dl=%.2d\n",
              level,
              da->levels[level].nr_trees,
              da->levels[level].merge.units_commited,
              da->levels[level].merge.active_token ?
                da->levels[level].merge.active_token->driver_level : 0,
              da->levels[level].merge.driver_token ?
                da->levels[level].merge.driver_token->driver_level : 0);
        list_for_each(l, &da->levels[level].merge.merge_tokens)
        {
            token = list_entry(l, struct castle_merge_token, list);
            castle_printk(LOG_INFO, "  merge_token_dl=%d\n", token->driver_level);
        }
    }
    castle_printk(LOG_INFO, "\n");
    read_unlock(&da->lock);
}

/**********************************************************************************************/
/* Generic DA code */

static int castle_da_ct_dec_cmp(struct list_head *l1, struct list_head *l2)
{
    struct castle_component_tree *ct1 = list_entry(l1, struct castle_component_tree, da_list);
    struct castle_component_tree *ct2 = list_entry(l2, struct castle_component_tree, da_list);
    BUG_ON(ct1->seq == ct2->seq);

    return ct1->seq > ct2->seq ? -1 : 1;
}

/**
 * Calculate hash of userland key (okey) length key_len and modulo for cpu_index.
 *
 * @return  Offset into request_cpus.cpus[]
 */
int castle_double_array_okey_cpu_index(c_vl_okey_t *okey, uint32_t key_len)
{
    uint32_t seed = 0;
    int i;

    for (i = 0; i < okey->nr_dims; i++)
        seed = murmur_hash_32(okey->dims[i]->key, okey->dims[i]->length, seed);

    return seed % castle_double_array_request_cpus();
}

/**
 * Get cpu id for specified cpu_index.
 *
 * @return  CPU id
 */
int castle_double_array_request_cpu(int cpu_index)
{
    return request_cpus.cpus[cpu_index];
}

/**
 * Get number of cpus handling requests.
 *
 * @return  Number of cpus handling requests.
 */
int castle_double_array_request_cpus(void)
{
    return request_cpus.cnt;
}

/**
 * Allocate write IO wait queues for specified DA.
 *
 * @return  EXIT_SUCCESS    Successfully allocated wait queues
 * @return  1               Failed to allocate wait queues
 *
 * @also castle_da_all_rwcts_create()
 */
static int castle_da_wait_queue_create(struct castle_double_array *da, void *unused)
{
    int i;

    da->ios_waiting = castle_malloc(castle_double_array_request_cpus()
            * sizeof(struct castle_da_io_wait_queue), GFP_KERNEL);
    if (!da->ios_waiting)
        return 1;

    for (i = 0; i < castle_double_array_request_cpus(); i++)
    {
        spin_lock_init(&da->ios_waiting[i].lock);
        INIT_LIST_HEAD(&da->ios_waiting[i].list);
        CASTLE_INIT_WORK(&da->ios_waiting[i].work, castle_da_queue_kick);
        da->ios_waiting[i].cnt = 0;
        da->ios_waiting[i].da = da;
    }

    return 0;
}

/* sanity check serialised state of DA merge output tree */
static void castle_da_merge_serdes_out_tree_check(struct castle_dmserlist_entry *merge_mstore,
                                                  struct castle_double_array *da,
                                                  int level)
{
    int i=0; /* btree level */

    BUG_ON(!merge_mstore);
    BUG_ON(!da);
    BUG_ON(merge_mstore->da_id          != da->id);
    BUG_ON(merge_mstore->level          != level);
    BUG_ON(merge_mstore->out_tree.level != level + 1);
    BUG_ON(merge_mstore->btree_type     != castle_btree_type_get(RO_VLBA_TREE_TYPE)->magic);

    debug("%s::sanity checking merge SERDES on da %d level %d.\n",
            __FUNCTION__, da->id, level);

    for(i=0; i<MAX_BTREE_DEPTH; i++)
    {
        if(!EXT_POS_INVAL(merge_mstore->levels[i].node_c2b_cep))
        {
            int node_size = 0;
            c2_block_t *node_c2b = NULL;
            struct castle_btree_node *node = NULL;

            if (i==0) /* leaf node */
                node_size = ((merge_mstore->leafs_on_ssds) ? VLBA_SSD_RO_TREE_NODE_SIZE
                        : VLBA_HDD_RO_TREE_NODE_SIZE);
            else /* internal node */
                node_size = ((merge_mstore->internals_on_ssds) ? VLBA_SSD_RO_TREE_NODE_SIZE
                        : VLBA_HDD_RO_TREE_NODE_SIZE);

            node_c2b = castle_cache_block_get(merge_mstore->levels[i].node_c2b_cep, node_size);
            BUG_ON(!node_c2b);
            write_lock_c2b(node_c2b);
            if(!c2b_uptodate(node_c2b))
                BUG_ON(submit_c2b_sync(READ, node_c2b));
            write_unlock_c2b(node_c2b);

            node = c2b_bnode(node_c2b);
            BUG_ON(!node);
            debug("%s::recovered node at %p with magic %lx for merge on "
                    "da %d level %d from"cep_fmt_str", btree level %d.\n",
                    __FUNCTION__, node, node->magic, da->id, level,
                    cep2str(merge_mstore->levels[i].node_c2b_cep), i);
            if(node->magic != BTREE_NODE_MAGIC)
            {
                castle_printk(LOG_ERROR, "%s::failed to recover node at "cep_fmt_str
                        "; found weird magic=%lx.\n",
                        __FUNCTION__, cep2str(merge_mstore->levels[i].node_c2b_cep), node->magic);
                BUG();
            }

            put_c2b(node_c2b);
        }//fi
    }//rof
    debug("%s::sanity check passed merge SERDES on da %d level %d.\n",
            __FUNCTION__, da->id, level);
}

/**
 * Deallocate doubling array and all associated data.
 *
 * @param da    Doubling array for deallocate
 *
 * - Merge threads
 * - IO wait queues
 */
static void castle_da_dealloc(struct castle_double_array *da)
{
    int i; /* DA level */
    BUG_ON(!da);
    for (i=0; i<MAX_DA_LEVEL-1; i++)
    {
        if(da->levels[i].merge.thread != NULL)
            kthread_stop(da->levels[i].merge.thread);

        /* if we have merge state, must have an associated output tree... */
        if(da->levels[i].merge.serdes.mstore_entry)
            BUG_ON(!da->levels[i].merge.serdes.out_tree);
        /* ... and vice versa. */
        if(da->levels[i].merge.serdes.out_tree)
            BUG_ON(!da->levels[i].merge.serdes.mstore_entry);

        if(da->levels[i].merge.serdes.out_tree)
        {
            debug("%s::cleaning up interrupted merge on da %d level %d.\n",
                    __FUNCTION__, da->id, i);
            castle_ct_hash_remove(da->levels[i].merge.serdes.out_tree);
            /* free up large objects list - checkpoint would already have written them back, and
               input cts will keep the extents alive through fini */
            mutex_lock(&da->levels[i].merge.serdes.out_tree->lo_mutex);
            castle_ct_large_objs_remove(&da->levels[i].merge.serdes.out_tree->large_objs);
            mutex_unlock(&da->levels[i].merge.serdes.out_tree->lo_mutex);

            /* don't put the tree - we want the extents kept alive for deserialisation */
            castle_free(da->levels[i].merge.serdes.out_tree);
            da->levels[i].merge.serdes.out_tree=NULL;
        }

        if(da->levels[i].merge.serdes.mstore_entry)
        {
            castle_da_merge_serdes_out_tree_check(da->levels[i].merge.serdes.mstore_entry, da, i);
            castle_free(da->levels[i].merge.serdes.mstore_entry);
            da->levels[i].merge.serdes.mstore_entry=NULL;
            castle_printk(LOG_INIT, "%s::merge on da %d level %d will resume at next FS start.\n",
                    __FUNCTION__, da->id, i);
        }

    }
    if (da->ios_waiting)
        castle_free(da->ios_waiting);
    if (da->t0_lfs)
        castle_free(da->t0_lfs);
    /* Poison and free (may be repoisoned on debug kernel builds). */
    memset(da, 0xa7, sizeof(struct castle_double_array));
    castle_free(da);
}

static struct castle_double_array* castle_da_alloc(c_da_t da_id)
{
    struct castle_double_array *da;
    int i = 0;
    int nr_cpus = castle_double_array_request_cpus();

    da = castle_zalloc(sizeof(struct castle_double_array), GFP_KERNEL);
    if(!da)
        return NULL;

    castle_printk(LOG_INFO, "Allocating DA=%d\n", da_id);
    da->id              = da_id;
    da->root_version    = INVAL_VERSION;
    rwlock_init(&da->lock);
    da->flags           = 0;
    da->nr_trees        = 0;
    atomic_set(&da->ref_cnt, 1);
    da->attachment_cnt  = 0;
    atomic_set(&da->ios_waiting_cnt, 0);
    if (castle_da_wait_queue_create(da, NULL) != EXIT_SUCCESS)
        goto err_out;
    atomic_set(&da->ios_budget, 0);
    da->ios_rate        = 0;
    da->top_level       = 0;
    atomic_set(&da->nr_del_versions, 0);
    /* For existing double arrays driver merge has to be reset after loading it. */
    da->driver_merge    = -1;
    da->compaction_ct_seq = INVAL_TREE;
    atomic_set(&da->epoch_ios, 0);
    atomic_set(&da->merge_budget, 0);
    atomic_set(&da->ongoing_merges, 0);

    atomic_set(&da->lfs_victim_count, 0);
    da->t0_lfs = castle_malloc(sizeof(struct castle_da_lfs_ct_t) * nr_cpus, GFP_KERNEL);
    if (!da->t0_lfs)
        goto err_out;
    for (i=0; i<nr_cpus; i++)
    {
        da->t0_lfs[i].da = da;
        castle_da_lfs_ct_reset(&da->t0_lfs[i]);
    }

    init_waitqueue_head(&da->merge_waitq);
    init_waitqueue_head(&da->merge_budget_waitq);
    /* Initialise the merge tokens list. */
    INIT_LIST_HEAD(&da->merge_tokens);
    for(i=0; i<MAX_DA_LEVEL-1; i++)
    {
        da->merge_tokens_array[i].driver_level = -1;
        da->merge_tokens_array[i].ref_cnt      = 0;
        list_add(&da->merge_tokens_array[i].list, &da->merge_tokens);
    }
    for(i=0; i<MAX_DA_LEVEL-1; i++)
    {
        /* Initialise merge serdes */
        mutex_init(&da->levels[i].merge.serdes.mutex);
        da->levels[i].merge.serdes.mstore_entry=NULL;
        da->levels[i].merge.serdes.out_tree=NULL;
        atomic_set(&da->levels[i].merge.serdes.valid, NULL_DAM_SERDES);

        INIT_LIST_HEAD(&da->levels[i].trees);
        da->levels[i].nr_trees             = 0;
        da->levels[i].nr_compac_trees      = 0;
        da->levels[i].merge.flags          = 0;
        INIT_LIST_HEAD(&da->levels[i].merge.merge_tokens);
        da->levels[i].merge.active_token   = NULL;
        da->levels[i].merge.driver_token   = NULL;
        da->levels[i].merge.units_commited = 0;
        da->levels[i].merge.thread         = NULL;

        /* Low free space structure. */
        da->levels[i].lfs.da = da;
        castle_da_lfs_ct_reset(&da->levels[i].lfs);

        /* Create merge threads, and take da ref for all levels >= 1. */
        castle_da_get(da);
        da->levels[i].merge.thread =
            kthread_create((i == BIG_MERGE)? castle_da_big_merge_run: castle_da_merge_run,
                           da, "castle-m-%d-%.2d", da_id, i);

        if(!da->levels[i].merge.thread)
            goto err_out;
    }
    /* allocate top-level */
    INIT_LIST_HEAD(&da->levels[MAX_DA_LEVEL-1].trees);
    da->levels[MAX_DA_LEVEL-1].nr_trees = 0;
    da->levels[MAX_DA_LEVEL-1].lfs.da   = da;
    castle_da_lfs_ct_reset(&da->levels[MAX_DA_LEVEL-1].lfs);

    castle_printk(LOG_USERINFO, "Allocated DA=%d successfully.\n", da_id);

    return da;

err_out:
#ifdef CASTLE_DEBUG
    {
        int j;
        for(j=0; j<MAX_DA_LEVEL-1; j++)
        {
            BUG_ON((j<i)  && (da->levels[j].merge.thread == NULL));
            BUG_ON((j>=i) && (da->levels[j].merge.thread != NULL));
        }
    }
#endif
    castle_da_dealloc(da);

    return NULL;
}

void castle_da_marshall(struct castle_dlist_entry *dam,
                        struct castle_double_array *da)
{
    dam->id           = da->id;
    dam->root_version = da->root_version;
}

static void castle_da_unmarshall(struct castle_double_array *da,
                                 struct castle_dlist_entry *dam)
{
    da->id           = dam->id;
    da->root_version = dam->root_version;
    castle_sysfs_da_add(da);
}

struct castle_component_tree* castle_component_tree_get(tree_seq_t seq)
{
    return castle_ct_hash_get(seq);
}

/**
 * Insert ct into da->levels[ct->level].trees list at index.
 *
 * @param   da      To insert onto
 * @param   ct      To be inserted
 * @param   head    List head to add ct after (or NULL)
 * @param   in_init Set if we are adding a just demarshalled CT from disk
 *
 * WARNING: Caller must hold da->lock
 */
static void castle_component_tree_add(struct castle_double_array *da,
                                      struct castle_component_tree *ct,
                                      struct list_head *head,
                                      int in_init)
{
    struct castle_component_tree *cmp_ct;

    BUG_ON(da->id != ct->da);
    BUG_ON(ct->level >= MAX_DA_LEVEL);
    BUG_ON(read_can_lock(&da->lock));
    BUG_ON(!CASTLE_IN_TRANSACTION);

    /* Default insert point is the front of the list. */
    if (!head)
        head = &da->levels[ct->level].trees;

    /* CTs are sorted by decreasing seq number (newer trees towards the front
     * of the list) to guarantee newest values are returned during gets.
     *
     * Levels 0,1 are a special case as their seq numbers are 'prefixed' with
     * the cpu_index.  This means an older CT would appear before a newer CT if
     * it had a greater cpu_index prefixed.
     *
     * At level 0 this is valid because inserts are disjoint (they go to a
     * specific CT based on the key->cpu_index hash).
     * At level 1 this is valid because CTs from a given cpu_index are still in
     * order, and for the same reasons it is valid at level 0.
     *
     * Skip ordering checks during init (we sort the tree afterwards). */
    if (!in_init && !list_empty(&da->levels[ct->level].trees))
    {
        struct list_head *l;

        /* RWCTs at level 0 are promoted to level 1 in a random order based on how
         * many keys get hashed to which CPU.  As a result for inserts at level 1
         * we search the list to find the correct place to insert these trees. */
        if (ct->level == 1)
        {
            list_for_each(l, &da->levels[ct->level].trees)
            {
                cmp_ct = list_entry(l, struct castle_component_tree, da_list);
                if (ct->seq > cmp_ct->seq)
                    break; /* list_for_each() */
                head = l;
            }
        }

        /* CT seq should be < head->next seq (skip if head is the last elephant) */
        if (!list_is_last(head, &da->levels[ct->level].trees))
        {
            cmp_ct = list_entry(head->next, struct castle_component_tree, da_list);
            BUG_ON(ct->seq <= cmp_ct->seq);
        }
    }

    list_add(&ct->da_list, head);
    da->levels[ct->level].nr_trees++;
    da->nr_trees++;

    if (ct->level > da->top_level)
    {
        BUG_ON(!in_init && (da->top_level + 1 != ct->level));
        da->top_level = ct->level;
        castle_printk(LOG_INFO, "DA: %d growing one level to %d, del_vers: %d\n",
                da->id, ct->level, atomic_read(&da->nr_del_versions));
    }
}

/**
 * Unlink ct from da->level[ct->level].trees list.
 */
static void castle_component_tree_del(struct castle_double_array *da,
                                      struct castle_component_tree *ct)
{
    BUG_ON(da->id != ct->da);
    BUG_ON(read_can_lock(&da->lock));
    BUG_ON(!CASTLE_IN_TRANSACTION);

    list_del(&ct->da_list);
    ct->da_list.next = NULL;
    ct->da_list.prev = NULL;
    if (ct->compacting)
        da->levels[ct->level].nr_compac_trees--;
    else
        da->levels[ct->level].nr_trees--;
    da->nr_trees--;
}

/**
 * Promote ct to next level.
 *
 * @param   da      Doubling array to promote ct in
 * @param   level   CT to promote
 * @param   in_init Set if we are adding a just demarshalled CT from disk
 */
static void castle_component_tree_promote(struct castle_double_array *da,
                                          struct castle_component_tree *ct,
                                          int in_init)
{
    castle_component_tree_del(da, ct);
    ct->level++;
    castle_component_tree_add(da, ct, NULL /* append */, in_init);
}

static void castle_ct_large_obj_writeback(struct castle_large_obj_entry *lo,
                                          struct castle_component_tree *ct)
{
    struct castle_lolist_entry mstore_entry;

    mstore_entry.ext_id = lo->ext_id;
    mstore_entry.length = lo->length;
    mstore_entry.ct_seq = ct->seq;

    castle_mstore_entry_insert(castle_lo_store, &mstore_entry);
}

static void __castle_ct_large_obj_remove(struct list_head *lh)
{
    struct castle_large_obj_entry *lo = list_entry(lh, struct castle_large_obj_entry, list);

    /* Remove LO from list. */
    list_del(&lo->list);

    /* Free-up LO extent. */
    castle_extent_free(lo->ext_id);

    /* Free memory. */
    castle_free(lo);
}

/* Remove a large object from list attached to the CT. This gets called only from T0 replaces.
 * This call could be inefficient due to linear search for LO through the complete list. But,
 * this gets called for only LO replaces.
 * Also this remove blocks new LO insertions as it is holding the mutex. Instead it might be a
 * good idea to not maintain LO list for T0. (that would make T0 persistence hard) */
int castle_ct_large_obj_remove(c_ext_id_t           ext_id,
                               struct list_head    *lo_list_head,
                               struct mutex        *mutex)
{
    struct list_head *lh, *tmp;
    int ret = -1;

    /* Get mutex on LO list. */
    if (mutex) mutex_lock(mutex);

    /* Search for LO we are trying to remove in the list. */
    list_for_each_safe(lh, tmp, lo_list_head)
    {
        struct castle_large_obj_entry *lo = list_entry(lh, struct castle_large_obj_entry, list);

        if (lo->ext_id == ext_id)
        {
            /* Remove LO from list. */
            __castle_ct_large_obj_remove(lh);
            ret = 0;
            break;
        }
    }
    if (mutex) mutex_unlock(mutex);

    return ret;
}

static void castle_ct_large_objs_remove(struct list_head *lo_list_head)
{
    struct list_head *lh, *tmp;

    /* no need of lock. Called from castle_ct_put. There shouldnt be any parallel operations. */
    list_for_each_safe(lh, tmp, lo_list_head)
        __castle_ct_large_obj_remove(lh);
}

int castle_ct_large_obj_add(c_ext_id_t              ext_id,
                            uint64_t                length,
                            struct list_head       *head,
                            struct mutex           *mutex)
{
    struct castle_large_obj_entry *lo;

    if (EXT_ID_INVAL(ext_id))
        return -EINVAL;

    lo = castle_malloc(sizeof(struct castle_large_obj_entry), GFP_KERNEL);
    if (!lo)
        return -ENOMEM;

    lo->ext_id = ext_id;
    lo->length = length;

    if (mutex) mutex_lock(mutex);
    list_add(&lo->list, head);
    if (mutex) mutex_unlock(mutex);

    return 0;
}

/**
 * Get a reference to the CT.
 *
 * @param ct    Component Tree to get bump reference count on
 * @param write True to get a write reference count
 *              False to get a read reference count
 *
 * NOTE: Caller should hold castle_da_lock.
 */
void castle_ct_get(struct castle_component_tree *ct, int write)
{
    atomic_inc(&ct->ref_count);
    if (write)
        atomic_inc(&ct->write_ref_count);
}

void castle_ct_put(struct castle_component_tree *ct, int write)
{
    BUG_ON(in_atomic());
    if(write)
        atomic_dec(&ct->write_ref_count);

    if(likely(!atomic_dec_and_test(&ct->ref_count)))
        return;

    BUG_ON(atomic_read(&ct->write_ref_count) != 0);

    debug("Ref count for ct id=%d went to 0, releasing.\n", ct->seq);
    /* If the ct still on the da list, this must be an error. */
    if(ct->da_list.next != NULL)
    {
        castle_printk(LOG_ERROR, "CT=%d, still on DA list, but trying to remove.\n", ct->seq);
        BUG();
    }
    /* Destroy the component tree */
    BUG_ON(TREE_GLOBAL(ct->seq) || TREE_INVAL(ct->seq));
    castle_ct_hash_remove(ct);

    debug("Releasing freespace occupied by ct=%d\n", ct->seq);
    /* Freeing all large objects. */
    castle_ct_large_objs_remove(&ct->large_objs);

    /* Free the extents. */
    castle_ext_freespace_fini(&ct->internal_ext_free);
    castle_ext_freespace_fini(&ct->tree_ext_free);
    castle_ext_freespace_fini(&ct->data_ext_free);

    if (ct->bloom_exists)
        castle_bloom_destroy(&ct->bloom);

    /* Poison ct (note this will be repoisoned by kfree on kernel debug build. */
    memset(ct, 0xde, sizeof(struct castle_component_tree));
    castle_free(ct);
}

/**
 * Promote level 0 RWCTs if they number differently to request-handling CPUS.
 *
 * @param   da  Doubling array to verify promotions for
 */
static int castle_da_level0_check_promote(struct castle_double_array *da, void *unused)
{
    write_lock(&da->lock);
    if (da->levels[0].nr_trees != castle_double_array_request_cpus())
    {
        struct castle_component_tree *ct;
        struct list_head *l, *tmp;

        castle_printk(LOG_INFO, "DA previously imported on system with different CPU "
                "count.  Promoting RWCTs at level 0 to level 1.\n");

        list_for_each_safe(l, tmp, &da->levels[0].trees)
        {
            ct = list_entry(l, struct castle_component_tree, da_list);
            castle_component_tree_promote(da, ct, 1);
        }
    }
    write_unlock(&da->lock);

    return 0;
}

/**
 * Promote modified level 0 RWCTs so the checkpoint thread writes them out.
 *
 * @param   work    Work structure (embedded in DA structure)
 *
 * @also castle_da_level0_modified_promote()
 */
static void __castle_da_level0_modified_promote(struct work_struct *work)
{
    struct castle_double_array *da;
    struct castle_component_tree *ct;
    int cpu_index;

    da = container_of(work, struct castle_double_array, work);

    /* Wait until *we* set the growing bit. */
    while (castle_da_growing_rw_test_and_set(da) != EXIT_SUCCESS)
        msleep_interruptible(1);

    for (cpu_index = 0; cpu_index < castle_double_array_request_cpus(); cpu_index++)
    {
        ct = castle_da_rwct_get(da, cpu_index);

        /* Promote level 0 CTs if they contain items.
         * CTs at level 1 will be written to disk by the checkpoint thread. */
        if (atomic64_read(&ct->item_count) != 0)
        {
            castle_printk(LOG_INFO, "Promote for DA 0x%x level 0 RWCT seq %u (has %ld items)\n",
                    da->id, ct->seq, atomic64_read(&ct->item_count));
            __castle_da_rwct_create(da, cpu_index, 0 /*in_tran*/, LFS_VCT_T_INVALID);
        }

        castle_ct_put(ct, 1 /*write*/);
    }

    castle_da_growing_rw_clear(da);

    /* Drop DA reference, adjust promoting DAs counter and signal caller. */
    castle_da_put(da);
    atomic_dec((atomic_t *)da->private);
    wake_up(&castle_da_promote_wq);
}

/**
 * Promote modified level 0 RWCTs so the checkpoint thread writes them out.
 *
 * @param   da      DA to search for modified level 0 RWCTs in
 * @param   counter To count outstanding DA promotes
 *
 * Schedule each DA promote on a workqueue as castle_da_rwct_create() might
 * sleep which is not safe while holding the da hash spinlock.
 *
 * @return  0       So hash iterator continues
 *
 * @also __castle_da_level0_modified_promote()
 * @also castle_double_arrays_writeback()
 */
static int castle_da_level0_modified_promote(struct castle_double_array *da, void *counter)
{
    atomic_inc((atomic_t *)counter);

    if (castle_da_deleted(da))
        return 0;

    /* Get DA reference and place on workqueue. */
    castle_da_get(da);
    da->private = counter;
    CASTLE_INIT_WORK(&da->work, __castle_da_level0_modified_promote);
    schedule_work(&da->work);

    return 0;
}

static int castle_da_trees_sort(struct castle_double_array *da, void *unused)
{
    int i;

    write_lock(&da->lock);
    for(i=0; i<MAX_DA_LEVEL; i++)
        list_sort(&da->levels[i].trees, castle_da_ct_dec_cmp);
    write_unlock(&da->lock);

    return 0;
}

void castle_da_ct_marshall(struct castle_clist_entry *ctm,
                           struct castle_component_tree *ct)
{
    int i;

    ctm->da_id             = ct->da;
    ctm->item_count        = atomic64_read(&ct->item_count);
    ctm->btree_type        = ct->btree_type;
    ctm->dynamic           = ct->dynamic;
    ctm->seq               = ct->seq;
    ctm->level             = ct->level;
    ctm->tree_depth        = ct->tree_depth;
    ctm->root_node         = ct->root_node;
    ctm->large_ext_chk_cnt = atomic64_read(&ct->large_ext_chk_cnt);
    for(i=0; i<MAX_BTREE_DEPTH; i++)
        ctm->node_sizes[i] = ct->node_sizes[i];

    castle_ext_freespace_marshall(&ct->internal_ext_free, &ctm->internal_ext_free_bs);
    castle_ext_freespace_marshall(&ct->tree_ext_free, &ctm->tree_ext_free_bs);
    castle_ext_freespace_marshall(&ct->data_ext_free, &ctm->data_ext_free_bs);

    ctm->bloom_exists = ct->bloom_exists;
    if (ct->bloom_exists)
        castle_bloom_marshall(&ct->bloom, ctm);
}

/**
 * Read an existing component tree from disk.
 *
 * - Prefetches btree extent for T0s.
 */
static c_da_t castle_da_ct_unmarshall(struct castle_component_tree *ct,
                                      struct castle_clist_entry *ctm)
{
    int i;

    ct->seq                 = ctm->seq;
    atomic_set(&ct->ref_count, 1);
    atomic_set(&ct->write_ref_count, 0);
    atomic64_set(&ct->item_count, ctm->item_count);
    ct->btree_type          = ctm->btree_type;
    ct->dynamic             = ctm->dynamic;
    ct->da                  = ctm->da_id;
    ct->level               = ctm->level;
    ct->tree_depth          = ctm->tree_depth;
    ct->root_node           = ctm->root_node;
    ct->new_ct              = 0;
    ct->compacting          = 0;
    atomic64_set(&ct->large_ext_chk_cnt, ctm->large_ext_chk_cnt);
    init_rwsem(&ct->lock);
    mutex_init(&ct->lo_mutex);
    for(i=0; i<MAX_BTREE_DEPTH; i++)
        ct->node_sizes[i] = ctm->node_sizes[i];
    castle_ext_freespace_unmarshall(&ct->internal_ext_free, &ctm->internal_ext_free_bs);
    castle_ext_freespace_unmarshall(&ct->tree_ext_free, &ctm->tree_ext_free_bs);
    castle_ext_freespace_unmarshall(&ct->data_ext_free, &ctm->data_ext_free_bs);
    castle_extent_mark_live(ct->internal_ext_free.ext_id, ct->da);
    castle_extent_mark_live(ct->tree_ext_free.ext_id, ct->da);
    castle_extent_mark_live(ct->data_ext_free.ext_id, ct->da);
    ct->da_list.next = NULL;
    ct->da_list.prev = NULL;
    INIT_LIST_HEAD(&ct->large_objs);
    ct->bloom_exists = ctm->bloom_exists;
    if (ctm->bloom_exists)
        castle_bloom_unmarshall(&ct->bloom, ctm);
    /* Pre-warm cache for T0 btree extents. */
    if (ct->level == 0)
    {
        /* CHUNK() will give us the offset of the last btree node (from chunk 0)
         * so bump it by 1 to get the number of chunks to prefetch. */
        uint64_t nr_bytes = atomic64_read(&ct->tree_ext_free.used);
        int chunks = (nr_bytes)? (CHUNK(nr_bytes - 1) + 1): 0;

        castle_cache_advise((c_ext_pos_t){ct->tree_ext_free.ext_id, 0},
                C2_ADV_EXTENT|C2_ADV_PREFETCH, chunks, -1, 0);
    }

    return ctm->da_id;
}

/**
 * Run fn() on each CT in the doubling array.
 *
 * @param da    Doubling array's CTs to enumerate
 * @param fn    Function to pass each of the da's CTs too
 * @param token ???
 */
static void __castle_da_foreach_tree(struct castle_double_array *da,
                                     int (*fn)(struct castle_double_array *da,
                                               struct castle_component_tree *ct,
                                               int level_cnt,
                                               void *token),
                                     void *token)
{
    struct castle_component_tree *ct;
    struct list_head *lh, *t;
    int i, j;

    for(i=0; i<MAX_DA_LEVEL; i++)
    {
        j = 0;
        list_for_each_safe(lh, t, &da->levels[i].trees)
        {
            ct = list_entry(lh, struct castle_component_tree, da_list);
            if(fn(da, ct, j, token))
                return;
            j++;
        }
    }
}

static void castle_da_foreach_tree(struct castle_double_array *da,
                                   int (*fn)(struct castle_double_array *da,
                                             struct castle_component_tree *ct,
                                             int level_cnt,
                                             void *token),
                                   void *token)
{
    write_lock(&da->lock);
    __castle_da_foreach_tree(da, fn, token);
    write_unlock(&da->lock);
}

static int castle_ct_hash_destroy_check(struct castle_component_tree *ct, void *ct_hash)
{
    struct list_head *lh, *t;
    int    err = 0;

    /* Only the global component tree should remain when we destroy DA hash. */
    if(((unsigned long)ct_hash > 0) && !TREE_GLOBAL(ct->seq))
    {
        castle_printk(LOG_WARN, "Error: Found CT=%d not on any DA's list, it claims DA=%d\n",
            ct->seq, ct->da);
        err = -1;
    }

   /* All CTs apart of global are expected to be on a DA list. */
   if(!TREE_GLOBAL(ct->seq) && (ct->da_list.next == NULL))
   {
       castle_printk(LOG_WARN, "Error: CT=%d is not on DA list, for DA=%d\n",
               ct->seq, ct->da);
       err = -2;
   }

   if(TREE_GLOBAL(ct->seq) && (ct->da_list.next != NULL))
   {
       castle_printk(LOG_WARN, "Error: Global CT=%d is on DA list, for DA=%d\n",
               ct->seq, ct->da);
       err = -3;
   }

   /* Ref count should be 1 by now. */
   if(atomic_read(&ct->ref_count) != 1)
   {
       castle_printk(LOG_WARN, "Error: Bogus ref count=%d for ct=%d, da=%d when exiting.\n",
               atomic_read(&ct->ref_count), ct->seq, ct->da);
       err = -4;
   }

   BUG_ON(err);

   /* Free large object structures. */
   list_for_each_safe(lh, t, &ct->large_objs)
   {
       struct castle_large_obj_entry *lo =
                list_entry(lh, struct castle_large_obj_entry, list);
       list_del(lh);
       castle_free(lo);
   }

    return 0;
}

static int castle_da_ct_dealloc(struct castle_double_array *da,
                                struct castle_component_tree *ct,
                                int level_cnt,
                                void *unused)
{
    castle_ct_hash_destroy_check(ct, (void*)0UL);
    list_del(&ct->da_list);
    list_del(&ct->hash_list);
    castle_free(ct);

    return 0;
}

static int castle_da_hash_dealloc(struct castle_double_array *da, void *unused)
{
    BUG_ON(!da);
    castle_sysfs_da_del(da);
    castle_da_foreach_tree(da, castle_da_ct_dealloc, NULL);
    list_del(&da->hash_list);
    castle_da_dealloc(da);

    return 0;
}

static void castle_da_hash_destroy(void)
{
    /* No need for the lock, end-of-day stuff. */
   __castle_da_hash_iterate(castle_da_hash_dealloc, NULL);
   castle_free(castle_da_hash);
}

static void castle_ct_hash_destroy(void)
{
    castle_ct_hash_iterate(castle_ct_hash_destroy_check, (void *)1UL);
    castle_free(castle_ct_hash);
}

/**
 * Flush CT's extents to disk and marshall CT structure.
 *
 * @note any changes here will require a review of the handling of incomplete cct checkpointing
 *       which is necessary for merge checkpointing.
 * @also castle_da_writeback
 */
static int castle_da_tree_writeback(struct castle_double_array *da,
                                    struct castle_component_tree *ct,
                                    int level_cnt,
                                    void *unused)
{
    struct castle_clist_entry mstore_entry;
    struct list_head *lh, *tmp;

    /* For periodic checkpoints flush component trees onto disk. */
    if (!castle_da_exiting)
    {
        /* Always writeback Global tree structure but, don't writeback. */
        /* Note: Global Tree is not Crash-Consistent. */
        if (TREE_GLOBAL(ct->seq))
            goto mstore_writeback;

        /* Don't write back T0. */
        if (ct->level == 0)
            return 0;

        /* Don't write back trees with outstanding writes. */
        if (atomic_read(&ct->write_ref_count) != 0)
            return 0;

        /* Mark new trees for flush. */
        if (ct->new_ct)
        {
            /* Schedule flush of new CT onto disk. */
            if(!EXT_ID_INVAL(ct->internal_ext_free.ext_id))
                castle_cache_extent_flush_schedule(ct->internal_ext_free.ext_id, 0,
                                               atomic64_read(&ct->internal_ext_free.used));
            castle_cache_extent_flush_schedule(ct->tree_ext_free.ext_id, 0,
                                               atomic64_read(&ct->tree_ext_free.used));
            castle_cache_extent_flush_schedule(ct->data_ext_free.ext_id, 0,
                                               atomic64_read(&ct->data_ext_free.used));
            if(ct->bloom_exists)
                castle_cache_extent_flush_schedule(ct->bloom.ext_id, 0, 0);

            ct->new_ct = 0;
        }
    }

mstore_writeback:
    /* Never writeback T0 in periodic checkpoints. */
    BUG_ON((ct->level == 0) && !castle_da_exiting);

    mutex_lock(&ct->lo_mutex);
    list_for_each_safe(lh, tmp, &ct->large_objs)
    {
        struct castle_large_obj_entry *lo =
                            list_entry(lh, struct castle_large_obj_entry, list);

        castle_ct_large_obj_writeback(lo, ct);
    }
    mutex_unlock(&ct->lo_mutex);

    castle_da_ct_marshall(&mstore_entry, ct);
    castle_mstore_entry_insert(castle_tree_store, &mstore_entry);

    return 0;
}

static int castle_da_hash_count(struct castle_double_array *da, void *_count)
{
    uint32_t *count = _count;

    (*count)++;
    return 0;
}

uint32_t castle_da_count(void)
{
    uint32_t count = 0;

    castle_da_hash_iterate(castle_da_hash_count, (void *)&count);

    return count;
}

/* assumes caller took serdes.mutex */
static void castle_da_merge_writeback(struct castle_double_array *da, int level)
{
    struct castle_dmserlist_entry *merge_mstore;
    struct castle_component_tree *ct = da->levels[level].merge.serdes.out_tree;
    c_merge_serdes_state_t current_state;

    BUG_ON(!da);
    BUG_ON(!ct);

    /* assert that we are not checkpointing merges on lower levels */
    BUG_ON(level < MIN_DA_SERDES_LEVEL);
    current_state = atomic_read(&da->levels[level].merge.serdes.valid);

    debug("%s::checkpointing merge on da %d, level %d\n",
            __FUNCTION__, da->id, level);

    merge_mstore = da->levels[level].merge.serdes.mstore_entry;

    /* sanity check that there isn't a mismatch between the serdes state
       and where it's located in the da structure */
    BUG_ON(da->id != merge_mstore->da_id);
    BUG_ON(level  != merge_mstore->level);

#ifdef DEBUG_MERGE_SERDES
    /* sanity check iterator state */
    /* if the merge completed, we may not have the input trees anymore */
    if(!da->levels[level].merge.serdes.merge_completed)
    {
        /* test serialised iterator state */
        struct castle_btree_node *node;
        c2_block_t *node_c2b;
        uint16_t node_size;
        uint32_t idx;
        void *k;
        c_ver_t v_dummy;
        c_val_tup_t cvt_dummy;
        vlba_key_t *key;
        struct castle_btree_type *btree = castle_btree_type_get(RO_VLBA_TREE_TYPE);
        int i;

        for(i=0; i<2; i++)
        {
            if(EXT_POS_INVAL(merge_mstore->in_trees[i].iter.immut_curr_c2b_cep))
                continue; /* iterator completed? */

            if(merge_mstore->leafs_on_ssds)
                node_size = VLBA_SSD_RO_TREE_NODE_SIZE;
            else
                node_size = VLBA_HDD_RO_TREE_NODE_SIZE;

            node_c2b=castle_cache_block_get(merge_mstore->in_trees[i].iter.immut_curr_c2b_cep,
                    node_size);
            BUG_ON(!node_c2b);
            write_lock_c2b(node_c2b);
            if(!c2b_uptodate(node_c2b))
                BUG_ON(submit_c2b_sync(READ, node_c2b));
            write_unlock_c2b(node_c2b);
            node=c2b_bnode(node_c2b);
            BUG_ON(!node);
            BUG_ON(node->magic != BTREE_NODE_MAGIC);

            idx=merge_mstore->in_trees[i].iter.immut_cached_idx;

            btree->entry_get(node, idx, &k, &v_dummy, &cvt_dummy);

            key = (vlba_key_t *)k;
            debug("%s::Recovered key (hash) 0x%llx of length %d on "
                    "node from immut[%d] ("cep_fmt_str").\n", __FUNCTION__,
                    murmur_hash_64(key->_key, key->length, 0),
                    key->length, i, cep2str(merge_mstore->in_trees[i].iter.immut_curr_c2b_cep) );
            put_c2b(node_c2b);
        }
    }
#endif

    /* writeback LOs */
    {
        struct list_head *lh, *tmp;
        mutex_lock(&ct->lo_mutex);
        list_for_each_safe(lh, tmp, &ct->large_objs)
        {
            struct castle_large_obj_entry *lo =
                list_entry(lh, struct castle_large_obj_entry, list);
            int lo_ref_cnt = castle_extent_ref_cnt_get(lo->ext_id);
            /* input ct and/or output ct will have ref */
            BUG_ON(lo_ref_cnt < 1);
            debug("%s::writeback lo at ext %d\n", __FUNCTION__,
                    lo->ext_id);
            castle_ct_large_obj_writeback(lo, ct);
        }
        mutex_unlock(&ct->lo_mutex);
    }

    /* insert merge state into mstore */
    castle_mstore_entry_insert(castle_dmser_store, merge_mstore);
    /* flush extents if neccesary */
    if(current_state == VALID_AND_FRESH_DAM_SERDES)
    {
        c_merge_serdes_state_t new_state;
        /* we have fresh serialisation state, so flush output tree extents */
        struct castle_clist_entry *cl    = &merge_mstore->out_tree;

        /* make sure extents are valid */
        BUG_ON(EXT_ID_INVAL(cl->internal_ext_free_bs.ext_id));
        BUG_ON(EXT_ID_INVAL(cl->tree_ext_free_bs.ext_id));
        BUG_ON(EXT_ID_INVAL(cl->data_ext_free_bs.ext_id));

        /* make sure serialised extents match live extents */
        BUG_ON(ct->internal_ext_free.ext_id != cl->internal_ext_free_bs.ext_id);
        BUG_ON(ct->tree_ext_free.ext_id     != cl->tree_ext_free_bs.ext_id);
        BUG_ON(ct->data_ext_free.ext_id     != cl->data_ext_free_bs.ext_id);

        /* make sure we haven't somehow moved backwards on each extent */
        BUG_ON(atomic64_read(&ct->internal_ext_free.used) <
                cl->internal_ext_free_bs.used);
        BUG_ON(atomic64_read(&ct->tree_ext_free.used)     <
                cl->tree_ext_free_bs.used);
        BUG_ON(atomic64_read(&ct->data_ext_free.used)     <
                cl->data_ext_free_bs.used);

        debug("%s::flushing out_tree extents for ongoing merge on "
                "da %d, level %d:\n", __FUNCTION__, da->id, i);

        debug("%s::    internal_ext_free_bs ext_id = %lld.\n",
                __FUNCTION__, cl->internal_ext_free_bs.ext_id);
        /* always flush from 0, to account for the possibility that the castle_merges_checkpoint
           param may have been toggled from 0 to 1 halfway during some merges */
        castle_cache_extent_flush_schedule(
                cl->internal_ext_free_bs.ext_id, 0, cl->internal_ext_free_bs.used);

        debug("%s::    tree_ext_free_bs ext_id = %lld.\n",
                __FUNCTION__, cl->tree_ext_free_bs.ext_id);
        castle_cache_extent_flush_schedule(
                cl->tree_ext_free_bs.ext_id, 0, cl->tree_ext_free_bs.used);

        debug("%s::    data_ext_free_bs ext_id = %lld.\n",
                __FUNCTION__, cl->data_ext_free_bs.ext_id);
        castle_cache_extent_flush_schedule(
                cl->data_ext_free_bs.ext_id, 0, cl->data_ext_free_bs.used);

        if(cl->bloom_exists)
        {
            BUG_ON(EXT_ID_INVAL(cl->bloom_ext_id));
            BUG_ON(ct->bloom.ext_id != cl->bloom_ext_id);
            debug("%s::    bloom ext_id = %lld.\n",
                    __FUNCTION__, cl->bloom_ext_id);
            castle_cache_extent_flush_schedule(cl->bloom_ext_id, 0, 0);
        }
        new_state = VALID_AND_STALE_DAM_SERDES;
        atomic_set(&da->levels[level].merge.serdes.valid, (int)new_state);
    }

}

/**
 * Checkpoint function for DAs (including merges); calls mstore_insert.
 *
 * @param da [in] doubling array
 *
 * @note called through castle_da_hash_iterate from castle_double_arrays_writeback
 * @note blocks on serdes.mutex
 */
static int castle_da_writeback(struct castle_double_array *da, void *unused)
{
    struct castle_dlist_entry mstore_dentry;

    castle_da_marshall(&mstore_dentry, da);

    /* We get here with hash spinlock held. But since we're calling sleeping functions
       we need to drop it. Hash consitancy is guaranteed, because by this point
       noone should be modifying it anymore */
    read_unlock_irq(&castle_da_hash_lock);

    /* Writeback is happening under CASTLE_TRANSACTION LOCK, which guarentees no
     * addition/deletions to component tree list, no need of DA lock here. */
    __castle_da_foreach_tree(da, castle_da_tree_writeback, NULL);

    debug("Inserting a DA id=%d\n", da->id);
    castle_mstore_entry_insert(castle_da_store, &mstore_dentry);

    if(castle_merges_checkpoint)
    {
        int i; /* DA levels */
        for(i=0; i<MAX_DA_LEVEL-1; i++)
        {
            c_merge_serdes_state_t current_state;

            mutex_lock(&da->levels[i].merge.serdes.mutex);
            current_state = atomic_read(&da->levels[i].merge.serdes.valid);
            if( (current_state == VALID_AND_FRESH_DAM_SERDES) ||
                    (current_state == VALID_AND_STALE_DAM_SERDES) )
                castle_da_merge_writeback(da, i);
            mutex_unlock(&da->levels[i].merge.serdes.mutex);
        }/* rof each level */
    }

    read_lock_irq(&castle_da_hash_lock);
    return 0;
}

/**
 * Write double array structures to mstores.
 *
 * NOTE: Called within CASTLE_TRANSACTION.
 *
 * @also castle_double_arrays_pre_writeback()
 */
void castle_double_arrays_writeback(void)
{
    BUG_ON(castle_da_store || castle_tree_store || castle_lo_store || castle_dmser_store);

    castle_da_store   = castle_mstore_init(MSTORE_DOUBLE_ARRAYS,
                                         sizeof(struct castle_dlist_entry));
    castle_tree_store = castle_mstore_init(MSTORE_COMPONENT_TREES,
                                         sizeof(struct castle_clist_entry));
    castle_lo_store   = castle_mstore_init(MSTORE_LARGE_OBJECTS,
                                         sizeof(struct castle_lolist_entry));
    castle_dmser_store= castle_mstore_init(MSTORE_DA_MERGE,
                                         sizeof(struct castle_dmserlist_entry));

    if(!castle_da_store || !castle_tree_store || !castle_lo_store || !castle_dmser_store)
        goto out;

    castle_da_hash_iterate(castle_da_writeback, NULL);
    castle_da_tree_writeback(NULL, &castle_global_tree, -1, NULL);

out:
    if (castle_dmser_store) castle_mstore_fini(castle_dmser_store);
    if (castle_lo_store)    castle_mstore_fini(castle_lo_store);
    if (castle_tree_store)  castle_mstore_fini(castle_tree_store);
    if (castle_da_store)    castle_mstore_fini(castle_da_store);

    castle_da_store = castle_tree_store = castle_lo_store = castle_dmser_store = NULL;
}

#define RWCT_CHECKPOINT_FREQUENCY   (10)    /**< Checkpoint level 0 RWCTs every N checkpoints. */
/**
 * Perform any work prior to castle_double_arrays_writeback() outside of transaction lock.
 *
 * NOTE: Called outside of CASTLE_TRANSACTION.
 *
 * @also castle_double_arrays_writeback()
 */
void castle_double_arrays_pre_writeback(void)
{
    static int rwct_checkpoints = 0;
    atomic_t in_flight = ATOMIC(0);

    if (!castle_da_exiting && ++rwct_checkpoints >= RWCT_CHECKPOINT_FREQUENCY)
    {
        /* Promote non-empty CTs in all DAs. */
        castle_da_hash_iterate(castle_da_level0_modified_promote, &in_flight);
        /* Wait for all promotes to complete. */
        wait_event(castle_da_promote_wq, atomic_read(&in_flight) == 0);

        rwct_checkpoints = 0;
    }
}

/**
 * Create one RWCT per strand for specified DA if they do not already exist.
 *
 * - Allocate one CT per CPU handling requests
 *
 * When any of these CTs subsequently get exhausted a new CT is allocated and
 * the old CT promoted in an atomic fashion (da->lock held).  This means we are
 * guaranteed to have none or all of the CTs at level 0.
 *
 * @param [inout] DA Double-Array structure
 * @param [in] type of the Low Free Space structure - Set to LFS_T_VCT_INVALID,
 *             if no need to handle low free space events.
 *
 * @also castle_double_array_start()
 * @also castle_da_rwct_create()
 */
static int castle_da_all_rwcts_create(struct castle_double_array *da, c_lfs_vct_type_t lfs_type)
{
    struct list_head *l, *p;
    LIST_HEAD(list);
    int cpu_index, had_to_wait = 0;

    /* Wait until *we* set the growing bit. */
    while (castle_da_growing_rw_test_and_set(da) != EXIT_SUCCESS)
    {
        had_to_wait = 1;
        /* Cannot sleep in interruptible, because this function is called from an IOCTL,
           and therefore in a user process context. This could be interrupted, and go into
           busy loop. This would cause a softlockup. */
        msleep(1);
    }

    /* We can return immediately if:
     * - the RWCTs already exist (yay!)
     * - we had to wait to get the growing lock (another thread just tried to
     *   create the RWCTs and failed; most likely we will also fail) */
    read_lock(&da->lock);
    if (!list_empty(&da->levels[0].trees))
    {
        BUG_ON(da->levels[0].nr_trees != castle_double_array_request_cpus());
        read_unlock(&da->lock);
        goto out;
    }
    else if (had_to_wait)
        goto err_out;
    else
        BUG_ON(da->levels[0].nr_trees != 0);
    read_unlock(&da->lock);

    /* No RWCTs at level 0 in this DA.  Create on per request-handling CPU. */
    for (cpu_index = 0; cpu_index < castle_double_array_request_cpus(); cpu_index++)
    {
        if (__castle_da_rwct_create(da, cpu_index, 1 /*in_tran*/, lfs_type) != EXIT_SUCCESS)
        {
            castle_printk(LOG_WARN, "Failed to create T0 %d for DA %u\n", cpu_index, da->id);
            goto err_out;
        }
    }

    /* Clear the growing bit and return success. */
    castle_printk(LOG_INFO, "Created %d CTs for DA %u T0\n", cpu_index, da->id);
out:
    castle_da_growing_rw_clear(da);
    return 0;

err_out:
    /* We were unable to allocate all of the T0s we need.  Free the ones we did
     * manage to allocate.  Splice them into a private list first. */
    write_lock(&da->lock);
    list_splice_init(&da->levels[0].trees, &list);
    write_unlock(&da->lock);
    list_for_each_safe(l, p, &list)
    {
        struct castle_component_tree *ct;
        list_del(l);
        l->next = NULL; /* for castle_ct_put() */
        l->prev = NULL; /* for castle_ct_put() */
        ct = list_entry(l, struct castle_component_tree, da_list);
        castle_ct_put(ct, 0);
    }

    /* Clear the growing bit and return failure. */
    castle_da_growing_rw_clear(da);
    return -EINVAL;
}

/**
 * Wrapper for castle_da_all_rwcts_create() to be called from castle_double_array_start().
 *
 * - Ignores errors
 * - Always returns 0 (to force iterator to continue)
 */
static int castle_da_rwct_init(struct castle_double_array *da, void *unused)
{
    castle_da_all_rwcts_create(da, LFS_VCT_T_INVALID);

    return 0;
}

/**
 * Start existing doubling arrays.
 *
 * - Called during module initialisation only
 *
 * @also castle_fs_init()
 * @also castle_double_array_read()
 */
int castle_double_array_start(void)
{
    /* Check all DAs to see whether any merges need to be done. */
    castle_da_hash_iterate(castle_da_merge_restart, NULL);

    return 0;
}

static int castle_da_ct_bloom_build_param_deserialise(struct castle_component_tree *ct,
                                                      struct castle_bbp_entry *bbpm)
{
    /* memory allocation and some sanity checking: */
    if(!ct->bloom_exists)
    {
        castle_printk(LOG_ERROR, "%s::no bloom filter attached to CT %d, "
                "yet we have build_params. Weird.\n", __FUNCTION__, ct->seq);
        BUG(); /* relax this if we might ever end up in this situation */
        return -ENXIO;
    }

    BUG_ON(ct->bloom.btree->magic != RO_VLBA_TREE_TYPE);
    ct->bloom.private = castle_zalloc(sizeof(struct castle_bloom_build_params), GFP_KERNEL);
    if(!ct->bloom.private)
    {
        castle_printk(LOG_ERROR, "%s::failed to deserialise bloom build parameters for CT %d; "
                "discarding bloom filter on this CT.", __FUNCTION__, ct->seq);
        castle_bloom_abort(&ct->bloom);
        castle_bloom_destroy(&ct->bloom);
        ct->bloom_exists=0;
        BUG(); /* Out of memory at init time? relax this if it's a possible valid situation */
        return -ENOMEM;
    }

    /* actual deserialisation work happens here: */
    castle_bloom_build_param_unmarshall(&ct->bloom, bbpm);
    return 0;
}

/**
 * Read doubling arrays and serialised component trees in from disk.
 *
 * - Called during module initialisation only
 *
 * @also castle_fs_init()
 */
int castle_double_array_read(void)
{
    struct castle_dlist_entry mstore_dentry;
    struct castle_clist_entry mstore_centry;
    struct castle_lolist_entry mstore_loentry;
    struct castle_mstore_iter *iterator = NULL;
    struct castle_component_tree *ct;
    struct castle_double_array *da;
    c_mstore_key_t key;
    c_da_t da_id;
    int ret = 0;
    debug("%s::start.\n", __FUNCTION__);

    castle_da_store   = castle_mstore_open(MSTORE_DOUBLE_ARRAYS,
                                         sizeof(struct castle_dlist_entry));
    castle_dmser_store = castle_mstore_open(MSTORE_DA_MERGE,
                                         sizeof(struct castle_dmserlist_entry));
    castle_tree_store = castle_mstore_open(MSTORE_COMPONENT_TREES,
                                         sizeof(struct castle_clist_entry));
    castle_lo_store   = castle_mstore_open(MSTORE_LARGE_OBJECTS,
                                         sizeof(struct castle_lolist_entry));

    if(!castle_da_store || !castle_dmser_store || !castle_tree_store || !castle_lo_store)
        goto error_out;

    /* Read doubling arrays */
    iterator = castle_mstore_iterate(castle_da_store);
    if(!iterator)
        goto error_out;

    while(castle_mstore_iterator_has_next(iterator))
    {
        castle_mstore_iterator_next(iterator, &mstore_dentry, &key);
        da = castle_da_alloc(mstore_dentry.id);
        if(!da)
            goto error_out;
        castle_da_unmarshall(da, &mstore_dentry);
        castle_da_hash_add(da);
        debug("Read DA id=%d\n", da->id);
        castle_next_da_id = (da->id >= castle_next_da_id) ? da->id + 1 : castle_next_da_id;
    }
    castle_mstore_iterator_destroy(iterator);

    /* Read (deserialise) merges */
    /* This must preceed cct deserialisation because we string our partially completed trees onto
       the ct hash for LO handling, but must come after DA deserialisation so we know where to
       attach the SERDES state for the merge thread to find. */
    iterator = castle_mstore_iterate(castle_dmser_store);
    if(!iterator)
        goto error_out;

    while(castle_mstore_iterator_has_next(iterator))
    {
        int da_id, ct_da_id;
        int level;
        struct castle_double_array *des_da;
        struct castle_dmserlist_entry *mstore_dmserentry;

        mstore_dmserentry =
            castle_zalloc(sizeof(struct castle_dmserlist_entry), GFP_KERNEL);
        if(!mstore_dmserentry)
        {
            castle_printk(LOG_ERROR, "%s:: castle_malloc fail\n", __FUNCTION__);
            BUG();
        }

        castle_mstore_iterator_next(iterator, mstore_dmserentry, &key);
        da_id=mstore_dmserentry->da_id;
        level=mstore_dmserentry->level;
        BUG_ON(level < MIN_DA_SERDES_LEVEL);

        castle_printk(LOG_DEBUG, "%s::deserialising merge on da %d level %d\n",
                __FUNCTION__, da_id, level);
        des_da=castle_da_hash_get(da_id);
        if(!des_da)
        {
            castle_printk(LOG_ERROR, "%s::could not find da %d\n", __FUNCTION__, da_id);
            BUG();
        }

        /* sanity check merge output tree state */
        castle_da_merge_serdes_out_tree_check(mstore_dmserentry, des_da, level);

        /* we know the da and the level, and we passed some sanity checking - so put the serdes
           state in the appropriate merge slot */
        des_da->levels[level].merge.serdes.mstore_entry = mstore_dmserentry;
        mstore_dmserentry=NULL;

        /* Recover partially complete output CT */
        des_da->levels[level].merge.serdes.out_tree = NULL;
        des_da->levels[level].merge.serdes.out_tree =
            castle_malloc(sizeof(struct castle_component_tree), GFP_KERNEL);
        BUG_ON(!des_da->levels[level].merge.serdes.out_tree);
        ct_da_id = castle_da_ct_unmarshall(des_da->levels[level].merge.serdes.out_tree,
                                        &des_da->levels[level].merge.serdes.mstore_entry->out_tree);
        BUG_ON(da_id != ct_da_id);
        castle_ct_hash_add(des_da->levels[level].merge.serdes.out_tree);
        debug("%s::deserialising merge on da %d level %d with incomplete ct seq %d\n",
                __FUNCTION__, da_id, level, des_da->levels[level].merge.serdes.out_tree->seq);
        /* the difference btwn unmarshalling a partially complete in-merge ct and a "normal" ct is
           unlike a normal ct (see code below), a partially complete in-merge ct does not get
           added to a DA through cct_add(da, ct, NULL, 1). */

        /* bloom_build_param recovery is left to merge thread (castle_da_merge_deserialise) */

        /* inc ct seq number if necessary */
        if (des_da->levels[level].merge.serdes.out_tree->seq >= atomic_read(&castle_next_tree_seq))
            atomic_set(&castle_next_tree_seq, des_da->levels[level].merge.serdes.out_tree->seq+1);

        /* notify merge thread that there is a deserialising merge */
        des_da->levels[level].merge.serdes.des=1;

        /* set merge state as immediately re-checkpointable */
        atomic_set(&des_da->levels[level].merge.serdes.valid, VALID_AND_STALE_DAM_SERDES);

    }
    castle_mstore_iterator_destroy(iterator);

    /* Read component trees */
    iterator = castle_mstore_iterate(castle_tree_store);
    if(!iterator)
        goto error_out;

    while(castle_mstore_iterator_has_next(iterator))
    {
        uint32_t ct_seq;

        castle_mstore_iterator_next(iterator, &mstore_centry, &key);
        /* Special case for castle_global_tree, it doesn't have a da associated with it. */
        if(TREE_GLOBAL(mstore_centry.seq))
        {
            da_id = castle_da_ct_unmarshall(&castle_global_tree, &mstore_centry);
            BUG_ON(!DA_INVAL(da_id));
            castle_ct_hash_add(&castle_global_tree);
            continue;
        }
        /* Otherwise allocate a ct structure */
        ct = castle_malloc(sizeof(struct castle_component_tree), GFP_KERNEL);
        if(!ct)
            goto error_out;
        da_id = castle_da_ct_unmarshall(ct, &mstore_centry);
        castle_ct_hash_add(ct);
        da = castle_da_hash_get(da_id);
        if(!da)
            goto error_out;
        debug("Read CT seq=%d\n", ct->seq);
        write_lock(&da->lock);
        castle_component_tree_add(da, ct, NULL /*head*/, 1 /*in_init*/);
        write_unlock(&da->lock);
        /* Calculate maximum CT sequence number. Be wary of T0 sequence numbers, they prefix
         * CPU indexes. */
        ct_seq = ct->seq & ((1 << TREE_SEQ_SHIFT) - 1);
        if (ct_seq >= atomic_read(&castle_next_tree_seq))
            atomic_set(&castle_next_tree_seq, ct_seq+1);
    }
    castle_mstore_iterator_destroy(iterator);
    iterator = NULL;
    debug("castle_next_da_id = %d, castle_next_tree_id=%d\n",
            castle_next_da_id,
            atomic_read(&castle_next_tree_seq));

    /* Read all Large Objects lists. */
    iterator = castle_mstore_iterate(castle_lo_store);
    if(!iterator)
        goto error_out;

    while(castle_mstore_iterator_has_next(iterator))
    {
        struct castle_component_tree *ct;

        castle_mstore_iterator_next(iterator, &mstore_loentry, &key);
        ct = castle_component_tree_get(mstore_loentry.ct_seq);
        if (!ct)
        {
            castle_printk(LOG_ERROR, "Found zombi Large Object(%llu, %u)\n",
                    mstore_loentry.ext_id, mstore_loentry.ct_seq);
            BUG();
        }
        if (castle_ct_large_obj_add(mstore_loentry.ext_id,
                                    mstore_loentry.length,
                                    &ct->large_objs, NULL))
        {
            castle_printk(LOG_WARN, "Failed to add Large Object %llu to CT: %u\n",
                    mstore_loentry.ext_id,
                    mstore_loentry.ct_seq);
            goto error_out;
        }
        castle_extent_mark_live(mstore_loentry.ext_id, ct->da);
        debug("%s::Acquired Large Object %llu on CT: %u.\n",
                    __FUNCTION__, mstore_loentry.ext_id, mstore_loentry.ct_seq);
    }
    castle_mstore_iterator_destroy(iterator);
    iterator = NULL;

    /* Promote level 0 RWCTs if necessary. */
    castle_da_hash_iterate(castle_da_level0_check_promote, NULL);
    /* Sort all the tree lists by the sequence number */
    castle_da_hash_iterate(castle_da_trees_sort, NULL);

    /* Create T0 RWCTs for all DAs that don't have them (acquires lock).
     * castle_da_rwct_init() wraps castle_da_rwcts_create() for hash_iter. */
    __castle_da_hash_iterate(castle_da_rwct_init, NULL);

    /* Reset driver merge for all DAs. */
    castle_da_hash_iterate(__castle_da_driver_merge_reset, NULL);

    castle_da_hash_iterate(castle_da_merge_start, NULL);

    goto out;

error_out:
    /* The doubling arrays we've created so far should be destroyed by the module fini code. */
    ret = -EINVAL;
out:
    if (iterator)           castle_mstore_iterator_destroy(iterator);
    if (castle_da_store)    castle_mstore_fini(castle_da_store);
    if (castle_tree_store)  castle_mstore_fini(castle_tree_store);
    if (castle_lo_store)    castle_mstore_fini(castle_lo_store);
    if (castle_dmser_store) castle_mstore_fini(castle_dmser_store);
    castle_da_store = castle_dmser_store = castle_tree_store = castle_lo_store = NULL;

    debug("%s::end.\n", __FUNCTION__);
    return ret;
}

tree_seq_t castle_da_next_ct_seq(void)
{
    return atomic_inc_return(&castle_next_tree_seq);
}

/**
 * Allocate and initialise a CT.
 *
 * - Does not allocate extents
 *
 * @return NULL (CT could not be allocated) or pointer to new CT
 */
static struct castle_component_tree* castle_ct_alloc(struct castle_double_array *da,
                                                     btree_t type,
                                                     int level,
                                                     tree_seq_t seq)
{
    struct castle_component_tree *ct;

    BUG_ON((type != RO_VLBA_TREE_TYPE) && (type != RW_VLBA_TREE_TYPE));
    ct = castle_zalloc(sizeof(struct castle_component_tree), GFP_KERNEL);
    if(!ct)
        return NULL;

    /* Allocate an id for the tree, init the ct. */
    ct->seq             = (TREE_INVAL(seq)? castle_da_next_ct_seq(): seq);
    if(ct->seq >= (1U<<TREE_SEQ_SHIFT))
    {
        castle_printk(LOG_ERROR, "Could not allocate a CT because of sequence # overflow.\n");
        castle_free(ct);
        return NULL;
    }
    atomic_set(&ct->ref_count, 1);
    atomic_set(&ct->write_ref_count, 0);
    atomic64_set(&ct->item_count, 0);
    atomic64_set(&ct->large_ext_chk_cnt, 0);
    ct->btree_type      = type;
    ct->dynamic         = type == RW_VLBA_TREE_TYPE ? 1 : 0;
    ct->da              = da->id;
    ct->level           = level;
    ct->tree_depth      = -1;
    ct->root_node       = INVAL_EXT_POS;
    ct->new_ct          = 1;
    ct->compacting      = 0;
    init_rwsem(&ct->lock);
    mutex_init(&ct->lo_mutex);
    ct->da_list.next = NULL;
    ct->da_list.prev = NULL;
    INIT_LIST_HEAD(&ct->hash_list);
    INIT_LIST_HEAD(&ct->large_objs);
    castle_ct_hash_add(ct);
    ct->internal_ext_free.ext_id = INVAL_EXT_ID;
    ct->tree_ext_free.ext_id     = INVAL_EXT_ID;
    ct->data_ext_free.ext_id     = INVAL_EXT_ID;
    ct->bloom_exists    = 0;
#ifdef CASTLE_PERF_DEBUG
    ct->bt_c2bsync_ns   = 0;
    ct->data_c2bsync_ns = 0;
    ct->get_c2b_ns      = 0;
#endif

    return ct;
}

/**
 * Allocate and initialise a T0 component tree.
 *
 * @param da        DA to create new T0 for
 * @param cpu_index Offset within list to insert newly allocated CT
 * @param in_tran   Set if the caller is already within CASTLE_TRANSACTION
 * @param lfs_type  Type of the low free space event handler. Set it to LFS_VCT_T_INVALID.
 *
 * Holds the DA growing lock while:
 *
 * - Allocating a new CT
 * - Allocating data and btree extents
 * - Initialises root btree node
 * - Places allocated CT/extents onto DA list of level 0 CTs
 * - Restarts merges as necessary
 *
 * @also castle_ct_alloc()
 * @also castle_ext_fs_init()
 */
static int __castle_da_rwct_create(struct castle_double_array *da, int cpu_index, int in_tran,
                                   c_lfs_vct_type_t lfs_type)
{
    struct castle_component_tree *ct, *old_ct;
    struct castle_btree_type *btree;
    struct list_head *l = NULL;
    c2_block_t *c2b;
    int err;
#ifdef DEBUG
    static int t0_count = 0;
#endif
    c_ext_event_callback_t lfs_callback;
    void *lfs_data;
    struct castle_da_lfs_ct_t *lfs = &da->t0_lfs[cpu_index];

    if (castle_da_no_disk_space(da))
        return -ENOSPC;

    /* Caller must have set the DA's growing bit. */
    BUG_ON(!castle_da_growing_rw_test(da));

    ct = castle_ct_alloc(da, RW_VLBA_TREE_TYPE, 0 /* level */, INVAL_TREE);
    if (!ct)
        return -ENOMEM;

    btree = castle_btree_type_get(ct->btree_type);

    /* RWCTs are present only at levels 0,1 in the DA.
     * Prefix these CTs with cpu_index to preserve operation ordering when
     * inserting into the DA trees list at RWCT levels. */
    BUG_ON(sizeof(ct->seq) != 4);
    ct->seq = (cpu_index << TREE_SEQ_SHIFT) + ct->seq;

    /* Set callback based on LFS_VCT_T_ type. */
    if (lfs_type == LFS_VCT_T_T0)
    {
        lfs_callback = castle_da_lfs_rwct_callback;
        lfs_data = lfs;
    }
    else
    {
        BUG_ON(lfs_type != LFS_VCT_T_INVALID);
        lfs_callback = NULL;
        lfs_data = NULL;
    }


    /* If the space is not already reserved for the T0, allocate it from freespace. */
    if (!lfs->space_reserved)
    {
        /* Initialize the lfs structure with required extent sizes. */
        /* Note: Init this structure ahead so that, if allocation fails due to low free space
         * use this structure to register for notifications when more space is available. */
        castle_da_lfs_ct_init(lfs,
                              MAX_DYNAMIC_TREE_SIZE,
                              MAX_DYNAMIC_TREE_SIZE,
                              MAX_DYNAMIC_TREE_SIZE,
                              1 /* a T0. */);

        /* Allocate space from freespace. */
        err = castle_da_lfs_ct_space_alloc(lfs,
                                           0,   /* First allocation. */
                                           lfs_callback,
                                           lfs_data,
                                           0);  /* It's a T0. Dont use SSD. */

        /* If failed to allocate space, return error. lfs structure is already set.
         * Low freespace handler would allocate space, when more freespace is available. */
        if (err)    goto no_space;
    }

    /* Successfully allocated space. Initialize the component tree with alloced extents.
     * castle_da_lfs_ct_init_tree() would fail if the space reserved by lfs handler is not
     * enough for CT, but this could never happen for T0. */
    BUG_ON(castle_da_lfs_ct_init_tree(ct, lfs,
                                      MAX_DYNAMIC_TREE_SIZE,
                                      MAX_DYNAMIC_TREE_SIZE,
                                      MAX_DYNAMIC_TREE_SIZE));

    /* Done with lfs structure; reset it. */
    castle_da_lfs_ct_reset(lfs);

    /* Create a root node for this tree, and update the root version */
    ct->tree_depth = 0;
    c2b = castle_btree_node_create(ct,
                                   0 /* version */,
                                   0 /* level */,
                                   0 /* wasn't preallocated */);
    ct->root_node = c2b->cep;
    ct->tree_depth = 1;
    write_unlock_c2b(c2b);
    put_c2b(c2b);

    if (!in_tran) CASTLE_TRANSACTION_BEGIN;
    write_lock(&da->lock);

    /* Find cpu_index^th element from back and promote to level 1. */
    if (cpu_index < da->levels[0].nr_trees)
    {
        int index = 0;
        list_for_each_prev(l, &da->levels[0].trees)
        {
            if (index++ == cpu_index)
            {
                /* Found cpu_index^th element. */
                old_ct = list_entry(l, struct castle_component_tree, da_list);
                l = old_ct->da_list.prev; /* Position to insert new CT. */
                castle_component_tree_promote(da, old_ct, 0 /*in_init*/);
                /* Recompute merge driver. */
                castle_da_driver_merge_reset(da);
                break;
            }
        }
    }
    /* Insert new CT onto list.  l will be the previous element (from delete above) or NULL. */
    castle_component_tree_add(da, ct, l, 0 /* not in init */);

    debug("Added component tree seq=%d, root_node="cep_fmt_str
          ", it's threaded onto da=%p, level=%d\n",
            ct->seq, cep2str(c2b->cep), da, ct->level);

    FAULT(MERGE_FAULT);

    if (!in_tran) CASTLE_TRANSACTION_END;

    debug("Created T0: %d\n", ++t0_count);
    /* DA is attached, therefore we must be holding a ref, therefore it is safe to schedule
       the merge check. */
    write_unlock(&da->lock);
    castle_da_merge_restart(da, NULL);
    return 0;

no_space:
    if (ct)
        castle_ct_put(ct, 0);
    return err;
}

/**
 * Allocate and initialise a T0 component tree.
 *
 * - Attempts to set DA's growing bit
 * - Calls __castle_da_rwct_create() if it set the bit
 * - Otherwise waits for other thread to complete and then exits
 *
 * @param [inout] da - Double-Array.
 * @param [in] cpu_index - cpu index, for which we are creating T0.
 * @param [in] in_tran - is this fucntion called as a part of transaction.
 * @param [in] lfs_type  - Type of the low free space event handler. Set it to LFS_VCT_T_INVALID.
 *
 * @also __castle_da_rwct_create()
 */
static int castle_da_rwct_create(struct castle_double_array *da, int cpu_index, int in_tran,
                                 c_lfs_vct_type_t lfs_type)
{
    int ret;

    /* Serialise per-DA RWCT creation using the growing bit.
     * If it was already set then wait for whomever is already creating a new T0
     * RWCT to complete and return with EAGAIN.  Otherwise create a new T0. */
    if (castle_da_growing_rw_test_and_set(da))
    {
        debug("Racing RWCT make on da=%d\n", da->id);
        /* This look cannot use msleep_interruptible. Read comments in
           castle_da_all_rwcts_create() for more info. */
        while (castle_da_growing_rw_test(da))
            msleep(1); /* @TODO use out_of_line_wait_on_bit(_lock)() here instead */
        return -EAGAIN;
    }
    ret = __castle_da_rwct_create(da, cpu_index, in_tran, lfs_type);
    castle_da_growing_rw_clear(da);

    return ret;
}

/**
 * Allocate a new doubling array.
 *
 * - Called when userland creates a new doubling array
 *
 * @param da_id         id of doubling array (unique)
 * @param root_version  Root version
 *
 * @also castle_control_create()
 * @also castle_da_all_rwcts_create()
 */
int castle_double_array_make(c_da_t da_id, c_ver_t root_version)
{
    struct castle_double_array *da;
    int ret;

    debug("Creating doubling array for da_id=%d, version=%d\n", da_id, root_version);
    da = castle_da_alloc(da_id);
    if(!da)
        return -ENOMEM;
    /* Write out the id, and the root version. */
    da->id = da_id;
    da->root_version = root_version;
    /* Allocate all T0 RWCTs. */
    ret = castle_da_all_rwcts_create(da, LFS_VCT_T_INVALID);
    if (ret != EXIT_SUCCESS)
    {
        castle_printk(LOG_WARN, "Exiting from failed ct create.\n");
        castle_da_dealloc(da);

        return ret;
    }
    debug("Successfully made a new doubling array, id=%d, for version=%d\n",
        da_id, root_version);
    castle_da_hash_add(da);
    castle_sysfs_da_add(da);
    /* DA make succeeded, start merge threads. */
    castle_da_merge_start(da, NULL);

    return 0;
}

/**
 * Return CT that logically follows passed ct, from the next level, if necessary.
 *
 * @param ct    Current CT to use as basis for finding next CT
 *
 * - Advance to the next level if the current CT has been removed from the DA or
 *   if the current CT is from level 0 (keys are hashed to specific CTs at level
 *   0 so there's no point searching other CTs)
 * - Keep going up the levels until a CT is found (or none)
 *
 * @return  Next CT with a reference held
 * @return  NULL if no more trees
 */
struct castle_component_tree* castle_da_ct_next(struct castle_component_tree *ct)
{
    struct castle_double_array *da = castle_da_hash_get(ct->da);
    struct castle_component_tree *next_ct;
    struct list_head *ct_list;
    uint8_t level;

    debug_verbose("Asked for component tree after %d\n", ct->seq);
    BUG_ON(!da);
    read_lock(&da->lock);
    /* Start from the current list, from wherever the current ct is in the da_list. */
    level = ct->level;
    ct_list = &ct->da_list;

    /* Advance to the next level of the DA if:
     *
     * - Current CT is level 0: each CT at level 0 handles inserts for a
     *   specific hash of keys.  The only CT at this level that could contain a
     *   hit is the one the key hashed to (i.e. the current CT).
     * - Current CT was removed from the DA (da_list is NULL): we can safely
     *   move to the next level as merges always remove the two oldest trees.
     *   Any other trees in the current CT's level will be newer and therefore
     *   predate a lookup. */
    if (level == 0 || ct_list->next == NULL)
    {
        BUG_ON(ct_list->next == NULL && ct_list->prev != NULL);

        level++;
        ct_list = &da->levels[level].trees;
    }

    /* Loop through all levels trying to find the next tree. */
    while (level < MAX_DA_LEVEL)
    {
        if (!list_is_last(ct_list, &da->levels[level].trees))
        {
            /* CT found at (level), return it. */
            next_ct = list_entry(ct_list->next, struct castle_component_tree, da_list);
            debug_verbose("Found component tree %d\n", next_ct->seq);
            castle_ct_get(next_ct, 0);
            read_unlock(&da->lock);

            return next_ct;
        }

        /* No CT found at (level), advance to the next level. */
        level++;
        ct_list = &da->levels[level].trees;
    }
    read_unlock(&da->lock);

    return NULL;
}

/**
 * Return cpu_index^th T0 CT for da.
 *
 * - Does not take a reference
 *
 * NOTE: Caller must hold da read-lock.
 *
 * @return  cpu_index^th element from back of da->levels[0].trees list
 */
static struct castle_component_tree* __castle_da_rwct_get(struct castle_double_array *da,
                                                          int cpu_index)
{
    struct list_head *l;

    BUG_ON(cpu_index >= da->levels[0].nr_trees);
    BUG_ON(da->levels[0].nr_trees > num_online_cpus());
    list_for_each_prev(l, &da->levels[0].trees)
    {
        if (cpu_index == 0)
            /* Found cpu_index^th element. */
            return list_entry(l, struct castle_component_tree, da_list);
        else
            cpu_index--;
    }
    BUG_ON(cpu_index < 0);

    return NULL;
}

/**
 * Return cpu_index^th T0 CT for da with a reference held.
 *
 * NOTE: Always returns a valid CT pointer.
 *
 * @also __castle_da_rwct_get()
 */
static struct castle_component_tree* castle_da_rwct_get(struct castle_double_array *da,
                                                        int cpu_index)
{
    struct castle_component_tree *ct = NULL;

    read_lock(&da->lock);
    ct = __castle_da_rwct_get(da, cpu_index);
    BUG_ON(!ct);
    castle_ct_get(ct, 1 /*write*/);
    read_unlock(&da->lock);

    return ct;
}

/**
 * Acquires the write reference to a T0 (appropriate for the cpu_index provided), it dosen't
 * pre-allocate any freespace, but checks that at least 2 nodes worth of space is available.
 * If not, it'll try to allocate new T0.
 *
 * It should only be used if CT hasn't already been acquired through castle_da_reserve().
 * ATM all inserts do go through castle_da_reserve() therefore this function is effectively
 * unused
 */
static struct castle_component_tree* castle_da_rwct_acquire(struct castle_double_array *da,
                                                            int cpu_index)
{
    struct castle_component_tree *ct;
    struct castle_btree_type *btree;
    int ret;


again:
    if (castle_da_no_disk_space(da))
        return NULL;

    ct = castle_da_rwct_get(da, cpu_index);
    BUG_ON(!ct);

    /* Use this tree, but only if there is still some space left in it (otherwise
       we could get stuck in a loop where write fails, but we still use the same CT
       and try again). */
    btree = castle_btree_type_get(ct->btree_type);
    if(castle_ext_freespace_can_alloc(&ct->tree_ext_free,
                                      2 * btree->node_size(ct, 0) * C_BLK_SIZE))
        return ct;

    debug("Number of items in component tree %d, # items %ld. Trying to add a new rwct.\n",
            ct->seq, atomic64_read(&ct->item_count));
    /* Drop reference for old CT. */
    castle_ct_put(ct, 1 /*write*/);

    /* Try creating a new CT. */
    ret = castle_da_rwct_create(da, cpu_index, 0 /* in_tran */, LFS_VCT_T_T0);

    if((ret == 0) || (ret == -EAGAIN))
        goto again;

    castle_printk(LOG_INFO, "Warning: failed to create RWCT with errno=%d\n", ret);

    return NULL;
}

/**
 * Get first CT from DA that satisfies bvec.
 *
 * - Check if we have an appropriate CT at level 0 (specifically one that
 *   matches the bvec's cpu_index)
 * - Iterate over all levels of the DA until we find the first CT
 * - Return the first CT we find
 *
 * @return  The youngest CT that satisfies bvec
 */
static struct castle_component_tree* castle_da_first_ct_get(struct castle_double_array *da,
                                                            c_bvec_t *c_bvec)
{
    struct castle_component_tree *ct = NULL;
    struct list_head *l;
    int level = 1;

    read_lock(&da->lock);

    /* Level 0 is handled as a special case due to its ordering constraints. */
    ct = __castle_da_rwct_get(da, c_bvec->cpu_index);
    if (ct)
        goto out;

    /* Find the first level with trees and return it. */
    while (level < MAX_DA_LEVEL)
    {
        l = &da->levels[level].trees;
        if (!list_empty(l))
        {
            ct = list_first_entry(l, struct castle_component_tree, da_list);
            goto out;
        }
        level++;
    }

out:
    if (ct)
        castle_ct_get(ct, 0 /*write*/);
    read_unlock(&da->lock);

    return ct;
}

/**
 * Queue a write IO for later submission.
 *
 * @param da        Doubling array to queue IO for
 * @param c_bvec    IO to queue
 *
 * WARNING: Caller must hold c_bvec's wait queue lock.
 */
static void castle_da_bvec_queue(struct castle_double_array *da, c_bvec_t *c_bvec)
{
    struct castle_da_io_wait_queue *wq = &da->ios_waiting[c_bvec->cpu_index];

    BUG_ON(!spin_is_locked(&wq->lock));

    /* Queue the bvec. */
    list_add_tail(&c_bvec->io_list, &wq->list);

    /* Increment IO waiting counters. */
    wq->cnt++;
    atomic_inc(&da->ios_waiting_cnt);
}

/**
 * Submit write IOs queued on wait queue to btree.
 *
 * @param work  Embedded in struct castle_da_io_wait_queue
 *
 * - Remove pending IOs from the wait queue so long as ios_budget is positive
 * - Place pending IOs on a new list of IOs to be submitted to the appropriate
 *   btree
 * - We use an intermediate list to minimise the amount of time we hold the
 *   wait queue lock (although subsequent IOs should be hitting the same CPU)
 *
 * @also struct castle_da_io_wait_queue
 * @also castle_da_ios_budget_replenish()
 * @also castle_da_write_bvec_start()
 */
static void castle_da_queue_kick(struct work_struct *work)
{
    struct castle_da_io_wait_queue *wq = container_of(work, struct castle_da_io_wait_queue, work);
    struct list_head *l, *t;
    LIST_HEAD(submit_list);
    c_bvec_t *c_bvec;

    /* Get as many c_bvecs as we can and place them on the submit list.
       Take them all on module exit. */
    spin_lock(&wq->lock);
    while (((atomic_dec_return(&wq->da->ios_budget) >= 0)
                || castle_fs_exiting
                || castle_da_no_disk_space(wq->da))
            && !list_empty(&wq->list))
    {
        /* New IOs are queued at the end of the list.  Always pull from the
         * front of the list to preserve ordering. */
        c_bvec = list_first_entry(&wq->list, c_bvec_t, io_list);
        list_del(&c_bvec->io_list);
        list_add(&c_bvec->io_list, &submit_list);

        /* Decrement IO waiting counters. */
        BUG_ON(--wq->cnt < 0);
        BUG_ON(atomic_dec_return(&wq->da->ios_waiting_cnt) < 0);
    }
    spin_unlock(&wq->lock);

    /* Submit c_bvecs to the btree. */
    list_for_each_safe(l, t, &submit_list)
    {
        c_bvec = list_entry(l, c_bvec_t, io_list);
        list_del(&c_bvec->io_list);
        castle_da_reserve(wq->da, c_bvec);
    }
}

/**
 * This is the callback used to complete a btree read. It either:
 * - calls back to the client if the key sought for has been found
 * - calls back to the client if there was an error
 * - calls back to the client if no more component trees are available
 * - otherwise it drops the reference to the last CT, takes reference to the next CT and
 *   submits the request to the bloom filter code (which will call this callback again,
 *   directly or indirectly).
 */
static void castle_da_ct_read_complete(c_bvec_t *c_bvec, int err, c_val_tup_t cvt)
{
    void (*callback) (struct castle_bio_vec *c_bvec, int err, c_val_tup_t cvt);
    struct castle_component_tree *ct, *next_ct;
    struct castle_double_array *da;

    callback = c_bvec->orig_complete;
    ct = c_bvec->tree;
    da = castle_da_hash_get(ct->da);

    BUG_ON(c_bvec_data_dir(c_bvec) != READ);
    BUG_ON(atomic_read(&c_bvec->reserv_nodes));

    /* If the key hasn't been found, check in the next tree. */
    if(CVT_INVALID(cvt) && (!err))
    {
#ifdef CASTLE_BLOOM_FP_STATS
        if (ct->bloom_exists && c_bvec->bloom_positive)
        {
            atomic64_inc(&ct->bloom.false_positives);
            c_bvec->bloom_positive = 0;
        }
#endif
        debug_verbose("Checking next ct.\n");
        next_ct = castle_da_ct_next(ct);
        /* We've finished looking through all the trees. */
        if(!next_ct)
        {
            callback(c_bvec, err, INVAL_VAL_TUP);
            return;
        }
        /* Put the previous tree, now that we know we've got a ref to the next. */
        castle_ct_put(ct, 0);
        c_bvec->tree = next_ct;
        debug_verbose("Scheduling btree read in %s tree: %d.\n",
                ct->dynamic ? "dynamic" : "static", ct->seq);
        castle_bloom_submit(c_bvec);
        return;
    }
    debug_verbose("Finished with DA read, calling back.\n");

    /* Don't release the ct reference in order to hold on to medium objects array, etc. */
    callback(c_bvec, err, cvt);
}

/**
 * This function implements the btree write callback. At the moment it is expected that
 * space to do the btree write was preallocated and -ENOSPC error code will never happen
 * (this function is capable of handling this, but castle_da_write_bvec_start is not reentrant).
 *
 * Btree write is handled by releasing any unused preallocated btree extent space,
 * and calling back to the client.
 */
static void castle_da_ct_write_complete(c_bvec_t *c_bvec, int err, c_val_tup_t cvt)
{
    void (*callback) (struct castle_bio_vec *c_bvec, int err, c_val_tup_t cvt);
    struct castle_component_tree *ct;
    struct castle_double_array *da;

    callback = c_bvec->orig_complete;
    ct = c_bvec->tree;
    da = castle_da_hash_get(ct->da);

    /*
     * If the insert space failed, create a new ct, and continue.
     * At the moment we don't expect btree insert to fail, because space is always preallocated.
     */
    BUG_ON(err == -ENOSPC);
    if(err == -ENOSPC)
    {
        /* Release the reference to the tree. */
        castle_ct_put(ct, 1);
        /*
         * For now all inserts reserve space, and castle_da_write_bvec_start is not reentrant,
         * therefore err should never be -ENOSPC.
         */
        BUG();
        castle_da_write_bvec_start(da, c_bvec);
        return;
    }
    BUG_ON(c_bvec_data_dir(c_bvec) != WRITE);
    debug_verbose("Finished with DA, calling back.\n");
    castle_da_merge_budget_io_end(castle_da_hash_get(ct->da));
    /* Release the preallocated space in the btree extent. */
    castle_double_array_unreserve(c_bvec);
    BUG_ON(CVT_MEDIUM_OBJECT(cvt) && (cvt.cep.ext_id != c_bvec->tree->data_ext_free.ext_id));

    /* Don't release the ct reference in order to hold on to medium objects array, etc. */
    callback(c_bvec, err, cvt);
}

/**
 * Hand-off write request (bvec) to DA.
 *
 * - Fail request if there is no free space
 * - Get T0 CT for bvec
 * - Configure completion handlers
 * - Submit immediately to btree
 *
 * @also castle_da_read_bvec_start()
 * @also castle_btree_submit()
 */
static void castle_da_write_bvec_start(struct castle_double_array *da, c_bvec_t *c_bvec)
{
    int reserved;

    debug_verbose("Doing DA write for da_id=%d\n", da_id);
    BUG_ON(c_bvec_data_dir(c_bvec) != WRITE);

    /* Medium, and only medium inserts must have reserved the space (in leaf nodes extent,
       and in the medium objects extent). */
    reserved = (c_bvec->tree != NULL);

    /* If space was reserved, start the insert immediately. */
    if(reserved)
        goto insert;

    /* If no disk space left, the best we can do is return an error. */
    if (castle_da_no_disk_space(da))
    {
        c_bvec->submit_complete(c_bvec, -ENOSPC, INVAL_VAL_TUP);
        return;
    }

    /* Get a reference to the current RW CT (a new one may be created). */
    c_bvec->tree = castle_da_rwct_acquire(da, c_bvec->cpu_index);
    if (!c_bvec->tree)
    {
        c_bvec->submit_complete(c_bvec, -ENOSPC, INVAL_VAL_TUP);
        return;
    }

insert:
    c_bvec->orig_complete   = c_bvec->submit_complete;
    c_bvec->submit_complete = castle_da_ct_write_complete;

    debug_verbose("Looking up in ct=%d\n", c_bvec->tree->seq);

    /* Submit directly to btree. */
    castle_btree_submit(c_bvec);
}

/**
 * Hand-off read request (bvec) to DA via bloom filter.
 *
 * - Get first CT for bvec (not necessarily a RWCT)
 * - Configure callback handlers
 * - Pass off to the bloom layer
 *
 * @also castle_da_write_bvec_start()
 * @also castle_bloom_submit()
 */
static void castle_da_read_bvec_start(struct castle_double_array *da, c_bvec_t *c_bvec)
{
    debug_verbose("Doing DA read for da_id=%d\n", da_id);
    BUG_ON(c_bvec_data_dir(c_bvec) != READ);

    /* Get a reference to the first appropriate CT for this bvec. */
    c_bvec->tree = castle_da_first_ct_get(da, c_bvec);
    if (!c_bvec->tree)
    {
        c_bvec->submit_complete(c_bvec, -EINVAL, INVAL_VAL_TUP);
        return;
    }

    c_bvec->orig_complete   = c_bvec->submit_complete;
    c_bvec->submit_complete = castle_da_ct_read_complete;

    debug_verbose("Looking up in ct=%d\n", c_bvec->tree->seq);

    /* Submit via bloom filter. */
#ifdef CASTLE_BLOOM_FP_STATS
    c_bvec->bloom_positive = 0;
#endif
    castle_bloom_submit(c_bvec);
}

/**
 * Submit request to DA, queueing write IOs that are not within the DA ios_budget.
 *
 * Read requests:
 * - Processed immediately
 *
 * Write requests:
 * - Hold appropriate write queue spinlock to guarantee ordering
 * - If we're within ios_budget and there write queue is empty, queue the write
 *   IO immediately
 * - Otherwise queue write IO and wait for the ios_budget to be replenished
 *
 * @also castle_da_bvec_queue()
 * @also castle_da_read_bvec_start()
 * @also castle_da_write_bvec_start()
 */
void castle_double_array_submit(c_bvec_t *c_bvec)
{
    struct castle_attachment *att = c_bvec->c_bio->attachment;
    struct castle_double_array *da;
    c_da_t da_id;

    down_read(&att->lock);
    /* Since the version is attached, it must be found */
    BUG_ON(castle_version_read(att->version, &da_id, NULL, NULL, NULL, NULL));
    up_read(&att->lock);

    da = castle_da_hash_get(da_id);
    BUG_ON(!da);
    /* orig_complete should be null it is for our privte use */
    BUG_ON(c_bvec->orig_complete);

    /* Start the read bvecs without any queueing. */
    if(c_bvec_data_dir(c_bvec) == READ)
    {
        castle_da_read_bvec_start(da, c_bvec);
        return;
    }

    castle_da_write_bvec_start(da, c_bvec);
}

/**
 * Gets write reference to the appropriate T0 (for the cpu_index stored in c_bvec) and
 * reserves space in btree and medium object extents (for medium object writes).
 * It calls back to the client through queue_complete() callback, on success or failure.
 */
static void castle_da_reserve(struct castle_double_array *da, c_bvec_t *c_bvec)
{
    struct castle_component_tree *ct;
    struct castle_btree_type *btree;
    uint64_t value_len, req_btree_space, req_medium_space;
    int ret;

    if(castle_da_no_disk_space(da))
    {
        c_bvec->queue_complete(c_bvec, -ENOSPC);
        return;
    }

    value_len = c_bvec->c_bio->replace->value_len;
again:
    ct = castle_da_rwct_get(da, c_bvec->cpu_index);
    BUG_ON(!ct);

    /* Attempt to preallocate space in the btree and m-obj extents for writes. */
    btree = castle_btree_type_get(ct->btree_type);

    /* We may have to create up to 2 new leaf nodes in this write. Preallocate
       the space for this. */
    req_btree_space = 2 * btree->node_size(ct, 0) * C_BLK_SIZE;
    if (castle_ext_freespace_prealloc(&ct->tree_ext_free, req_btree_space) < 0)
        goto new_ct;
    /* Save how many nodes we've pre-allocated. */
    atomic_set(&c_bvec->reserv_nodes, 2);

    /* Preallocate (ceil to C_BLK_SIZE) space for the medium object. */
    req_medium_space = ((value_len - 1) / C_BLK_SIZE + 1) * C_BLK_SIZE;
    if ( is_medium(value_len) &&
        (castle_ext_freespace_prealloc(&ct->data_ext_free, req_medium_space) < 0))
    {
        /* We failed to preallocate space for the medium object. Free the space in btree extent. */
        castle_ext_freespace_free(&ct->tree_ext_free, req_btree_space);
        atomic_set(&c_bvec->reserv_nodes, 0);
        goto new_ct;
    }
    /* Save the CT in bvec. */
    c_bvec->tree = ct;

    c_bvec->queue_complete(c_bvec, 0);
    return;

new_ct:
    debug("Number of items in component tree %d, # items %ld. Trying to add a new rwct.\n",
            ct->seq, atomic64_read(&ct->item_count));
    /* Drop reference for old CT. */
    castle_ct_put(ct, 1 /*write*/);

    ret = castle_da_rwct_create(da, c_bvec->cpu_index, 0 /* in_tran */, LFS_VCT_T_T0);
    if((ret == 0) || (ret == -EAGAIN))
        goto again;

    BUG_ON(atomic_read(&c_bvec->reserv_nodes) != 0);

    c_bvec->queue_complete(c_bvec, ret);
}

/**
 * Unreserves any nodes reserved in the btree extent associated with the write request provided.
 */
void castle_double_array_unreserve(c_bvec_t *c_bvec)
{
    struct castle_component_tree *ct;
    struct castle_btree_type *btree;
    uint32_t reserv_nodes;

    /* Only works for write requests. */
    BUG_ON(c_bvec_data_dir(c_bvec) != WRITE);

    /* If no nodes are reserved, stop. */
    reserv_nodes = atomic_read(&c_bvec->reserv_nodes);
    if(reserv_nodes == 0)
        return;

    /* Free the nodes. */
    ct = c_bvec->tree;
    btree = castle_btree_type_get(ct->btree_type);
    castle_ext_freespace_free(&ct->tree_ext_free,
                               reserv_nodes * btree->node_size(ct, 0) * C_BLK_SIZE);
    /* Set the reservation back to 0. Don't use atomic_set() because this doesn't use
       locked prefix. */
    atomic_sub(reserv_nodes, &c_bvec->reserv_nodes);
}

/**
 * Submits write requests to this DA write queue which throttles inserts according to the
 * merge progress. Once the write is scheduled for processing (which could happen immediately
 * in the current thread's context) it reserves btree/medium object extent space, and
 * calls back to the user.
 *
 * @also castle_da_reserve()
 */
void castle_double_array_queue(c_bvec_t *c_bvec)
{
    struct castle_attachment *att = c_bvec->c_bio->attachment;
    struct castle_da_io_wait_queue *wq;
    struct castle_double_array *da;
    c_da_t da_id;

    BUG_ON(c_bvec_data_dir(c_bvec) != WRITE);

    down_read(&att->lock);
    /* Since the version is attached, it must be found */
    BUG_ON(castle_version_read(att->version, &da_id, NULL, NULL, NULL, NULL));
    up_read(&att->lock);

    da = castle_da_hash_get(da_id);
    BUG_ON(!da);
    BUG_ON(atomic_read(&c_bvec->reserv_nodes) != 0);

    /* Write requests must operate within the ios_budget but reads can be
     * scheduled immediately. */
    wq = &da->ios_waiting[c_bvec->cpu_index];
    spin_lock(&wq->lock);
    if ((atomic_dec_return(&da->ios_budget) >= 0) && list_empty(&wq->list))
    {
        /* We're within the budget and there are no other IOs on the queue,
         * schedule this write IO immediately. */
        spin_unlock(&wq->lock);
        castle_da_reserve(da, c_bvec);
    }
    else
    {
        /* Either the budget is exhausted or there are other IOs pending on
         * the write queue.  Queue this write IO.
         *
         * Don't do a manual queue kick as if/when ios_budget is replenished
         * kicks for all of the DA's write queues will be scheduled.  The
         * kick for 'our' write queue will block on the spinlock we hold.
         *
         * ios_budget will be replenished; save an atomic op and leave it
         * in a negative state. */
        castle_da_bvec_queue(da, c_bvec);
        spin_unlock(&wq->lock);
    }
}

/**************************************/
/* Double Array Management functions. */

int castle_double_array_create(void)
{
    /* Make sure that the global tree is in the ct hash */
    castle_ct_hash_add(&castle_global_tree);

    return 0;
}

/**
 * Initialise global doubling array state.
 */
int castle_double_array_init(void)
{
    int ret, cpu, i, j;
    int min_budget, budget;

    ret = -ENOMEM;

    /* Allocate merge workqueues. */
    for (i = 0; i < NR_CASTLE_DA_WQS; i++)
    {
        castle_da_wqs[i] = create_workqueue(castle_da_wqs_names[i]);
        if (!castle_da_wqs[i])
        {
            castle_printk(LOG_ERROR, KERN_ALERT "Error: Could not alloc wq\n");
            goto err0;
        }
    }

    /* Initialise modlist iter mergesort buffer based on cache size.
     * As a minimum we need to be able to merge two full T0s. */
    min_budget = 2 * MAX_DYNAMIC_TREE_SIZE * C_CHK_SIZE;            /* Two full T0s. */
    budget     = (castle_cache_size_get() * PAGE_SIZE) / 10;        /* 10% of cache. */
    if (budget < min_budget)
        budget = min_budget;
    castle_printk(LOG_INIT, "Allocating %lluMB for modlist iter byte budget.\n",
            budget / C_CHK_SIZE);
    atomic_set(&castle_ct_modlist_iter_byte_budget, budget);
    mutex_init(&castle_da_level1_merge_init);

    /* Populate request_cpus with CPU ids ready to handle requests. */
    request_cpus.cpus = castle_malloc(sizeof(int) * num_online_cpus(), GFP_KERNEL);
    if (!request_cpus.cpus)
        goto err0;
    request_cpus.cnt = 0;
    for_each_online_cpu(cpu)
    {
        request_cpus.cpus[request_cpus.cnt] = cpu;
        request_cpus.cnt++;
    }

    castle_da_hash = castle_da_hash_alloc();
    if(!castle_da_hash)
        goto err1;
    castle_ct_hash = castle_ct_hash_alloc();
    if(!castle_ct_hash)
        goto err2;

    castle_da_hash_init();
    castle_ct_hash_init();
    /* Start up the timer which replenishes merge and write IOs budget */
    castle_throttle_timer_fire(1);

    return 0;

err2:
    castle_free(castle_da_hash);
err1:
    castle_free(request_cpus.cpus);
err0:
    for (j = 0; j < i; j++)
        destroy_workqueue(castle_da_wqs[j]);
    BUG_ON(!ret);
    return ret;
}

void castle_double_array_merges_fini(void)
{
    int deleted_das;

    castle_da_exiting = 1;
    del_singleshot_timer_sync(&throttle_timer);
    /* This is happening at the end of execution. No need for the hash lock. */
    __castle_da_hash_iterate(castle_da_merge_stop, NULL);
    /* Also, wait for merges on deleted DAs. Merges will hold the last references to those DAs. */
    do {
        CASTLE_TRANSACTION_BEGIN;
        deleted_das = !list_empty(&castle_deleted_das);
        CASTLE_TRANSACTION_END;
        if(deleted_das)
            msleep(10);
    } while(deleted_das);
}

void castle_double_array_fini(void)
{
    int i;
    debug("%s::start.\n", __FUNCTION__);
    castle_da_hash_destroy();
    castle_ct_hash_destroy();

    castle_free(request_cpus.cpus);

    for (i = 0; i < NR_CASTLE_DA_WQS; i++)
        destroy_workqueue(castle_da_wqs[i]);
    debug("%s::end.\n", __FUNCTION__);
}

void castle_da_destroy_complete(struct castle_double_array *da)
{ /* Called with lock held. */
    int i;

    /* Sanity Checks. */
    BUG_ON(!castle_da_deleted(da));

    castle_printk(LOG_USERINFO, "Cleaning VerTree: %u\n", da->id);

    /* Destroy Component Trees. */
    for(i=0; i<MAX_DA_LEVEL; i++)
    {
        struct list_head *l, *lt;

        list_for_each_safe(l, lt, &da->levels[i].trees)
        {
            struct castle_component_tree *ct;

            ct = list_entry(l, struct castle_component_tree, da_list);
            /* No out-standing merges and active attachments. Componenet Tree
             * shouldn't be referenced any-where. */
            BUG_ON(atomic_read(&ct->ref_count) != 1);
            BUG_ON(atomic_read(&ct->write_ref_count));
            list_del(&ct->da_list);
            ct->da_list.next = ct->da_list.prev = NULL;
            castle_ct_put(ct, 0);
        }
    }

    /* Destroy Version and Rebuild Version Tree. */
    castle_version_tree_delete(da->root_version);

    /* Delete the DA from the list of deleted DAs. */
    list_del(&da->hash_list);

    /* Dealloc the DA. */
    castle_da_dealloc(da);
}

static void castle_da_get(struct castle_double_array *da)
{
    /* Increment ref count, it should never be zero when we get here. */
    BUG_ON(atomic_inc_return(&da->ref_cnt) <= 1);
}

static void castle_da_put(struct castle_double_array *da)
{
    if(atomic_dec_return(&da->ref_cnt) == 0)
    {
        /* Ref count dropped to zero -> delete. There should be no outstanding attachments. */
        BUG_ON(da->attachment_cnt != 0);
        BUG_ON(!castle_da_deleted(da));
        CASTLE_TRANSACTION_BEGIN;
        castle_da_destroy_complete(da);
        CASTLE_TRANSACTION_END;
    }
}

static void castle_da_put_locked(struct castle_double_array *da)
{
    BUG_ON(!CASTLE_IN_TRANSACTION);
    if(atomic_dec_return(&da->ref_cnt) == 0)
    {
        /* Ref count dropped to zero -> delete. There should be no outstanding attachments. */
        BUG_ON(da->attachment_cnt != 0);
        BUG_ON((da->hash_list.next != NULL) || (da->hash_list.prev != NULL));
        BUG_ON(!castle_da_deleted(da));
        castle_da_destroy_complete(da);
    }
}

int castle_double_array_alive(c_da_t da_id)
{
    BUG_ON(!CASTLE_IN_TRANSACTION);

    return (castle_da_hash_get(da_id)?1:0);
}

int castle_double_array_get(c_da_t da_id)
{
    struct castle_double_array *da;
    unsigned long flags;

    read_lock_irqsave(&castle_da_hash_lock, flags);
    da = __castle_da_hash_get(da_id);
    if(!da)
        goto out;
    castle_da_get(da);
    da->attachment_cnt++;
out:
    read_unlock_irqrestore(&castle_da_hash_lock, flags);

    return (da == NULL ? -EINVAL : 0);
}

void castle_double_array_put(c_da_t da_id)
{
    struct castle_double_array *da;

    /* We only call this for attached DAs which _must_ be in the hash. */
    da = castle_da_hash_get(da_id);
    BUG_ON(!da);
    /* DA allocated + our ref count on it. */
    BUG_ON(atomic_read(&da->ref_cnt) < 2);
    write_lock(&da->lock);
    da->attachment_cnt--;
    write_unlock(&da->lock);
    /* Put the ref cnt too. */
    castle_da_put(da);
}

/* TODO: Check what happens if ioctl functions or sysfs functions need to get reference on
 * resources. */
int castle_double_array_compact(c_da_t da_id)
{
    struct castle_double_array *da;

    da = castle_da_hash_get(da_id);
    if (!da)
        return -EINVAL;

    castle_printk(LOG_USERINFO, "Marking version tree %u for compaction.\n", da_id);
    castle_da_need_compaction_set(da);

    wake_up(&da->merge_waitq);

    return 0;
}

int castle_double_array_destroy(c_da_t da_id)
{
    struct castle_double_array *da;
    unsigned long flags;
    int ret;

    write_lock_irqsave(&castle_da_hash_lock, flags);
    da = __castle_da_hash_get(da_id);
    /* Fail if we cannot find the da in the hash. */
    if(!da)
    {
        castle_printk(LOG_USERINFO, "No Version Tree exists with id: %u\n", da_id);
        ret = -EINVAL;
        goto err_out;
    }
    BUG_ON(da->attachment_cnt < 0);
    /* Fail if there are attachments to the DA. */
    if(da->attachment_cnt > 0)
    {
        castle_printk(LOG_USERINFO, "Version Tree %u has %u outstanding attachments\n",
                      da_id,
                      da->attachment_cnt);
        ret = -EBUSY;
        goto err_out;
    }
    /* Now we are happy to delete the DA. Remove it from the hash. */
    BUG_ON(castle_da_deleted(da));
    __castle_da_hash_remove(da);
    da->hash_list.next = da->hash_list.prev = NULL;
    write_unlock_irqrestore(&castle_da_hash_lock, flags);

    castle_sysfs_da_del(da);

    castle_printk(LOG_USERINFO, "Marking DA %u for deletion\n", da_id);
    /* Set the destruction bit, which will stop further merges. */
    castle_da_deleted_set(da);
    /* Restart the merge threads, so that they get to exit, and drop their da refs. */
    castle_da_merge_restart(da, NULL);
    /* Add it to the list of deleted DAs. */
    list_add(&da->hash_list, &castle_deleted_das);
    /* Put the (usually) last reference to the DA. */
    castle_da_put_locked(da);

    return 0;

err_out:
    write_unlock_irqrestore(&castle_da_hash_lock, flags);
    return ret;
}

/**
 * Set nice value for all merge threads within a DA.
 */
static int __castle_da_threads_priority_set(struct castle_double_array *da, void *_value)
{
    int i;
    int nice_value = *((int *)_value);

    for (i=0; i<MAX_DA_LEVEL; i++)
    {
        if (da->levels[i].merge.thread)
            set_user_nice(da->levels[i].merge.thread, nice_value + 15);
    }

    return 0;
}

/**
 * Change the priority of merge threads for all doubling arrays.
 */
void castle_da_threads_priority_set(int nice_value)
{
    int i;

    castle_da_hash_iterate(__castle_da_threads_priority_set, &nice_value);

    for(i=0; i<NR_CASTLE_DA_WQS; i++)
        castle_wq_priority_set(castle_da_wqs[i]);
}<|MERGE_RESOLUTION|>--- conflicted
+++ resolved
@@ -3049,14 +3049,13 @@
     /* Add the entry to the node (this may get dropped later, but leave it here for now */
     BUG_ON(CVT_LEAF_PTR(cvt));
     btree->entry_add(node, level->next_idx, key, version, cvt);
-<<<<<<< HEAD
 
     /* unlock the c2b so checkpoint can writeback merge state, but for the sake of performance,
        don't do this for leaf nodes, which will be unlocked and relocked on unit merge boundary. */
     /* TODO@tr actually come to think of it, this might rate-limit checkpoint's progress to unit
        merge boundary anyway. i.o.w. we may have had the same effect if we left the locking
        scheme as it was in da_entry_add, node_complete, etc, and simply unlocked and locked ALL
-       node level c2bs at unit merge boundary. Nevertheless, this "frequent internal node
+       node level c2bs at unit merge boundary. Nevertheless, the current "frequent internal node
        lock toggling" approach might be beneficial for partial merges... */
     if (depth > 0)
         write_unlock_c2b(level->node_c2b);
@@ -3071,29 +3070,6 @@
      * 2 keys added to the tree. Still, it is okay as in case of re-adds both the comparisions
      * yield same value. */
 
-=======
-
-    /* unlock the c2b so checkpoint can writeback merge state, but for the sake of performance,
-       don't do this for leaf nodes, which will be unlocked and relocked on unit merge boundary. */
-    /* TODO@tr actually come to think of it, this might rate-limit checkpoint's progress to unit
-       merge boundary anyway. i.o.w. we may have had the same effect if we left the locking
-       scheme as it was in da_entry_add, node_complete, etc, and simply unlocked and locked ALL
-       node level c2bs at unit merge boundary. Nevertheless, the current "frequent internal node
-       lock toggling" approach might be beneficial for partial merges... */
-    if (depth > 0)
-        write_unlock_c2b(level->node_c2b);
-
-    /* Compare the current key to the last key. Should never be smaller */
-    /* key_compare() is a costly function. Trying to avoid duplicates. We already
-     * did comparision between last key added to the out_tree and current key in
-     * snapshot_delete algorithm (in castle_da_entry_skip()). Reuse the result
-     * of it here again. */
-    /* Note: In case of re-adds is_new_key doesnt represent comparision between key being
-     * added and last key added to the node. But, it repesents the comparision between last
-     * 2 keys added to the tree. Still, it is okay as in case of re-adds both the comparisions
-     * yield same value. */
-
->>>>>>> be7f65d2
     key_cmp = (level->next_idx != 0) ?
                ((depth == 0)? merge->is_new_key: btree->key_compare(key, level->last_key)) :
                0;
@@ -3171,10 +3147,7 @@
     debug("%s::Completing node at depth=%d for da %d level %d\n",
         __FUNCTION__, depth, merge->da->id, merge->level);
     BUG_ON(depth >= MAX_BTREE_DEPTH);
-<<<<<<< HEAD
-=======
-
->>>>>>> be7f65d2
+
     node      = c2b_bnode(level->node_c2b);
     BUG_ON(!node);
     /* Version of the node should be the last valid_version */
@@ -3189,7 +3162,7 @@
     valid_end_idx   = level->valid_end_idx;
 
     /* Reset the variables to the correct state for castle_da_entry_add(). */
-    level->node_c2b      = NULL; /* this forces the next da_entry_add call to make a new node */
+    level->node_c2b      = NULL;
     level->last_key      = NULL;
     level->next_idx      = 0;
     level->valid_end_idx = -1;
@@ -3207,11 +3180,7 @@
         BUG_ON(merge->completing);
         btree->entry_get(node, node_idx,  &key, &version, &cvt);
         BUG_ON(CVT_LEAF_PTR(cvt));
-<<<<<<< HEAD
-        castle_printk(LOG_DEBUG, "%s::spliting node at depth %d for da %d level %d.\n",
-=======
         debug("%s::spliting node at depth %d for da %d level %d.\n",
->>>>>>> be7f65d2
             __FUNCTION__, depth, merge->da->id, merge->level);
         castle_da_entry_add(merge, depth, key, version, cvt, 1);
         node_idx++;
@@ -3302,7 +3271,7 @@
     }
     /* If we reached the top of the tree, we must fail the merge */
     if(i == MAX_BTREE_DEPTH - 1)
-        return -EINVAL; /* TODO@tr change this to a BUG_ON; nothing graceful about this fail */
+        return -EINVAL;
 
 out:
     debug("We got as far as depth=%d\n", i);
@@ -3585,11 +3554,8 @@
             /* leaf nodes remain locked throughout a merge */
             if(i==0)
                 write_unlock_c2b(c2b);
-<<<<<<< HEAD
-=======
             else
                 BUG_ON(c2b_write_locked(c2b));
->>>>>>> be7f65d2
             put_c2b(c2b);
         }
     }
@@ -4430,7 +4396,7 @@
     /* only reason a lock might be needed here would be if we were racing with double_array_read,
        which should never happen */
     if(da->levels[level].merge.serdes.des){
-        castle_printk(LOG_DEBUG, "%s::found serialised merge in da %d level %d, attempting des\n",
+        debug("%s::found serialised merge in da %d level %d, attempting des\n",
                 __FUNCTION__, da->id, level);
         castle_da_merge_des_check(merge, da, level, nr_trees, in_trees);
         castle_da_merge_deserialise(merge, da, level);
@@ -4990,8 +4956,6 @@
     BUG_ON(!merge);
     BUG_ON(EXT_POS_INVAL(cep));
 
-    castle_printk(LOG_DEBUG, "%s::recovering node for merge on da %d level %d from "cep_fmt_str", btree level %d.\n",
-            __FUNCTION__, merge->da->id, merge->level, cep2str(cep), depth);
     castle_da_merge_node_size_get(merge, depth, &node_size);
     BUG_ON(node_size==0);
 
@@ -5285,11 +5249,6 @@
         uint8_t relock_bloom_node_c2b = 0;
         uint8_t relock_bloom_chunk_c2b = 0;
         /* unlock output ct active leaf c2b, so checkpoint can quickly flush partial merges */
-<<<<<<< HEAD
-        c2_block_t *c2b = merge->levels[0].node_c2b;
-        if(c2b)
-            write_unlock_c2b(c2b);
-=======
         for(i=0; i<MAX_BTREE_DEPTH; i++)
         {
             node_c2b = merge->levels[i].node_c2b;
@@ -5301,7 +5260,6 @@
                     BUG_ON(c2b_write_locked(node_c2b)); /* arriving here, only leaf node may be locked */
             }
         }
->>>>>>> be7f65d2
         /* ditto the in-progress bloom filter */
         if (merge->out_tree->bloom_exists)
         {
@@ -5334,17 +5292,12 @@
         /* Wait until we are allowed to do next unit of merge. */
         units_cnt = castle_da_merge_units_inc_return(da, level);
 
-<<<<<<< HEAD
-        /* relock stuff, as unit_do expects to find them */
-        if (merge->out_tree->bloom_exists)
-=======
         /* relock output ct active leaf c2b, as unit_do expects to find it */
         node_c2b = merge->levels[0].node_c2b;
         if(node_c2b)
             write_lock_c2b(node_c2b);
         /* ditto the in-progress bloom filter */
         if(relock_bloom_node_c2b)
->>>>>>> be7f65d2
         {
             struct castle_bloom_build_params *bf_bp = merge->out_tree->bloom.private;
             debug("%s::relocking bloom filter node_c2b for merge on da %d level %d.\n",
@@ -5358,8 +5311,6 @@
                     __FUNCTION__, da->id, level);
             write_lock_c2b(bf_bp->chunk_c2b);
         }
-        if(c2b)
-            write_lock_c2b(c2b);
 
         debug("%s::doing unit %d on merge %p (da %d level %d)\n", __FUNCTION__,
             units_cnt, merge, da->id, level);
@@ -7496,7 +7447,7 @@
         level=mstore_dmserentry->level;
         BUG_ON(level < MIN_DA_SERDES_LEVEL);
 
-        castle_printk(LOG_DEBUG, "%s::deserialising merge on da %d level %d\n",
+        debug("%s::deserialising merge on da %d level %d\n",
                 __FUNCTION__, da_id, level);
         des_da=castle_da_hash_get(da_id);
         if(!des_da)

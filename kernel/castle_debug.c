--- conflicted
+++ resolved
@@ -43,11 +43,8 @@
     INIT_LIST_HEAD(&dobj->list);
     dobj->file = file;
     dobj->line = line;
-<<<<<<< HEAD
     dobj->size = size;
-=======
     dobj->already_freed = 0;
->>>>>>> 135aca3e
 
     /* Add ourselves to the list under lock */
     spin_lock_irq(&malloc_list_spinlock);

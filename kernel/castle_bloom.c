#include <linux/bitops.h>

#include "castle.h"
#include "castle_da.h"
#include "castle_btree.h"
#include "castle_cache.h"
#include "castle_bloom.h"
#include "castle_utils.h"
#include "castle_debug.h"
#include "castle_extent.h"
#include "castle_systemtap.h"

//#define DEBUG
#ifndef DEBUG
#define debug(_f, ...)            ((void)0)
#else
#define debug(_f, _a...)          (castle_printk(LOG_DEBUG, "%s:%.4d: " _f, __FILE__, __LINE__ , ##_a))
#endif

static int castle_bloom_use = 1;    /**< Whether to use bloom filters, 1 or 0. */
module_param(castle_bloom_use, int, S_IRUSR | S_IWUSR | S_IRGRP | S_IWGRP);
MODULE_PARM_DESC(castle_bloom_use, "Use bloom filters");

int castle_bloom_debug = 0;         /**< Whether to verify bloom filter misses (for point gets),
                                         1 or 0. */
module_param(castle_bloom_debug, int, S_IRUSR | S_IWUSR | S_IRGRP | S_IWGRP);
MODULE_PARM_DESC(castle_bloom_debug, "Verify bloom misses (for point gets)");

/*
 * Changing *ANY* of these constants will change the format of the persisted bloom filters
 * so must be accompanied by a change to castle_public.h/CASTLE_SLAVE_VERSION
 */

/* the expected fp probability for a block is 2^{-ln 2 * BITS_PER_ELEMENTS} */
#define BLOOM_BITS_PER_ELEMENT        9
#define BLOOM_MAX_BITS_PER_ELEMENT    16
/* ensure CHUNK_SIZE % BLOCK_SIZE == 0 */
#define BLOOM_CHUNK_SIZE              (1*1024*1024ULL)
#define BLOOM_CHUNK_SIZE_PAGES        (BLOOM_CHUNK_SIZE / PAGE_SIZE)
#define BLOOM_BLOCK_SIZE_HDD_PAGES    64
#define BLOOM_BLOCK_SIZE_SSD_PAGES    2
#define BLOOM_BLOCK_SIZE(_bf)         (uint32_t)(_bf->block_size_pages * PAGE_SIZE)
#define BLOOM_MAX_HASHES              opt_hashes_per_bit[BLOOM_MAX_BITS_PER_ELEMENT-1]
#define BLOOM_CHUNK_SIZE_BITS         (BLOOM_CHUNK_SIZE * 8)
#define BLOOM_BLOCK_SIZE_BITS(_bf)    (BLOOM_BLOCK_SIZE(_bf) * 8)
#define BLOOM_ELEMENTS_PER_CHUNK      (BLOOM_CHUNK_SIZE_BITS / BLOOM_BITS_PER_ELEMENT)
#define BLOOM_ELEMENTS_PER_BLOCK(_bf) (BLOOM_BLOCK_SIZE_BITS(_bf) / BLOOM_BITS_PER_ELEMENT)
#define BLOOM_BLOCKS_PER_CHUNK(_bf)   (BLOOM_CHUNK_SIZE / BLOOM_BLOCK_SIZE(_bf))
/* The seed to use when calculating the hash for the block ID. Should be different to the
 * seed (which is 0) given to the first hash function for within the block. */
#define BLOOM_BLOCK_HASH_SEED         1
#define BLOOM_INDEX_NODE_SIZE         (uint32_t)(BLOOM_INDEX_NODE_SIZE_PAGES * PAGE_SIZE)
#define BLOOM_INDEX_NODE_SIZE_PAGES   256

/* the maximum number of chunks in a bloom filter that we prefetch when unmarshalling */
#define BLOOM_MAX_PREFETCH_CHUNKS     (castle_cache_size_get() / (5 * BLOOM_CHUNK_SIZE_PAGES))

uint32_t opt_hashes_per_bit[] =
{ 0, 1, 2, 3, 3, 4, 5, 5, 6, 7, 7, 8, 9, 10, 10, 11, 12 };

#define ceiling(_a, _b)         ((_a - 1) / _b + 1)

/**
 * Initialise bloom filter by allocating build params structure and bloom extent.
 *
 * Keys are added via castle_bloom_add(), bloom filter is finalised with
 * castle_bloom_complete() and cleaned up from disk with castle_bloom_destroy().
 *
 * @param   bf              The Bloom filter to initialize
 * @param   da_id           The doubling array the bloom filter belongs to
 * @param   btree_type      Btree type for bloom index (must be same as CT type)
 * @param   num_elements    Expected number of elements.  The actual number of elements added
 *                          can be less, but not more.
 *
 * @return -ENOSYS          Bloom filters disabled
 * @return -ENOMEM          Failed to allocate bloom build params structure
 * @return -ENOSPC          Failed to allocate bloom extent
 *
 * @also castle_bloom_add()
 * @also castle_bloom_complete()
 * @also castle_bloom_destroy()
 */
int castle_bloom_create(castle_bloom_t *bf,
                        c_da_t da_id,
                        btree_t btree_type,
                        uint64_t num_elements)
{
    struct castle_btree_type *btree = castle_btree_type_get(btree_type);
    uint32_t bits_per_element = BLOOM_BITS_PER_ELEMENT;
    uint32_t num_hashes = opt_hashes_per_bit[bits_per_element];
    uint64_t nodes_size, chunks_size, size;
    struct castle_bloom_build_params *bf_bp;
    int ret = 0;

    /* Return immediately if bloom filters disabled. */
    if (!castle_bloom_use)
        return -ENOSYS;

    /* Double the bloom filter size estimate to allow for every key to have
     * distinct significant stripped dimensions. */
    num_elements *= 2;
    BUG_ON(num_elements == 0);

    /* Allocate structures for bloom filter build params. */
    bf->private = castle_zalloc(sizeof(struct castle_bloom_build_params));
    if (!bf->private)
    {
        castle_printk(LOG_WARN, "%s: Failed to alloc bloom build params da=%d\n",
                __FUNCTION__, da_id);
        return -ENOMEM;
    }
    bf_bp = bf->private;

    /* Calculate maximum num_chunks based on num_elements.  This is updated to
     * the actual number of used chunks in castle_bloom_complete(). */
    bf->num_chunks = ceiling(num_elements, BLOOM_ELEMENTS_PER_CHUNK);

    /* Incremented as a new btree node is used for the first time. */
    atomic_set(&bf->num_btree_nodes, 0);

    /* Calculate space required by the bloom filter extent. */
    nodes_size  = BLOOM_INDEX_NODE_SIZE * ceiling(bf->num_chunks,
                            btree->max_entries(BLOOM_INDEX_NODE_SIZE_PAGES));
    chunks_size = BLOOM_CHUNK_SIZE * bf->num_chunks;
    size        = nodes_size + chunks_size;
    /* size must be a whole number of chunks, see STATIC_BUG_ON()s below. */

    /* Allocate btree extent.  Try and use an SSD first, falling back on HDD. */
    bf->ext_id = castle_extent_alloc(SSD_ONLY_EXT,
                                     da_id,
                                     EXT_T_BLOOM_FILTER,
                                     size / C_CHK_SIZE,
<<<<<<< HEAD
                                     0);
=======
                                     CASTLE_EXT_FLAGS_NONE);
>>>>>>> dafadc4e
    if (!EXT_ID_INVAL(bf->ext_id))
        /* Successfully allocated SSD extent. */
        bf->block_size_pages = BLOOM_BLOCK_SIZE_SSD_PAGES;
    else
    {
        /* Failed to allocate SSD extent, try DEFAULT_RDA. */
        bf->ext_id = castle_extent_alloc(castle_get_rda_lvl(),
                                         da_id,
                                         EXT_T_BLOOM_FILTER,
                                         size / C_CHK_SIZE,
<<<<<<< HEAD
                                         0);
=======
                                         CASTLE_EXT_FLAGS_NONE);
>>>>>>> dafadc4e
        if (!EXT_ID_INVAL(bf->ext_id))
            /* Successfully allocated HDD extent. */
            bf->block_size_pages = BLOOM_BLOCK_SIZE_HDD_PAGES;
        else
        {
            /* Failed to allocate SSD and HDD extent.  We don't need to handle
             * LFS here as we continue without a bloom filter. */
            castle_printk(LOG_WARN, "%s: Failed to create bloom extent for da=%d\n",
                    __FUNCTION__, da_id);
            ret = -ENOSPC;
            goto alloc_fail;
        }
    }
    castle_printk(LOG_DEBUG, "%s: Allocated ext_id=%d for bf=%p bf_bp=%p\n",
            __FUNCTION__, bf->ext_id, bf, bf_bp);

    /* Finish initialising bloom filter structures. */
    bf->num_hashes    = num_hashes;
    bf->chunks_offset = nodes_size;
    bf->btree         = btree;
#ifdef CASTLE_BLOOM_FP_STATS
    atomic64_set(&bf->queries, 0);
    atomic64_set(&bf->false_positives, 0);
#endif

#ifdef DEBUG
    bf_bp->elems_in_block        = castle_alloc(sizeof(uint32_t)
            * BLOOM_BLOCKS_PER_CHUNK(bf)); /* safe if this fails */
#endif
    bf_bp->max_num_elements      = num_elements;
    bf_bp->node_cep.ext_id       = bf->ext_id;
    bf_bp->node_cep.offset       = 0;
    bf_bp->chunk_cep.ext_id      = bf->ext_id;
    bf_bp->chunk_cep.offset      = bf->chunks_offset;
    bf_bp->force_stripped_insert = 1;

    castle_printk(LOG_DEBUG, "%s: bf=%p bf_bp=%p num_elements=%llu "
            "num_chunks=%u size=%llu num_btree_nodes=%u "
            "BLOOM_BLOCKS_PER_CHUNK(bf)=%d\n",
            __FUNCTION__, bf, bf_bp, num_elements, bf->num_chunks, size,
            atomic_read(&bf->num_btree_nodes), BLOOM_BLOCKS_PER_CHUNK(bf));

    return 0;

alloc_fail:
    castle_free(bf->private);
    bf->private = NULL;
    return ret;
}
STATIC_BUG_ON(BLOOM_CHUNK_SIZE % C_CHK_SIZE);
STATIC_BUG_ON(BLOOM_INDEX_NODE_SIZE % C_CHK_SIZE);

/**
 * Finalise current btree node when it becomes full.
 */
static void castle_bloom_btree_node_complete(castle_bloom_t *bf)
{
    struct castle_bloom_build_params *bf_bp = bf->private;

    BUG_ON(bf_bp->cur_node == NULL);

    BUG_ON(bf_bp->node_c2b->cep.offset == bf->chunks_offset);
    BUG_ON(bf_bp->node_c2b->cep.offset >  bf->chunks_offset);

    write_lock_c2b(bf_bp->node_c2b);
    dirty_c2b(bf_bp->node_c2b);
    write_unlock_c2b(bf_bp->node_c2b);
    put_c2b(bf_bp->node_c2b);

    debug("%s::btree_node completed for bf %p, cep was "cep_fmt_str", ",
        __FUNCTION__, bf, cep2str(bf_bp->node_cep));

    bf_bp->node_cep.offset += BLOOM_INDEX_NODE_SIZE;
    bf_bp->nodes_complete++;
    BUG_ON(atomic_read(&bf->num_btree_nodes) != bf_bp->nodes_complete);

    debug("now "cep_fmt_str".\n", cep2str(bf_bp->node_cep));
}

/**
 * Called to advance to the next (possibly the first) btree node
 */
static void castle_bloom_next_btree_node(castle_bloom_t *bf)
{
    struct castle_bloom_build_params *bf_bp = bf->private;

    if (bf_bp->cur_node != NULL)
        castle_bloom_btree_node_complete(bf);

    /* Since num_chunks is a max value that never increases (but could decrease at the end of bloom
       filter construction; see castle_bloom_complete()), we can use it to assert the max possible
       value for num_btree_nodes. */
    BUG_ON(atomic_read(&bf->num_btree_nodes) == ceiling(bf->num_chunks,
              bf->btree->max_entries(BLOOM_INDEX_NODE_SIZE_PAGES)));

    bf_bp->node_c2b = castle_cache_block_get(bf_bp->node_cep,
                                             BLOOM_INDEX_NODE_SIZE_PAGES,
                                             MERGE_OUT);
    write_lock_c2b(bf_bp->node_c2b);
    update_c2b(bf_bp->node_c2b);
    /* Init the node properly */
    bf_bp->cur_node = c2b_bnode(bf_bp->node_c2b);
    castle_btree_node_buffer_init(bf->btree->magic,
                                  bf_bp->cur_node,
                                  BLOOM_INDEX_NODE_SIZE_PAGES,
                                  BTREE_NODE_IS_LEAF_FLAG,
                                  0);
    write_unlock_c2b(bf_bp->node_c2b);

    /* don't forget to inc bf->num_btree_nodes once you've put something in the node! */
}

/**
 * Called when a chunk is complete
 */
static void castle_bloom_chunk_complete(castle_bloom_t *bf)
{
    struct castle_bloom_build_params *bf_bp = bf->private;
#ifdef DEBUG
    uint32_t block, bit, bits_set = 0;
#endif

    BUG_ON(bf_bp->chunk_c2b == NULL);

#ifdef DEBUG
    if (likely(bf_bp->elems_in_block))
    {
        for (block = 0; block < BLOOM_BLOCKS_PER_CHUNK(bf); block++)
        {
            bits_set = 0;
            for (bit = 0; bit < BLOOM_BLOCK_SIZE_BITS(bf); bit++)
                if (test_bit(bit + block * BLOOM_BLOCK_SIZE_BITS(bf),
                            bf_bp->cur_chunk_buffer))
                    bits_set++;
            castle_printk(LOG_DEBUG, "%s: Chunk=%u block=%u has %u/%u bits set,"
                    " %u values.\n",
                    __FUNCTION__, bf_bp->chunks_complete, block, bits_set,
                    BLOOM_BLOCK_SIZE_BITS(bf),
                    bf_bp->elems_in_block[block]);

            /* Reset elems_in_block for next chunk. */
            bf_bp->elems_in_block[block] = 0;
        }
    }
#endif

    write_lock_c2b(bf_bp->chunk_c2b);
    dirty_c2b(bf_bp->chunk_c2b);
    write_unlock_c2b(bf_bp->chunk_c2b);
    put_c2b(bf_bp->chunk_c2b);

    bf_bp->chunks_complete++;

    debug("%s: chunk completed, offset was %llu, ", __FUNCTION__, bf_bp->chunk_cep.offset);
    bf_bp->chunk_cep.offset += BLOOM_CHUNK_SIZE;
    debug("now %llu.\n", bf_bp->chunk_cep.offset);
}

/**
 * Called to advance to the next (possibly the first) chunk
 */
static void castle_bloom_next_chunk(castle_bloom_t *bf)
{
    struct castle_bloom_build_params *bf_bp = bf->private;

    BUG_ON(bf->num_chunks > 1 && bf_bp->chunks_complete + 1 == bf->num_chunks);
    BUG_ON(bf->num_chunks == 1 && bf_bp->chunks_complete > 0);

    if (bf_bp->chunk_c2b != NULL)
        castle_bloom_chunk_complete(bf);

    bf_bp->chunk_c2b = castle_cache_block_get(bf_bp->chunk_cep,
                                              BLOOM_BLOCKS_PER_CHUNK(bf)
                                                    * bf->block_size_pages,
                                              MERGE_OUT);
    write_lock_c2b(bf_bp->chunk_c2b);
    update_c2b(bf_bp->chunk_c2b);
    bf_bp->cur_chunk_buffer = c2b_buffer(bf_bp->chunk_c2b);
    memset(bf_bp->cur_chunk_buffer, 0, BLOOM_CHUNK_SIZE);
    dirty_c2b(bf_bp->chunk_c2b);
    write_unlock_c2b(bf_bp->chunk_c2b);

    castle_printk(LOG_DEBUG, "%s: New chunk at " cep_fmt_str" for bf=%p "
            "BLOOM_BLOCKS_PER_CHUNK(bf)=%d chunks_complete=%d.\n",
            __FUNCTION__, cep2str(bf_bp->chunk_c2b->cep), bf,
            BLOOM_BLOCKS_PER_CHUNK(bf), bf_bp->chunks_complete);
}

typedef enum {
    BAIK_REPLACE_LAST_KEY = 0,
    BAIK_INSERT_KEY
} c_baik_type_t;

/**
 * Adds a key to the current btree node.
 */
static void castle_bloom_add_index_key(castle_bloom_t *bf, void *key, c_baik_type_t mode)
{
    c_ver_t version = 0;
    c_val_tup_t cvt;
    struct castle_bloom_build_params *bf_bp = bf->private;
    int new_node = 0;

    /* Bloom filters don't store values, just keys. Since btree code requires values,
       store tombstones. */
    CVT_TOMBSTONE_INIT(cvt, 0);

    if(mode == BAIK_REPLACE_LAST_KEY)
    {
        BUG_ON(bf_bp->cur_node_cur_chunk_id != bf_bp->cur_node->used - 1);
        write_lock_c2b(bf_bp->node_c2b);
        bf->btree->entry_replace(bf_bp->cur_node, bf_bp->cur_node->used - 1, key, version, cvt);
        dirty_c2b(bf_bp->node_c2b);
        write_unlock_c2b(bf_bp->node_c2b);
        return;
    }

    if (bf_bp->cur_node == NULL || bf->btree->need_split(bf_bp->cur_node, 1))
    {
        bf_bp->cur_node_cur_chunk_id = 0;
        castle_bloom_next_btree_node(bf);
        new_node = 1;
    } else
        bf_bp->cur_node_cur_chunk_id++;

    debug("%s::Adding key for chunk_id %u to btree node for bf %p.\n",
            __FUNCTION__, bf_bp->cur_node_cur_chunk_id, bf);
    write_lock_c2b(bf_bp->node_c2b);
    bf->btree->entry_add(bf_bp->cur_node, bf_bp->cur_node_cur_chunk_id, key, version, cvt);
    dirty_c2b(bf_bp->node_c2b);
    write_unlock_c2b(bf_bp->node_c2b);
    if (new_node)
        atomic_inc(&bf->num_btree_nodes);
}

/**
 * Finalise the bloom filter.
 *
 * In the case of intersecting key sets during the merge the number of elements will be
 * less than the given.  This function ensures the bloom filter is completed correctly.
 */
void castle_bloom_complete(castle_bloom_t *bf)
{
    struct castle_bloom_build_params *bf_bp = bf->private;

    debug("%s: bf=%p elements inserted %llu, expected %llu\n",
            __FUNCTION__, bf, bf_bp->elements_inserted, bf_bp->max_num_elements);

    if (bf_bp->elements_inserted == 0)
    {
        /* No keys were added to the bloom filter so abort it now.
         *
         * The bloom extent will be cleaned up in castle_da_merge_cts_release()
         * along with the other output CT extents. */
        castle_bloom_abort(bf);

        return;
    }

    /* Complete bloom filter should always include max_key. */
    castle_bloom_add_index_key(bf, bf->btree->max_key, BAIK_REPLACE_LAST_KEY);
    castle_bloom_btree_node_complete(bf);
    castle_bloom_chunk_complete(bf);

#ifdef DEBUG
    castle_check_free(bf_bp->elems_in_block);
#endif
    castle_free(bf->private);
    bf->private = NULL;

    /* Update num_chunks to the number of chunks used. */
    castle_printk(LOG_DEBUG, "%s: bf=%p num_chunks=%u chunks_complete=%u\n",
            __FUNCTION__, bf, bf->num_chunks, bf_bp->chunks_complete);
    bf->num_chunks = bf_bp->chunks_complete;
}

/**
 * Abort a partially-built bloom filter.
 *
 * Puts the current node and chunk c2bs and frees the bloom build params
 * structure.  This function does not free the bloom extent itself.
 *
 * This function would be called for a number of circumstances, not just limited
 * to merge failures and cases where the bloom filter is to be destroyed.
 * e.g. we would call this function to interrupt a merge due to a shutdown with
 * partial merges enabled, but equally we would call it prior to freeing a
 * bloom extent in case of a failed merge.
 *
 * @also castle_da_merge_cts_put()
 */
void castle_bloom_abort(castle_bloom_t *bf)
{
    struct castle_bloom_build_params *bf_bp = bf->private;

    debug("Aborting bloom filter %p\n", bf);

    if(bf_bp->cur_node != NULL)
    {
        debug("Completing node for bloom_filter %p\n", bf);
        put_c2b(bf_bp->node_c2b);
    }

    if(bf_bp->chunk_c2b != NULL)
    {
        debug("Completing chunk for bloom_filter %p\n", bf);
        put_c2b(bf_bp->chunk_c2b);
    }

#ifdef DEBUG
    castle_check_free(bf_bp->elems_in_block);
#endif
    castle_free(bf->private);
    bf->private = NULL;
}

/**
 * Remove a bloom filter from disk.
 */
void castle_bloom_destroy(castle_bloom_t *bf)
{
    debug("castle_bloom_destroy.\n");
    BUG_ON(bf->private);

    castle_extent_unlink(bf->ext_id);
}

/**
 * Get the block ID for a given key
 *
 * @param   num_blocks  The number of blocks in the chunk containing this key
 *
 * @return              The block ID.  In range [0, num_blocks-1].
 */
static uint32_t castle_bloom_get_block_id(castle_bloom_t *bf,
                                          void *key,
                                          c_btree_hash_enum_t hash_type,
                                          uint32_t num_blocks)
{
    uint32_t block_hash;

    BUG_ON(num_blocks == 0);

    block_hash = bf->btree->key_hash(key, hash_type, BLOOM_BLOCK_HASH_SEED);
    return block_hash % num_blocks;
}

/**
 * Set relevant bits in the current bloom filter chunk for hash1, hash2.
 */
static inline void castle_bloom_bits_set(castle_bloom_t *bf,
                                         void *key,
                                         c_btree_hash_enum_t hash_type,
                                         uint32_t hash1,
                                         uint32_t hash2)
{
    struct castle_bloom_build_params *bf_bp = bf->private;
    uint32_t hash, block_id;
    uint64_t bit_offset;
    int i;

    block_id   = castle_bloom_get_block_id(bf,
                                           key,
                                           hash_type,
                                           BLOOM_BLOCKS_PER_CHUNK(bf));
    bit_offset = block_id * BLOOM_BLOCK_SIZE_BITS(bf);
#ifdef DEBUG
    if (likely(bf_bp->elems_in_block))
        bf_bp->elems_in_block[block_id]++;
#endif

    for (i = 0; i < bf->num_hashes; i++)
    {
        hash = hash1 + i * hash2;
        __set_bit(hash % BLOOM_BLOCK_SIZE_BITS(bf) + bit_offset,
                bf_bp->cur_chunk_buffer);
    }
}

/**
 * Add a key to the bloom filter.
 *
 * @param   bf      Bloom filter to update
 * @param   btree   Btree type the key belongs to (for key_hash())
 * @param   key     Key to insert
 */
void castle_bloom_add(castle_bloom_t *bf, struct castle_btree_type *btree, void *key)
{
    struct castle_bloom_build_params *bf_bp = bf->private;
    int elems_mod, new_elems = 1;
    uint32_t hash, hash2;

    BUG_ON(btree != bf->btree); /* don't hash different key types */

    elems_mod = bf_bp->elements_inserted % BLOOM_ELEMENTS_PER_CHUNK;

    /* Start a new bloom chunk if necessary. */
    if (elems_mod == 0)
    {
        BUG_ON(bf_bp->chunks_complete >= bf->num_chunks);

        castle_bloom_next_chunk(bf);
        castle_bloom_add_index_key(bf, bf->btree->max_key, BAIK_INSERT_KEY);

        /* Force insert the stripped key hash into the new bloom chunk. */
        bf_bp->force_stripped_insert = 1;
    }

    /* Add hash of current key to the bloom filter. */
    hash  = bf->btree->key_hash(key, HASH_WHOLE_KEY, 0 /*seed*/);
    hash2 = bf->btree->key_hash(key, HASH_WHOLE_KEY, hash /*seed*/);
    castle_bloom_bits_set(bf, key, HASH_WHOLE_KEY, hash, hash2);

    /* Add hash of current stripped key to the bloom filter. */
    if ((bf->btree->nr_dims(key)) > HASH_STRIPPED_DIMS)
    {
        hash = bf->btree->key_hash(key, HASH_STRIPPED_KEYS, 0);
        if (hash != bf_bp->last_stripped_hash || bf_bp->force_stripped_insert)
        {
            hash2 = bf->btree->key_hash(key, HASH_STRIPPED_KEYS, hash /*seed*/);
            castle_bloom_bits_set(bf, key, HASH_STRIPPED_KEYS, hash, hash2);
            bf_bp->last_stripped_hash = hash;
            bf_bp->force_stripped_insert = 0;
            new_elems++; // initialised to 1
        }
    }

    /* Finalise the current chunk if full. */
    if (elems_mod + new_elems >= BLOOM_ELEMENTS_PER_CHUNK)
    {
        castle_bloom_add_index_key(bf, key, BAIK_REPLACE_LAST_KEY);

        /* Tweak the number of hashes we just added if we would otherwise skip
         * the creation of a new bloom chunk next time we enter this function.
         * Tweaking down is fine, but tweaking up could result in us hitting
         * the max_num_elements BUG_ON() at the top of this function. */
        if (elems_mod + new_elems > BLOOM_ELEMENTS_PER_CHUNK)
            new_elems--;
        BUG_ON(elems_mod + new_elems != BLOOM_ELEMENTS_PER_CHUNK);
    }

    /* Update the number of elements in bloom filter. */
    bf_bp->elements_inserted += new_elems;
    BUG_ON(bf_bp->elements_inserted > bf_bp->max_num_elements);
}

/**** Lookup ****/

/**
 * Call graph.
 *
 * Have two workqueues: a and b.  These are used to ensure the c2b write_locks are not taken by the thread
 * that unlocks them.
 *
 * castle_bloom_submit
 *   |
 *   | schedule on workqueue a
 *   v
 * _castle_bloom_submit
 *   |
 *   v
 * castle_bloom_index_read
 *   |                |
 *   | in cache       | not in cache, do sync I/O. This should happen very rarely.
 *   |                |
 *    \              /
 *     \            /
 *      \          /
 *       \        /
 *        \      /
 *         \    /
 *          \  /
 *           \/
 * castle_bloom_index_process
 *   |                   |
 *   | found chunk ID    | not in any chunk
 *   |                   |
 *   |                   v
 *   |                 castle_bloom_lookup_next_ct -> castle_bloom_submit
 *   |
 *   v
 * castle_bloom_chunk_read
 *   |                 |
 *   | block in cache  | block not in cache, schedule I/O
 *   |                 |
 *   |                 v
 *   |               castle_bloom_end_block_io
 *   |                 |
 *   |                 | schedule on workqueue b
 *   |                 v
 *   |       _castle_bloom_end_block_io
 *    \        /
 *     \      /
 *      \    /
 *       \  /
 *        \/
 * castle_bloom_block_process
 *   |                 |
 *   | found           | not found
 *   |                 |
 *   |                 v
 *   |              castle_da_next_ct_read
 *   |
 *   v
 * castle_btree_submit
 *   |                   |
 *   | if found          | if not found (false positive)
 *   v                   v
 * c_bvec->endfind     castle_bloom_submit
 */

/**
 * Lookup a key in the bloom filter
 *
 * @return  0   Key does not exist in hash
 * @return  1   Key hash exists
 */
static int castle_bloom_lookup(c_bloom_lookup_t *bl)
{
    castle_bloom_t *bf = bl->bf;
    uint32_t hash1, hash2, hash;
    int i;
#ifdef CASTLE_BLOOM_FP_STATS
    uint64_t queries, false_positives;
#endif

    BUG_ON(!c2b_uptodate(bl->block_c2b));

    /* See Kirsch and Mitzenmacher, ESA 2006, LNCS 4168, pp 456-467, 2006 for
     * why this works.
     *
     * There are currently 3 hash evaluations per query (one has already been
     * done to determine the block).  Since the Murmur hash we use returns 128
     * bits of data, provided k isn't too large, (<= 7 for the default
     * parameters) we actually have enough hash bits to do this in 1 lookup.
     * But it is unknown how independent the bits are for the murmur hash so
     * leave it like this.
     *
     * A test showed that 1 million hash evaluations on the same key with the
     * previous hash as the seed took an average of 32 ns per evaluation on
     * a VM.  So the hash is pretty cheap. */
    hash1 = bf->btree->key_hash(bl->key, bl->hash_type, 0 /*seed*/);
    hash2 = bf->btree->key_hash(bl->key, bl->hash_type, hash1 /*seed*/);

#ifdef CASTLE_BLOOM_FP_STATS
    queries = atomic64_inc_return(&bf->queries);

    if (queries % 10000 == 0 && queries > 0)
    {
        false_positives = atomic64_read(&bf->false_positives);
        castle_printk(LOG_INFO, "******** bf %p, false positive rate is %llu%% for %llu queries.\n",
                bf, 100 * false_positives / queries, queries);
    }
#endif

    for (i = 0; i < bf->num_hashes; i++)
    {
        hash = hash1 + i * hash2;
        if (!test_bit(hash % BLOOM_BLOCK_SIZE_BITS(bf), c2b_buffer(bl->block_c2b)))
            return 0;
    }

    return 1;
}

/**
 * Process bloom block (check for key hash).
 *
 * @param   bl      Bloom lookup request structure
 * @param   async   Whether to execute bl->async_cb()
 *
 * @return -1   Scheduled I/O and went asynchronous
 * @return  0   Key does not exist in bloom filter
 * @return  1   Key exists in bloom filter
 */
static inline int castle_bloom_block_process(c_bloom_lookup_t *bl, int async)
{
    int hash_exists;

    BUG_ON(!c2b_uptodate(bl->block_c2b));

    hash_exists = castle_bloom_lookup(bl);

    put_c2b(bl->block_c2b);

    if (async)
        bl->async_cb(bl->private, hash_exists);

    return hash_exists;
}

/**
 * Callback when the block has been retrieved.
 *
 * @also castle_bloom_block_read_end_io()
 * @also castle_bloom_block_process()
 */
static void _castle_bloom_block_read_end_io(void *data)
{
    c_bloom_lookup_t *bl = data;

    BUG_ON(!bl->block_c2b);
    BUG_ON(!c2b_uptodate(bl->block_c2b));

    write_unlock_c2b(bl->block_c2b);

    /* Search for key hash in bloom block. */
    castle_bloom_block_process(bl, 1 /*async*/);
}

static void __trace__castle_bloom_block_read_end_io(void *data)
{
    int seq_id = ((c_bvec_t *)((c_bloom_lookup_t *)data)->private)->seq_id;

    trace_CASTLE_REQUEST_CLAIM(seq_id);
    _castle_bloom_block_read_end_io(data);
    trace_CASTLE_REQUEST_RELEASE(seq_id);
}

/**
 * Callback from read I/O on bloom block.
 *
 * Requeue to get out of interrupt context immediately.
 *
 * @also castle_bloom_block_read()
 * @also castle_bloom_block_process()
 */
static void castle_bloom_block_read_end_io(c2_block_t *c2b, int did_io)
{
    c_bloom_lookup_t *bl = c2b->private;

    if (did_io)
    {
        castle_printk(LOG_DEBUG, "%s::Bloom filter block not in cache, "
                "I/O completed at "cep_fmt_str" for bf %p.\n",
                __FUNCTION__, cep2str(c2b->cep), bl->bf);

        CASTLE_INIT_WORK_AND_TRACE(&bl->work, _castle_bloom_block_read_end_io, bl);
        queue_work(castle_da_wqs[0], &bl->work);
    }
    else
        _castle_bloom_block_read_end_io(bl);
}

/**
 * Get c2b for relevant bloom block, do I/O (if necessary) and fire callback.
 */
static void castle_bloom_block_read(c_bloom_lookup_t *bl, int chunk_id)
{
    castle_bloom_t *bf = bl->bf;
    uint32_t block_id;
    c_ext_pos_t cep;
    c2_block_t *c2b;

    block_id   = castle_bloom_get_block_id(bf,
                                           bl->key,
                                           bl->hash_type,
                                           BLOOM_BLOCKS_PER_CHUNK(bf));
    cep.ext_id = bf->ext_id;
    cep.offset = bf->chunks_offset
                    + (uint64_t)chunk_id * BLOOM_CHUNK_SIZE
                    + (uint64_t)block_id * BLOOM_BLOCK_SIZE(bf);

    c2b = castle_cache_block_get(cep, bf->block_size_pages, USER);
    bl->block_c2b = c2b;
    BUG_ON(castle_cache_block_read(c2b, castle_bloom_block_read_end_io, bl));
}

/**
 * Look up key in index and see if a matching chunk exists.
 *
 * @param bf    Bloom filter to query
 * @param index Bloom filter index btree node c2bs
 * @param key   Key to search for
 *
 * @return <0   Key does not exist within bloom filter
 * @return  *   Chunk id where key MAY exist
 */
static int castle_bloom_get_chunk_id(castle_bloom_t *bf,
                                     struct castle_bloom_index *index,
                                     void *key)
{
    uint32_t chunk_id = 0;
    uint32_t node_index;
    int found_index = -1;
    struct castle_btree_node *node;
    void *last_key;
    struct castle_btree_type *btree = bf->btree;
    struct castle_bloom_build_params *bf_bp = bf->private;

    for (node_index = 0; node_index < index->nr_c2bs; node_index++)
    {
        int unlock_node = 0;

        /* if we are looking at the most recent node in a bloom-in-progress, we have to watch out
           for the merge thread writing to it... doing it this way is guesswork, but the penalty
           for guessing wrong is that we do an unnecessary read_lock, which is probably okay. */

        if(bf_bp && (node_index == index->nr_c2bs - 1))
        {
            read_lock_c2b(index->c2bs[node_index]);
            unlock_node = 1;
        }

        BUG_ON(!c2b_uptodate(index->c2bs[node_index]));
        node = c2b_bnode(index->c2bs[node_index]);
        BUG_ON(node->magic != BTREE_NODE_MAGIC);

        BUG_ON(node->used == 0);

        btree->entry_get(node, node->used - 1, &last_key, NULL, NULL);

        if (btree->key_compare(key, last_key) <= 0)
        {
            castle_btree_lub_find(node, key, 0, &found_index, NULL);
            BUG_ON(found_index < 0 || found_index >= node->used);
            chunk_id += found_index;
            debug("%s::chunk_id (inner loop) = %d\n", __FUNCTION__, chunk_id);

            if(unlock_node)
                read_unlock_c2b(index->c2bs[node_index]);
            break;
        }

        chunk_id += node->used;
        debug("%s::chunk_id (outer loop) = %d\n", __FUNCTION__, chunk_id);
        if(unlock_node)
            read_unlock_c2b(index->c2bs[node_index]);
    }

    /* it was never found i.e. greater than the last chunk key */
    if (found_index < 0)
    {
        debug("Key is off the end of the partition index so trivially not in Bloom filter.\n");
        return -1;
    }

    return chunk_id;
}

/**
 * Read in bloom filter index btree nodes from cache/disk.
 *
 * @param bf    Bloom filter's index btree nodes to read
 * @param index Bloom index to fetch
 *
 * Performs synchronous I/O as we expect the index to be kept in cache.
 *
 * NOTE: Caller must call castle_bloom_index_put() to release the c2b references
 *
 * @also castle_bloom_index_put()
 */
static void castle_bloom_index_get(castle_bloom_t *bf, struct castle_bloom_index *index)
{
    c_ext_pos_t cep;
    int nr_c2bs, i;

    /* Copy the number of btree nodes as partial merges may result in the count
     * changing.  If the caller is not using a proxy CT structure then it is
     * also possible that the component tree (and therefore bloom filter) may
     * be freed by the time the query is fully completed. */
    nr_c2bs = atomic_read(&bf->num_btree_nodes);
    BUG_ON(nr_c2bs == 0 || nr_c2bs > CASTLE_BLOOM_INDEX_NODES_MAX);

    /* Initialise cep for castle_cache_block_get(). */
    cep.ext_id = bf->ext_id;
    cep.offset = 0;

    /* Get c2bs for all bloom index nodes. */
    for (i = 0; i < nr_c2bs; i++)
    {
        c2_block_t *c2b;

        c2b = castle_cache_block_get(cep, BLOOM_INDEX_NODE_SIZE_PAGES, USER);
        BUG_ON(castle_cache_block_sync_read(c2b));
        cep.offset += BLOOM_INDEX_NODE_SIZE;

        /* Store uptodate c2b in the index. */
        index->c2bs[i] = c2b;
    }

    /* Finalise the index. */
    index->nr_c2bs = nr_c2bs;
}

/**
 * Drop bloom index c2b references.
 */
static void castle_bloom_index_put(struct castle_bloom_index *index)
{
    int i;

    for (i = 0; i < index->nr_c2bs; i++)
        put_c2b(index->c2bs[i]);
}

/**
 * Search for key in bloom filter.
 *
 * @param   bl          Bloom lookup request structure
 * @param   bf          Bloom filter to query
 * @param   key         Key to hash and lookup
 * @param   hash_type   Method to hash key
 * @param   async_cb    Callback handler if we go asynchronous for I/O
 * @param   private     Private data to pass to async_cb()
 *
 * NOTE: This function may need to submit read I/O for individual bloom filter
 *       blocks and therefore provides an asynchronous callback mechanism.
 *
 * If the bloom filter's index btree nodes are not in the cache then read I/O
 * is issued synchronously - the index is small and we expect this to stay in
 * cache all the time.
 *
 * With the index in cache we do a btree lookup to find the relevant bloom
 * filter chunk for the requested key.
 *
 * Chunks are subdivided into blocks (depending on the underlying device block
 * size).  Armed with the chunk ID we may need to submit asynchronous I/O to
 * fetch this btree block into the cache.
 *
 * Finally (either from this function or from our async end I/O handler) we hash
 * the key and check if the matching bits are set in the bloom block.
 *
 * @also castle_bloom_index_get() / @also castle_bloom_index_put()
 * @also castle_bloom_get_chunk_id()
 * @also castle_bloom_block_read()
 * @also castle_bloom_block_process()
 *
 * @return -1   Look-up went asynchronous
 * @return  2   Bloom filters are disabled, assume key exists
 */
int castle_bloom_key_exists(c_bloom_lookup_t *bl,
                            castle_bloom_t *bf,
                            void *key,
                            c_btree_hash_enum_t hash_type,
                            castle_bloom_lookup_async_cb_t async_cb,
                            void *private)
{
    struct castle_bloom_index index;
    int chunk_id;

    if (!castle_bloom_use)
        /* Assume all keys exist if bloom filters are disabled. */
        return 2;

    /* Initialise bloom lookup request. */
    BUG_ON(!bf || !key || !async_cb);
    bl->bf        = bf;
    bl->key       = key;
    bl->hash_type = hash_type;
    bl->async_cb  = async_cb;
    bl->private   = private;

    /* Read in bloom filter index and determine relevant bloom filter chunk
     * for specified key. */
    castle_bloom_index_get(bf, &index);
    chunk_id = castle_bloom_get_chunk_id(bf, &index, key);
    castle_bloom_index_put(&index);

    /* Complete bloom filters always have max key as the last entry in the
     * index.  For incomplete bloom filters the merge partition key guarantees
     * it will never field keys outside of the range of the maximum key in the
     * index (which coincidentally will also be max key except where we have
     * just completed the current chunk but not started the next). */
    BUG_ON(chunk_id < 0);

    /* Read and process bloom block.  Completes asynchronously via
     * castle_bloom_block_read_end_io()/castle_bloom_block_process(). */
    castle_bloom_block_read(bl, chunk_id);
    return -1;
}

/**** Marshalling ****/

void castle_bloom_marshall(castle_bloom_t *bf, struct castle_clist_entry *ctm)
{
    struct castle_bloom_build_params *bf_bp = bf->private;
    if(bf_bp)
    {
        if(bf_bp->elements_inserted != 0)
        {
            BUG_ON(atomic_read(&bf->num_btree_nodes) == 0);
            BUG_ON(bf->num_chunks      == 0);
        }
    }

    ctm->bloom_num_hashes            = bf->num_hashes;
    ctm->bloom_block_size_pages      = bf->block_size_pages;
    ctm->bloom_num_chunks            = bf->num_chunks;
    ctm->bloom_chunks_offset         = bf->chunks_offset;
    ctm->bloom_num_btree_nodes       = atomic_read(&bf->num_btree_nodes);
    ctm->bloom_ext_id                = bf->ext_id;
}

/**
 * Read an existing bloom filter from disk.
 *
 * - Prefetch bloom filter extent where the total number of chunks satisfies our
 *   cache requirements
 */
void castle_bloom_unmarshall(castle_bloom_t *bf, struct castle_clist_entry *ctm)
{
    bf->num_hashes            = ctm->bloom_num_hashes;
    bf->block_size_pages      = ctm->bloom_block_size_pages;
    bf->num_chunks            = ctm->bloom_num_chunks;
    bf->chunks_offset         = ctm->bloom_chunks_offset;
    bf->btree                 = castle_btree_type_get(ctm->btree_type);
    bf->ext_id                = ctm->bloom_ext_id;
    atomic_set(&bf->num_btree_nodes, ctm->bloom_num_btree_nodes);

    castle_printk(LOG_DEBUG, "%s: bf=%p ext_id=%llu num_chunks=%u "
            "chunks_offset=%llu num_btree_nodes=%u\n",
            __FUNCTION__, bf, bf->ext_id, bf->num_chunks,
            bf->chunks_offset, atomic_read(&bf->num_btree_nodes));

    castle_extent_mark_live(bf->ext_id, ctm->da_id);

    bf->private = NULL;

    /* Pre-warm cache for bloom filters. */
    if (bf->num_chunks && bf->num_chunks <= BLOOM_MAX_PREFETCH_CHUNKS)
    {
        /* A bf chunk is not the same as a c2b chunk.
         * CHUNK() will give us an offset starting from 0, bump it by 1 to get
         * the number of chunks we need to prefetch & pin. */
        int chunks = CHUNK(bf->chunks_offset + bf->num_chunks * BLOOM_CHUNK_SIZE) + 1;
        castle_cache_advise((c_ext_pos_t){bf->ext_id, 0},
                C2_ADV_PREFETCH, USER, chunks);
    }

#ifdef CASTLE_BLOOM_FP_STATS
    atomic64_set(&bf->queries, 0);
    atomic64_set(&bf->false_positives, 0);
#endif
}

/* Marshalling/unmarshalling of bloom_build_params handled separately because they are only needed
   for SERDES of in-flight DA merges (as part of the incomplete output tree) */

void castle_bloom_build_param_marshall(struct castle_bbp_entry *bbpm,
                                       struct castle_bloom_build_params *bf_bp)
{
    bbpm->max_num_elements      = bf_bp->max_num_elements;
    bbpm->elements_inserted     = bf_bp->elements_inserted;
    bbpm->chunks_complete       = bf_bp->chunks_complete;
    bbpm->cur_node_cur_chunk_id = bf_bp->cur_node_cur_chunk_id;
    bbpm->nodes_complete        = bf_bp->nodes_complete;
    bbpm->last_stripped_hash    = bf_bp->last_stripped_hash;

    bbpm->node_cep              = bf_bp->node_cep;
    bbpm->chunk_cep             = bf_bp->chunk_cep;

    if(bf_bp->cur_node)
    {
        BUG_ON(!bf_bp->node_c2b);
        BUG_ON(bf_bp->cur_node->magic != BTREE_NODE_MAGIC);
        BUG_ON(EXT_POS_INVAL(bbpm->node_cep));
        bbpm->node_used         = bf_bp->cur_node->used;
        bbpm->node_avail = 1;
        write_lock_c2b(bf_bp->node_c2b);
        dirty_c2b(bf_bp->node_c2b);
        write_unlock_c2b(bf_bp->node_c2b);
    }
    else
    {
        BUG_ON(bf_bp->node_c2b);
        bbpm->node_avail = 0;
    }

    if(bf_bp->cur_chunk_buffer)
    {
        BUG_ON(EXT_POS_INVAL(bbpm->chunk_cep));
        bbpm->chunk_avail = 1;
        write_lock_c2b(bf_bp->chunk_c2b);
        dirty_c2b(bf_bp->chunk_c2b);
        write_unlock_c2b(bf_bp->chunk_c2b);
    }
    else
        bbpm->chunk_avail = 0;

    return;
}

void castle_bloom_build_param_unmarshall(castle_bloom_t *bf, struct castle_bbp_entry *bbpm)
{
    struct castle_bloom_build_params *bf_bp = bf->private;

    /* assumes caller did zalloc */
    BUG_ON(!bf_bp);
    BUG_ON(bf_bp->node_c2b);
    BUG_ON(bf_bp->cur_node);
    BUG_ON(bf_bp->chunk_c2b);
    BUG_ON(bf_bp->cur_chunk_buffer);

    BUG_ON(EXT_POS_INVAL(bbpm->node_cep));
    BUG_ON(EXT_POS_INVAL(bbpm->chunk_cep));

    bf_bp->max_num_elements      = bbpm->max_num_elements;
    bf_bp->elements_inserted     = bbpm->elements_inserted;
    bf_bp->chunks_complete       = bbpm->chunks_complete;
    bf_bp->cur_node_cur_chunk_id = bbpm->cur_node_cur_chunk_id;
    bf_bp->nodes_complete        = bbpm->nodes_complete;
    bf_bp->force_stripped_insert = 1;
    bf_bp->last_stripped_hash    = bbpm->last_stripped_hash;

    /* recover node cep, c2b, and node */
    bf_bp->node_cep              = bbpm->node_cep;
    if(bbpm->node_avail)
    {
        int drop_start=0;
        int drop_end=0;
        BUG_ON(EXT_POS_INVAL(bf_bp->node_cep));
        bf_bp->node_c2b = castle_cache_block_get(bf_bp->node_cep,
                                                 BLOOM_INDEX_NODE_SIZE_PAGES,
                                                 MERGE_OUT);
        BUG_ON(castle_cache_block_sync_read(bf_bp->node_c2b));
        write_lock_c2b(bf_bp->node_c2b);
        bf_bp->cur_node = c2b_bnode(bf_bp->node_c2b);
        BUG_ON(!bf_bp->cur_node);
        if(bf_bp->cur_node->magic != BTREE_NODE_MAGIC)
        {
            castle_printk(LOG_ERROR, "%s::failed to recover node at "cep_fmt_str
                    "; found weird magic=%lx.\n",
                    __FUNCTION__, cep2str(bf_bp->node_cep), bf_bp->cur_node->magic);
            BUG();
        }

        debug("%s::previous node used: %d, current node used: %d.\n",
                __FUNCTION__, bbpm->node_used, bf_bp->cur_node->used);

        /* if the following BUGs, then it seems possible that some node entries were dropped
           after the serialisation point, which means serdes is more tricky :-( */
        BUG_ON(bf_bp->cur_node->used < bbpm->node_used);
        if(bf_bp->cur_node->used != bbpm->node_used)
        {
            drop_start = bbpm->node_used;
            drop_end   = bf_bp->cur_node->used - 1;
            bf->btree->entries_drop(bf_bp->cur_node, drop_start, drop_end);
            write_unlock_c2b(bf_bp->node_c2b);
            castle_bloom_add_index_key(bf, // acquires node_c2b write_lock()
                                       bf->btree->max_key,
                                       BAIK_REPLACE_LAST_KEY);
        }
        else
            write_unlock_c2b(bf_bp->node_c2b);
    }

    /* recover chunk cep, c2b, and buffer */
    bf_bp->chunk_cep             = bbpm->chunk_cep;
    if(bbpm->chunk_avail)
    {
        BUG_ON(EXT_POS_INVAL(bf_bp->chunk_cep));
        bf_bp->chunk_c2b = castle_cache_block_get(bf_bp->chunk_cep,
                                                  BLOOM_BLOCKS_PER_CHUNK(bf)
                                                        * bf->block_size_pages,
                                                  MERGE_OUT);
        BUG_ON(castle_cache_block_sync_read(bf_bp->chunk_c2b));
        bf_bp->cur_chunk_buffer = c2b_buffer(bf_bp->chunk_c2b);
    }
    return;
}<|MERGE_RESOLUTION|>--- conflicted
+++ resolved
@@ -130,11 +130,7 @@
                                      da_id,
                                      EXT_T_BLOOM_FILTER,
                                      size / C_CHK_SIZE,
-<<<<<<< HEAD
-                                     0);
-=======
                                      CASTLE_EXT_FLAGS_NONE);
->>>>>>> dafadc4e
     if (!EXT_ID_INVAL(bf->ext_id))
         /* Successfully allocated SSD extent. */
         bf->block_size_pages = BLOOM_BLOCK_SIZE_SSD_PAGES;
@@ -145,11 +141,7 @@
                                          da_id,
                                          EXT_T_BLOOM_FILTER,
                                          size / C_CHK_SIZE,
-<<<<<<< HEAD
-                                         0);
-=======
                                          CASTLE_EXT_FLAGS_NONE);
->>>>>>> dafadc4e
         if (!EXT_ID_INVAL(bf->ext_id))
             /* Successfully allocated HDD extent. */
             bf->block_size_pages = BLOOM_BLOCK_SIZE_HDD_PAGES;

--- conflicted
+++ resolved
@@ -310,8 +310,6 @@
     struct castle_iter_val       *val;
 } PACKED;
 
-<<<<<<< HEAD
-DEFINE_RING_TYPES(castle, castle_request_t, castle_response_t);
 
 #define CASTLE_SLAVE_MAGIC1     (0x02061985)
 #define CASTLE_SLAVE_MAGIC2     (0x16071983)
@@ -344,7 +342,4 @@
     uint32_t     peper;
 } PACKED;
 
-
-=======
->>>>>>> df44dad6
 #endif /* __CASTLE_PUBLIC_H__ */